{
  "name": "activepieces",
  "version": "0.40.0",
<<<<<<< HEAD
  "rcVersion": "0.40.1-rc.1",
=======
  "rcVersion": "0.40.0-process",
>>>>>>> ac860957
  "scripts": {
    "prepare": "husky install",
    "serve:frontend": "nx serve react-ui",
    "serve:backend": "nx serve server-api",
    "serve:engine": "nx serve engine",
    "dev": "concurrently -n \"GUI,API,ENG\" -c \"bgBlue.bold,bgGreen.bold,bgRed.bold\" \"npm:serve:frontend\" \"npm:serve:backend\" \"npm:serve:engine\"",
    "dev:backend": "concurrently -n \"API,ENG\" -c \"bgGreen.bold,bgRed.bold\" \"npm:serve:backend\" \"npm:serve:engine\"",
    "dev:frontend": "concurrently -n \"GUI,API,ENG\" -c \"bgBlue.bold,bgGreen.bold,bgRed.bold\" \"npm:serve:frontend\" \"npm:serve:backend\" \"npm:serve:engine\"",
    "start": "npm i && npm run dev",
    "cli": "npx ts-node packages/cli/src/index.ts",
    "create-piece": "npx ts-node packages/cli/src/index.ts pieces create",
    "create-action": "npx ts-node packages/cli/src/index.ts actions create",
    "create-trigger": "npx ts-node packages/cli/src/index.ts triggers create",
    "sync-pieces": "npx ts-node packages/cli/src/index.ts pieces sync",
    "build-piece": "npx ts-node packages/cli/src/index.ts pieces build",
    "publish-piece-to-api": "npx ts-node packages/cli/src/index.ts pieces publish piece",
    "publish-piece": "npx ts-node tools/scripts/pieces/publish-piece.ts",
    "workers": "npx ts-node packages/cli/src/index.ts workers",
    "pull-i18n": "crowdin pull --config crowdin.yml",
    "push-i18n": "crowdin upload sources",
    "i18n:extract": "i18next --config packages/react-ui/i18next-parser.config.js && jq 'to_entries | map({(.key): .key}) | add' packages/react-ui/public/locales/en/translation.json > packages/react-ui/public/locales/en/translation.tmp.json && mv packages/react-ui/public/locales/en/translation.tmp.json packages/react-ui/public/locales/en/translation.json"
  },
  "private": true,
  "dependencies": {
    "@activepieces/import-fresh-webpack": "3.3.0",
    "@actual-app/api": "6.8.1",
    "@ai-sdk/anthropic": "1.0.5",
    "@ai-sdk/azure": "1.0.10",
    "@ai-sdk/openai": "0.0.70",
    "@anthropic-ai/sdk": "0.33.1",
    "@authenio/samlify-node-xmllint": "2.0.0",
    "@aws-sdk/client-s3": "3.637.0",
    "@aws-sdk/s3-request-presigner": "3.658.1",
    "@azure/communication-email": "1.0.0",
    "@azure/openai": "1.0.0-beta.11",
    "@babel/runtime": "7.22.11",
    "@bull-board/api": "5.9.1",
    "@bull-board/fastify": "5.9.1",
    "@codemirror/lang-javascript": "6.2.2",
    "@codemirror/lang-json": "6.0.1",
    "@datastructures-js/queue": "4.2.3",
    "@dnd-kit/core": "6.1.0",
    "@dnd-kit/modifiers": "7.0.0",
    "@dnd-kit/sortable": "8.0.0",
    "@fastify/basic-auth": "5.0.0",
    "@fastify/cors": "8.3.0",
    "@fastify/formbody": "7.4.0",
    "@fastify/multipart": "8.3.1",
    "@fastify/rate-limit": "9.1.0",
    "@fastify/swagger": "8.9.0",
    "@fastify/type-provider-typebox": "3.5.0",
    "@google/generative-ai": "0.21.0",
    "@hookform/resolvers": "3.9.0",
    "@hubspot/api-client": "12.0.1",
    "@linear/sdk": "7.0.1",
    "@mailchimp/mailchimp_marketing": "3.0.80",
    "@mailerlite/mailerlite-nodejs": "1.1.0",
    "@microsoft/microsoft-graph-client": "3.0.7",
    "@microsoft/microsoft-graph-types": "2.40.0",
    "@notionhq/client": "2.2.11",
    "@nx/devkit": "20.0.1",
    "@onfleet/node-onfleet": "1.3.3",
    "@qdrant/js-client-rest": "1.7.0",
    "@radix-ui/react-avatar": "1.1.0",
    "@radix-ui/react-checkbox": "1.1.1",
    "@radix-ui/react-collapsible": "1.1.0",
    "@radix-ui/react-context-menu": "2.2.2",
    "@radix-ui/react-dialog": "1.1.1",
    "@radix-ui/react-dropdown-menu": "2.1.1",
    "@radix-ui/react-icons": "1.3.0",
    "@radix-ui/react-label": "2.1.0",
    "@radix-ui/react-popover": "1.1.1",
    "@radix-ui/react-progress": "1.1.0",
    "@radix-ui/react-radio-group": "1.2.0",
    "@radix-ui/react-scroll-area": "1.1.0",
    "@radix-ui/react-select": "2.1.1",
    "@radix-ui/react-separator": "1.1.0",
    "@radix-ui/react-slot": "1.1.0",
    "@radix-ui/react-switch": "1.1.0",
    "@radix-ui/react-tabs": "1.1.0",
    "@radix-ui/react-toast": "1.2.1",
    "@radix-ui/react-toggle": "1.1.0",
    "@radix-ui/react-tooltip": "1.1.2",
    "@rollup/wasm-node": "4.21.2",
    "@segment/analytics-next": "1.72.0",
    "@segment/analytics-node": "2.2.0",
    "@sendgrid/mail": "8.0.0",
    "@sentry/node": "7.120.0",
    "@sinclair/typebox": "0.34.11",
    "@slack/web-api": "7.0.4",
    "@socket.io/redis-adapter": "8.2.1",
    "@supabase/supabase-js": "2.45.4",
    "@tanstack/react-query": "5.51.1",
    "@tanstack/react-table": "8.19.2",
    "@tiptap/extension-mention": "2.5.4",
    "@tiptap/extension-placeholder": "2.5.5",
    "@tiptap/pm": "2.5.4",
    "@tiptap/react": "2.5.4",
    "@tiptap/starter-kit": "2.5.4",
    "@tiptap/suggestion": "2.5.4",
    "@tryfabric/martian": "1.2.0",
    "@types/amqplib": "0.10.5",
    "@types/imapflow": "1.0.18",
    "@types/js-yaml": "4.0.9",
    "@types/pg-format": "1.0.5",
    "@types/showdown": "2.0.6",
    "@uiw/codemirror-theme-github": "4.23.0",
    "@uiw/react-codemirror": "4.23.0",
    "@xyflow/react": "12.3.5",
    "ai": "3.4.27",
    "airtable": "0.11.6",
    "ajv": "8.12.0",
    "amqplib": "0.10.4",
    "assemblyai": "4.7.0",
    "async-mutex": "0.4.0",
    "aws-sdk": "2.1642.0",
    "axios": "1.7.8",
    "axios-retry": "4.4.1",
    "basic-ftp": "5.0.5",
    "bcrypt": "5.1.1",
    "buffer": "6.0.3",
    "bullmq": "5.28.1",
    "cheerio": "1.0.0-rc.12",
    "chokidar": "3.6.0",
    "clarifai-nodejs-grpc": "10.10.2",
    "class-variance-authority": "0.7.0",
    "clear-module": "4.1.2",
    "cli-table3": "0.6.3",
    "clipboard": "2.0.11",
    "clsx": "2.1.1",
    "cmdk": "^0.2.1",
    "codemirror": "5.65.14",
    "color": "4.2.3",
    "commander": "11.1.0",
    "compare-versions": "6.1.0",
    "concat": "1.0.3",
    "contentful-management": "10.42.0",
    "contrast-color": "1.0.1",
    "cron-validator": "1.3.1",
    "cronstrue": "2.31.0",
    "cross-spawn": "7.0.6",
    "crypto-js": "4.2.0",
    "csv-parse": "5.6.0",
    "csv-stringify": "6.5.2",
    "date-fns": "3.6.0",
    "dayjs": "1.11.9",
    "decompress": "4.2.1",
    "deep-equal": "2.2.2",
    "deepmerge-ts": "7.1.0",
    "drip-nodejs": "3.1.2",
    "elevenlabs": "0.2.2",
    "embla-carousel-react": "8.1.8",
    "exifreader": "4.20.0",
    "fastify": "4.28.1",
    "fastify-favicon": "4.3.0",
    "fastify-plugin": "4.5.1",
    "fastify-raw-body": "4.2.0",
    "fastify-socket.io": "5.0.0",
    "fastify-xml-body-parser": "2.2.0",
    "feedparser": "2.2.10",
    "fetch-retry": "6.0.0",
    "firebase-scrypt": "2.2.0",
    "font-awesome": "4.7.0",
    "form-data": "4.0.0",
    "fs-extra": "11.2.0",
    "fuse.js": "7.0.0",
    "google-auth-library": "8.9.0",
    "googleapis": "129.0.0",
    "http-status-codes": "2.2.0",
    "https-proxy-agent": "7.0.4",
    "i18next": "23.13.0",
    "i18next-browser-languagedetector": "8.0.0",
    "i18next-http-backend": "2.5.2",
    "i18next-icu": "2.3.0",
    "imap": "0.8.17",
    "imapflow": "1.0.152",
    "intercom-client": "5.0.0",
    "intl-messageformat": "10.5.14",
    "ioredis": "5.4.1",
    "is-base64": "1.1.0",
    "isolated-vm": "5.0.1",
    "jimp": "0.22.12",
    "js-yaml": "4.1.0",
    "jsdom": "23.0.1",
    "jshint": "2.13.6",
    "json-server": "1.0.0-beta.0",
    "json-to-pretty-yaml": "1.2.2",
    "json2xml": "0.1.3",
    "jsoneditor": "10.0.3",
    "jsonlint-mod": "1.7.6",
    "jsonrepair": "3.2.0",
    "jsonwebtoken": "9.0.1",
    "jszip": "3.10.1",
    "jwks-rsa": "3.1.0",
    "jwt-decode": "4.0.0",
    "langchain": "0.3.3",
    "lottie-web": "5.12.2",
    "lru-cache": "11.0.2",
    "lucide-react": "0.407.0",
    "mailparser": "3.6.7",
    "marked": "4.3.0",
    "mime": "4.0.1",
    "mime-types": "2.1.35",
    "monaco-editor": "0.44.0",
    "monday-sdk-js": "0.5.2",
    "mustache": "4.2.0",
    "nanoid": "3.3.8",
    "node-cron": "3.0.3",
    "nodemailer": "6.9.9",
    "notion-to-md": "3.1.1",
    "npm": "10.8.2",
    "nx-cloud": "19.1.0",
    "object-sizeof": "2.6.3",
    "octokit": "3.2.1",
    "openai": "4.67.1",
    "p-limit": "2.3.0",
    "pako": "2.1.0",
    "pdf-lib": "1.17.1",
    "pdf-parse": "1.1.1",
    "pg": "8.11.3",
    "pg-format": "1.0.4",
    "pickleparser": "0.1.0",
    "pino-loki": "2.1.3",
    "posthog-js": "1.195.0",
    "priority-queue-typescript": "1.0.1",
    "prismjs": "1.29.0",
    "product-fruits": "1.0.23",
    "promise-mysql": "5.2.0",
    "qrcode": "1.5.4",
    "qs": "6.11.2",
    "react": "18.3.1",
    "react-colorful": "5.6.1",
    "react-day-picker": "8.10.1",
    "react-dom": "18.3.1",
    "react-hook-form": "7.52.2",
    "react-i18next": "15.0.1",
    "react-json-view": "1.21.3",
    "react-lottie": "1.2.4",
    "react-markdown": "9.0.1",
    "react-resizable-panels": "2.0.20",
    "react-ripples": "2.2.1",
    "react-router-dom": "6.11.2",
    "react-syntax-highlighter": "15.5.0",
    "react-textarea-autosize": "8.5.5",
    "react-use": "17.5.1",
    "recharts": "2.12.7",
    "redlock": "5.0.0-beta.2",
    "remark-gfm": "4.0.0",
    "replicate": "0.34.1",
    "rollup": "4.22.5",
    "rss-parser": "3.13.0",
    "rxjs": "7.8.1",
    "safe-flat": "2.1.0",
    "samlify": "2.8.10",
    "semver": "7.6.0",
    "shade-generator": "1.2.7",
    "showdown": "2.1.0",
    "simple-git": "3.21.0",
    "slackify-markdown": "4.4.0",
    "slugify": "1.6.6",
    "snowflake-sdk": "1.9.3",
    "soap": "1.0.0",
    "socket.io": "4.8.1",
    "socket.io-client": "4.7.5",
    "sqlite3": "5.1.7",
    "sqlstring": "2.3.3",
    "ssh2-sftp-client": "9.1.0",
    "string-replace-async": "3.0.2",
    "string-strip-html": "8.5.0",
    "stripe": "14.3.0",
    "subsink": "1.0.2",
    "tailwind-merge": "2.4.0",
    "tailwindcss-animate": "1.0.7",
    "tiktoken": "1.0.11",
    "tinycolor2": "1.6.0",
    "tsconfig-paths": "4.2.0",
    "tslib": "2.6.2",
    "turndown": "7.2.0",
    "twitter-api-v2": "1.15.1",
    "typeorm": "0.3.18",
    "url": "0.11.3",
    "use-debounce": "10.0.1",
    "use-deep-compare-effect": "1.8.1",
    "use-ripple-hook": "1.0.24",
    "usehooks-ts": "3.1.0",
    "vaul": "0.9.1",
    "write-file-atomic": "5.0.1",
    "xml2js": "0.6.2",
    "xmlrpc": "1.3.2",
    "yaml": "2.4.1",
    "zone.js": "0.14.4",
    "zustand": "4.5.4"
  },
  "devDependencies": {
    "@commitlint/cli": "17.7.1",
    "@commitlint/config-conventional": "17.7.0",
    "@faker-js/faker": "8.2.0",
    "@nx/esbuild": "20.0.1",
    "@nx/eslint": "20.0.1",
    "@nx/eslint-plugin": "20.0.1",
    "@nx/jest": "20.0.1",
    "@nx/js": "20.0.1",
    "@nx/node": "20.0.1",
    "@nx/react": "20.0.1",
    "@nx/vite": "20.0.1",
    "@nx/web": "20.0.1",
    "@nx/webpack": "20.0.1",
    "@nx/workspace": "20.0.1",
    "@playwright/test": "1.37.1",
    "@swc-node/register": "1.9.2",
    "@swc/cli": "0.5.2",
    "@swc/core": "1.5.7",
    "@swc/helpers": "0.5.11",
    "@testing-library/react": "15.0.6",
    "@trumbitta/nx-plugin-unused-deps": "1.12.1",
    "@types/bcrypt": "5.0.0",
    "@types/color": "3.0.6",
    "@types/contrast-color": "1.0.3",
    "@types/crypto-js": "4.1.1",
    "@types/decompress": "4.2.4",
    "@types/deep-equal": "1.0.1",
    "@types/feedparser": "2.2.5",
    "@types/imap": "0.8.37",
    "@types/is-base64": "1.1.1",
    "@types/jest": "29.5.13",
    "@types/json2xml": "0.1.1",
    "@types/mailchimp__mailchimp_marketing": "3.0.10",
    "@types/mailparser": "3.4.0",
    "@types/marked": "4.3.2",
    "@types/mime-types": "2.1.1",
    "@types/mustache": "4.2.4",
    "@types/node": "^18.16.9",
    "@types/node-cron": "3.0.11",
    "@types/nodemailer": "6.4.9",
    "@types/onfleet__node-onfleet": "1.3.7",
    "@types/pako": "2.0.3",
    "@types/papaparse": "5.3.8",
    "@types/pdf-parse": "1.1.4",
    "@types/pg": "8.10.2",
    "@types/prismjs": "1.26.0",
    "@types/qrcode": "1.5.5",
    "@types/qs": "6.9.7",
    "@types/react": "18.3.1",
    "@types/react-dom": "18.3.0",
    "@types/react-lottie": "1.2.10",
    "@types/recharts": "1.8.29",
    "@types/semver": "7.5.6",
    "@types/snowflake-sdk": "1.6.20",
    "@types/sqlstring": "2.3.2",
    "@types/ssh2-sftp-client": "9.0.0",
    "@types/tinycolor2": "1.4.5",
    "@types/turndown": "5.0.4",
    "@types/write-file-atomic": "4.0.3",
    "@types/xml2js": "0.4.14",
    "@types/xmlrpc": "1.3.10",
    "@typescript-eslint/eslint-plugin": "7.18.0",
    "@typescript-eslint/parser": "7.18.0",
    "@typescript-eslint/utils": "7.18.0",
    "@vitejs/plugin-react": "^4.2.0",
    "@vitest/ui": "^1.3.1",
    "autoprefixer": "10.4.15",
    "babel-jest": "29.7.0",
    "chalk": "4.1.2",
    "concurrently": "8.2.1",
    "esbuild": "0.19.5",
    "eslint": "8.57.0",
    "eslint-config-prettier": "9.0.0",
    "eslint-import-resolver-alias": "1.1.2",
    "eslint-import-resolver-typescript": "3.6.1",
    "eslint-plugin-import": "2.31.0",
    "eslint-plugin-import-x": "0.5.2",
    "eslint-plugin-jest-dom": "5.4.0",
    "eslint-plugin-jsx-a11y": "6.7.1",
    "eslint-plugin-prettier": "4.2.1",
    "eslint-plugin-react": "7.32.2",
    "eslint-plugin-react-hooks": "4.6.0",
    "eslint-plugin-tailwindcss": "3.17.4",
    "eslint-plugin-testing-library": "6.2.2",
    "eslint-plugin-vitest": "0.5.4",
    "husky": "8.0.3",
    "i18next-parser": "9.0.2",
    "inquirer": "8.2.6",
    "jasmine-core": "4.2.0",
    "jasmine-spec-reporter": "7.0.0",
    "jest": "29.7.0",
    "jest-environment-jsdom": "29.7.0",
    "jest-environment-node": "^29.4.1",
    "jsonc-eslint-parser": "^2.1.0",
    "karma": "6.3.17",
    "karma-chrome-launcher": "3.1.1",
    "karma-coverage": "2.2.1",
    "karma-jasmine": "5.1.0",
    "karma-jasmine-html-reporter": "2.0.0",
    "lint-staged": "15.2.9",
    "nx": "20.0.1",
    "pino-pretty": "9.4.1",
    "pnpm": "9.15.0",
    "postcss": "8.4.38",
    "postcss-import": "14.1.0",
    "postcss-preset-env": "7.5.0",
    "postcss-url": "10.1.3",
    "prettier": "2.8.4",
    "tailwindcss": "3.4.3",
    "ts-jest": "29.1.1",
    "ts-node": "10.9.1",
    "typescript": "5.5.4",
    "verdaccio": "6.0.2",
    "vite": "^5.4.14",
    "vite-plugin-checker": "0.7.2",
    "vitest": "^1.3.1",
    "wait-on": "7.2.0",
    "webpack": "5.94.0",
    "webpack-cli": "5.1.4",
    "webpack-ignore-dynamic-require": "1.0.0"
  },
  "optionalDependencies": {
    "@nx/nx-darwin-arm64": "18.0.4",
    "@nx/nx-darwin-x64": "18.0.4",
    "@nx/nx-linux-arm-gnueabihf": "18.0.4",
    "@nx/nx-linux-x64-gnu": "18.0.4",
    "@nx/nx-win32-x64-msvc": "18.0.4",
    "@rollup/rollup-darwin-arm64": "4.20.0",
    "@rollup/rollup-linux-arm-gnueabihf": "4.200",
    "@rollup/rollup-linux-arm64-gnu": "4.20.0"
  },
  "nx": {
    "includedScripts": []
  },
  "resolutions": {
    "rollup": "npm:@rollup/wasm-node"
  },
  "overrides": {
    "cross-spawn": "7.0.6",
    "@tryfabric/martian": {
      "@notionhq/client": "$@notionhq/client"
    },
    "vite": {
      "rollup": "npm:@rollup/wasm-node"
    }
  }
}<|MERGE_RESOLUTION|>--- conflicted
+++ resolved
@@ -1,11 +1,7 @@
 {
   "name": "activepieces",
   "version": "0.40.0",
-<<<<<<< HEAD
-  "rcVersion": "0.40.1-rc.1",
-=======
-  "rcVersion": "0.40.0-process",
->>>>>>> ac860957
+  "rcVersion": "0.41.0-rc.1",
   "scripts": {
     "prepare": "husky install",
     "serve:frontend": "nx serve react-ui",
