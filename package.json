{
  "name": "activepieces",
  "version": "0.29.1",
  "rcVersion": "0.30.0-rc.0",
  "scripts": {
    "prepare": "husky install",
    "serve:frontend": "nx serve react-ui",
    "serve:backend": "nx serve server-api",
    "serve:engine": "nx serve engine",
    "serve:pieces": "turbowatch tools/scripts/pieces/turbowatch.ts",
    "dev": "cross-env-shell FORCE_COLOR=true concurrently -n \"GUI,API,ENG\" -c \"bgBlue.bold,bgGreen.bold,bgRed.bold,bgYellow.bold\" \"npm:serve:frontend\" \"npm:serve:backend\" \"npm:serve:engine\"",
    "dev:backend": "cross-env-shell FORCE_COLOR=true concurrently -n \"API,ENG\" -c \"bgGreen.bold,bgRed.bold\" \"npm:serve:backend\" \"npm:serve:engine\"",
    "dev:frontend": "cross-env-shell FORCE_COLOR=true concurrently -n \"GUI,API,ENG\" -c \"bgBlue.bold,bgGreen.bold,bgRed.bold\" \"npm:serve:frontend\" \"npm:serve:backend\" \"npm:serve:engine\"",
    "start": "npm i && npm run dev",
    "cli": "npx ts-node packages/cli/src/index.ts",
    "create-piece": "npx ts-node packages/cli/src/index.ts pieces create",
    "create-action": "npx ts-node packages/cli/src/index.ts actions create",
    "create-trigger": "npx ts-node packages/cli/src/index.ts triggers create",
    "sync-pieces": "npx ts-node packages/cli/src/index.ts pieces sync",
    "publish-piece": "npx ts-node tools/scripts/pieces/publish-piece.ts"
  },
  "private": true,
  "dependencies": {
    "@activepieces/import-fresh-webpack": "3.3.0",
    "@angular/animations": "18.0.3",
    "@angular/cdk": "18.0.3",
    "@angular/common": "18.0.3",
    "@angular/compiler": "18.0.3",
    "@angular/core": "18.0.3",
    "@angular/elements": "18.0.3",
    "@angular/forms": "18.0.3",
    "@angular/localize": "18.0.3",
    "@angular/material": "18.0.3",
    "@angular/platform-browser": "18.0.3",
    "@angular/platform-browser-dynamic": "18.0.3",
    "@angular/router": "18.0.3",
    "@anthropic-ai/sdk": "0.19.0",
    "@auth0/angular-jwt": "5.1.2",
    "@authenio/samlify-node-xmllint": "2.0.0",
    "@aws-sdk/client-s3": "3.398.0",
    "@azure/openai": "1.0.0-beta.11",
    "@babel/runtime": "7.22.11",
    "@bull-board/api": "5.9.1",
    "@bull-board/fastify": "5.9.1",
    "@ctrl/ngx-codemirror": "5.1.1",
    "@fastify/basic-auth": "5.0.0",
    "@fastify/cors": "8.3.0",
    "@fastify/formbody": "7.4.0",
    "@fastify/multipart": "7.7.3",
    "@fastify/rate-limit": "9.1.0",
    "@fastify/swagger": "8.9.0",
    "@fastify/type-provider-typebox": "3.5.0",
    "@fortawesome/angular-fontawesome": "0.12.1",
    "@fortawesome/fontawesome-svg-core": "6.4.2",
    "@fortawesome/free-solid-svg-icons": "6.4.2",
    "@hookform/resolvers": "3.9.0",
    "@linear/sdk": "7.0.1",
    "@mailchimp/mailchimp_marketing": "3.0.80",
    "@mailerlite/mailerlite-nodejs": "1.1.0",
    "@microsoft/microsoft-graph-client": "3.0.7",
    "@microsoft/microsoft-graph-types": "2.40.0",
    "@ngrx/effects": "17.0.1",
    "@ngrx/store": "17.0.1",
    "@ngrx/store-devtools": "17.0.1",
    "@notionhq/client": "2.2.11",
    "@nx/devkit": "19.3.0",
    "@onfleet/node-onfleet": "1.3.3",
    "@qdrant/js-client-rest": "1.7.0",
    "@radix-ui/react-avatar": "1.1.0",
    "@radix-ui/react-dialog": "1.1.1",
    "@radix-ui/react-dropdown-menu": "2.1.1",
    "@radix-ui/react-icons": "1.3.0",
    "@radix-ui/react-label": "2.1.0",
    "@radix-ui/react-popover": "1.1.1",
    "@radix-ui/react-radio-group": "1.2.0",
    "@radix-ui/react-separator": "1.1.0",
    "@radix-ui/react-slot": "1.1.0",
    "@radix-ui/react-switch": "1.1.0",
    "@radix-ui/react-toast": "1.2.1",
    "@radix-ui/react-tooltip": "1.1.2",
    "@segment/analytics-next": "1.67.0",
    "@segment/analytics-node": "2.1.0",
    "@sendgrid/mail": "8.0.0",
    "@sentry/node": "7.64.0",
<<<<<<< HEAD
    "@sinclair/typebox": "0.32.34",
=======
    "@sinclair/typebox": "0.31.28",
>>>>>>> becb141d
    "@slack/web-api": "7.0.4",
    "@socket.io/redis-adapter": "8.2.1",
    "@supabase/supabase-js": "2.33.1",
    "@tanstack/react-query": "5.51.1",
    "@tanstack/react-table": "8.19.2",
    "@types/amqplib": "0.10.5",
    "@types/imapflow": "1.0.18",
    "@types/js-yaml": "4.0.9",
    "@types/pg-format": "1.0.5",
    "@types/showdown": "2.0.6",
    "@xyflow/react": "12.0.1",
    "airtable": "0.11.6",
    "ajv": "8.12.0",
    "amqplib": "0.10.4",
    "ang-jsoneditor": "3.1.1",
    "angular-draggable-droppable": "8.0.0",
    "angular-svg-icon": "15.0.0",
    "angular2-uuid": "1.1.1",
    "async-mutex": "0.4.0",
    "aws-sdk": "2.1642.0",
    "axios": "1.6.7",
    "axios-retry": "4.4.1",
    "bcrypt": "5.1.1",
    "buffer": "6.0.3",
    "bullmq": "5.8.3",
    "cheerio": "1.0.0-rc.12",
    "clarifai-nodejs-grpc": "9.7.0",
    "class-variance-authority": "0.7.0",
    "cli-table3": "0.6.3",
    "clipboard": "2.0.11",
    "clsx": "2.1.1",
    "cmdk": "1.0.0",
    "codemirror": "5.65.14",
    "color": "4.2.3",
    "commander": "11.1.0",
    "compare-versions": "6.1.0",
    "concat": "1.0.3",
    "contentful-management": "10.42.0",
    "cron-validator": "1.3.1",
    "cronstrue": "2.31.0",
    "cross-env": "7.0.3",
    "crypto-js": "4.2.0",
    "dayjs": "1.11.9",
    "decompress": "4.2.1",
    "deep-equal": "2.2.2",
    "drip-nodejs": "3.1.1",
    "elevenlabs": "0.2.2",
    "exifreader": "4.20.0",
    "fastify": "4.12.0",
    "fastify-favicon": "4.3.0",
    "fastify-plugin": "4.5.1",
    "fastify-raw-body": "4.2.0",
    "fastify-socket.io": "5.0.0",
    "feedparser": "2.2.10",
    "firebase-scrypt": "2.2.0",
    "font-awesome": "4.7.0",
    "form-data": "4.0.0",
    "fs-extra": "11.2.0",
    "fuse.js": "7.0.0",
    "google-auth-library": "8.9.0",
    "googleapis": "129.0.0",
    "http-status-codes": "2.2.0",
    "https-proxy-agent": "7.0.4",
    "imap": "0.8.17",
    "imapflow": "1.0.152",
    "intercom-client": "5.0.0",
    "ioredis": "5.4.1",
    "is-base64": "1.1.0",
    "isolated-vm": "5.0.1",
    "jimp": "0.22.12",
    "js-yaml": "4.1.0",
    "jsdom": "23.0.1",
    "jshint": "2.13.6",
    "json-server": "1.0.0-beta.0",
    "json-to-pretty-yaml": "1.2.2",
    "json2xml": "0.1.3",
    "jsoneditor": "10.0.3",
    "jsonlint-mod": "1.7.6",
    "jsonrepair": "3.2.0",
    "jsonwebtoken": "9.0.1",
    "jszip": "3.10.1",
    "jwks-rsa": "3.1.0",
    "kl-angular-mentions": "1.2.3",
    "langchain": "0.0.156",
    "lottie-web": "5.12.2",
    "lucide-react": "0.407.0",
    "mailparser": "3.6.7",
    "marked": "4.3.0",
    "mime": "4.0.1",
    "mime-types": "2.1.35",
    "monaco-editor": "0.44.0",
    "monday-sdk-js": "0.5.2",
    "mustache": "4.2.0",
    "nanoid": "3.3.6",
    "ngx-autosize": "2.0.4",
    "ngx-colors": "3.5.2",
    "ngx-lottie": "11.0.2",
    "ngx-markdown": "17.0.0",
    "ngx-monaco-editor-v2": "17.0.1",
    "ngx-quill": "20.0.1",
    "ngx-skeleton-loader": "6.0.0",
    "ngx-socket-io": "4.6.1",
    "ngx-timeago": "3.0.0",
    "node-cron": "3.0.3",
    "nodemailer": "6.9.9",
    "nx-cloud": "19.0.0",
    "object-sizeof": "2.6.3",
    "openai": "4.47.1",
    "pdf-parse": "1.1.1",
    "pdf-text-reader": "4.1.0",
    "pg": "8.11.3",
    "pg-format": "1.0.4",
    "pickleparser": "0.1.0",
    "pino-loki": "2.1.3",
    "posthog-js": "1.140.1",
    "priority-queue-typescript": "1.0.1",
    "prismjs": "1.29.0",
    "product-fruits": "1.0.23",
    "promise-mysql": "5.2.0",
    "qs": "6.11.2",
    "quill": "1.3.7",
    "quill-mention": "4.0.0",
    "react": "18.3.1",
    "react-dom": "18.3.1",
    "react-hook-form": "7.52.1",
    "react-router-dom": "6.11.2",
    "redlock": "5.0.0-beta.2",
    "rss-parser": "3.13.0",
    "rxjs": "7.8.1",
    "safe-flat": "2.1.0",
    "samlify": "2.8.10",
    "semver": "7.6.0",
    "shade-generator": "1.2.7",
    "showdown": "2.1.0",
    "simple-git": "3.21.0",
    "snowflake-sdk": "1.9.3",
    "soap": "1.0.0",
    "socket.io": "4.7.5",
    "sqlite3": "5.1.7",
    "sqlstring": "2.3.3",
    "ssh2-sftp-client": "9.1.0",
    "string-replace-async": "3.0.2",
    "string-strip-html": "8.5.0",
    "stripe": "14.3.0",
    "subsink": "1.0.2",
    "tailwind-merge": "2.4.0",
    "tailwindcss-animate": "1.0.7",
    "tiktoken": "1.0.11",
    "tinycolor2": "1.6.0",
    "tsconfig-paths": "4.2.0",
    "tslib": "2.6.2",
    "twitter-api-v2": "1.15.1",
    "typeorm": "0.3.18",
    "url": "0.11.3",
    "usehooks-ts": "3.1.0",
    "xml2js": "0.6.2",
    "xmlrpc": "1.3.2",
    "yaml": "2.4.1",
    "zone.js": "0.14.4"
  },
  "devDependencies": {
    "@angular-devkit/build-angular": "18.0.4",
    "@angular-devkit/core": "18.0.4",
    "@angular-devkit/schematics": "18.0.4",
    "@angular-eslint/builder": "15.2.1",
    "@angular-eslint/eslint-plugin": "18.0.1",
    "@angular-eslint/eslint-plugin-template": "18.0.1",
    "@angular-eslint/schematics": "15.2.1",
    "@angular-eslint/template-parser": "18.0.1",
    "@angular/cli": "~18.0.0",
    "@angular/compiler-cli": "18.0.3",
    "@angular/language-service": "18.0.3",
    "@commitlint/cli": "17.7.1",
    "@commitlint/config-conventional": "17.7.0",
    "@faker-js/faker": "8.2.0",
    "@ngrx/eslint-plugin": "17.0.1",
    "@nx/angular": "19.3.0",
    "@nx/esbuild": "19.3.0",
    "@nx/eslint": "19.3.0",
    "@nx/eslint-plugin": "19.3.0",
    "@nx/jest": "19.3.0",
    "@nx/js": "19.3.0",
    "@nx/node": "19.3.0",
    "@nx/react": "19.3.0",
    "@nx/vite": "19.3.0",
    "@nx/web": "19.3.0",
    "@nx/webpack": "19.3.0",
    "@nx/workspace": "19.3.0",
    "@playwright/test": "1.37.1",
    "@schematics/angular": "18.0.4",
    "@swc-node/register": "1.9.2",
    "@swc/cli": "~0.3.12",
    "@swc/core": "1.5.7",
    "@swc/helpers": "0.5.11",
    "@testing-library/react": "15.0.6",
    "@trumbitta/nx-plugin-unused-deps": "1.12.1",
    "@types/bcrypt": "5.0.0",
    "@types/color": "3.0.6",
    "@types/crypto-js": "4.1.1",
    "@types/decompress": "4.2.4",
    "@types/deep-equal": "1.0.1",
    "@types/feedparser": "2.2.5",
    "@types/imap": "0.8.37",
    "@types/is-base64": "1.1.1",
    "@types/jest": "29.4.4",
    "@types/json2xml": "0.1.1",
    "@types/mailchimp__mailchimp_marketing": "3.0.10",
    "@types/mailparser": "3.4.0",
    "@types/marked": "4.3.2",
    "@types/mime-types": "2.1.1",
    "@types/mustache": "4.2.4",
    "@types/node": "^18.16.9",
    "@types/node-cron": "3.0.11",
    "@types/nodemailer": "6.4.9",
    "@types/onfleet__node-onfleet": "1.3.7",
    "@types/papaparse": "5.3.8",
    "@types/pg": "8.10.2",
    "@types/prismjs": "1.26.0",
    "@types/qs": "6.9.7",
    "@types/quill": "2.0.10",
    "@types/react": "18.3.1",
    "@types/react-dom": "18.3.0",
    "@types/semver": "7.5.6",
    "@types/snowflake-sdk": "1.6.20",
    "@types/sqlstring": "2.3.2",
    "@types/ssh2-sftp-client": "9.0.0",
    "@types/tinycolor2": "1.4.5",
    "@types/xml2js": "0.4.14",
    "@types/xmlrpc": "1.3.10",
    "@typescript-eslint/eslint-plugin": "7.9.0",
    "@typescript-eslint/parser": "7.9.0",
    "@typescript-eslint/utils": "^8.0.0-alpha.28",
    "@vitejs/plugin-react": "^4.2.0",
    "@vitest/ui": "^1.3.1",
    "autoprefixer": "10.4.15",
    "babel-jest": "^29.4.1",
    "chalk": "4.1.2",
    "concurrently": "8.2.1",
    "esbuild": "0.19.5",
    "eslint": "8.57.0",
    "eslint-config-prettier": "9.0.0",
    "eslint-import-resolver-typescript": "3.6.1",
    "eslint-plugin-import": "2.27.5",
    "eslint-plugin-import-x": "0.5.2",
    "eslint-plugin-jsx-a11y": "6.7.1",
    "eslint-plugin-prettier": "4.2.1",
    "eslint-plugin-react": "7.32.2",
    "eslint-plugin-react-hooks": "4.6.0",
    "eslint-plugin-rxjs": "5.0.3",
    "eslint-plugin-rxjs-angular": "2.0.1",
    "husky": "8.0.3",
    "inquirer": "8.2.6",
    "jasmine-core": "4.2.0",
    "jasmine-spec-reporter": "7.0.0",
    "jest": "29.4.3",
    "jest-environment-jsdom": "29.4.3",
    "jest-environment-node": "^29.4.1",
    "jest-preset-angular": "14.1.0",
    "jsonc-eslint-parser": "^2.1.0",
    "karma": "6.3.17",
    "karma-chrome-launcher": "3.1.1",
    "karma-coverage": "2.2.1",
    "karma-jasmine": "5.1.0",
    "karma-jasmine-html-reporter": "2.0.0",
    "lint-staged": "13.3.0",
    "ng-packagr": "18.0.0",
    "nx": "19.3.0",
    "pino-pretty": "9.4.1",
    "pnpm": "8.6.12",
    "postcss": "8.4.38",
    "postcss-import": "14.1.0",
    "postcss-preset-env": "7.5.0",
    "postcss-url": "10.1.3",
    "prettier": "2.8.4",
    "tailwindcss": "3.4.3",
    "ts-jest": "29.1.1",
    "ts-node": "10.9.1",
    "turbowatch": "2.29.4",
    "typescript": "5.4.5",
    "verdaccio": "^5.31.0",
    "vite": "^5.0.0",
    "vitest": "^1.3.1",
    "wait-on": "7.2.0",
    "webpack": "5.90.1",
    "webpack-cli": "5.1.4",
    "webpack-ignore-dynamic-require": "1.0.0"
  },
  "nx": {
    "includedScripts": []
  }
}<|MERGE_RESOLUTION|>--- conflicted
+++ resolved
@@ -82,11 +82,7 @@
     "@segment/analytics-node": "2.1.0",
     "@sendgrid/mail": "8.0.0",
     "@sentry/node": "7.64.0",
-<<<<<<< HEAD
-    "@sinclair/typebox": "0.32.34",
-=======
     "@sinclair/typebox": "0.31.28",
->>>>>>> becb141d
     "@slack/web-api": "7.0.4",
     "@socket.io/redis-adapter": "8.2.1",
     "@supabase/supabase-js": "2.33.1",
