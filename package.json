{
  "name": "activepieces",
  "version": "0.29.1",
  "rcVersion": "0.30.0-rc.0",
  "scripts": {
    "prepare": "husky install",
    "serve:frontend": "nx serve react-ui",
    "serve:backend": "nx serve server-api",
    "serve:engine": "nx serve engine",
    "serve:pieces": "turbowatch tools/scripts/pieces/turbowatch.ts",
    "dev": "cross-env-shell FORCE_COLOR=true concurrently -n \"GUI,API,ENG\" -c \"bgBlue.bold,bgGreen.bold,bgRed.bold,bgYellow.bold\" \"npm:serve:frontend\" \"npm:serve:backend\" \"npm:serve:engine\"",
    "dev:backend": "cross-env-shell FORCE_COLOR=true concurrently -n \"API,ENG\" -c \"bgGreen.bold,bgRed.bold\" \"npm:serve:backend\" \"npm:serve:engine\"",
    "dev:frontend": "cross-env-shell FORCE_COLOR=true concurrently -n \"GUI,API,ENG\" -c \"bgBlue.bold,bgGreen.bold,bgRed.bold\" \"npm:serve:frontend\" \"npm:serve:backend\" \"npm:serve:engine\"",
    "start": "npm i && npm run dev",
    "cli": "npx ts-node packages/cli/src/index.ts",
    "create-piece": "npx ts-node packages/cli/src/index.ts pieces create",
    "create-action": "npx ts-node packages/cli/src/index.ts actions create",
    "create-trigger": "npx ts-node packages/cli/src/index.ts triggers create",
    "sync-pieces": "npx ts-node packages/cli/src/index.ts pieces sync",
    "publish-piece": "npx ts-node tools/scripts/pieces/publish-piece.ts"
  },
  "private": true,
  "dependencies": {
    "@activepieces/import-fresh-webpack": "3.3.0",
    "@angular/animations": "18.0.3",
    "@angular/cdk": "18.0.3",
    "@angular/common": "18.0.3",
    "@angular/compiler": "18.0.3",
    "@angular/core": "18.0.3",
    "@angular/elements": "18.0.3",
    "@angular/forms": "18.0.3",
    "@angular/localize": "18.0.3",
    "@angular/material": "18.0.3",
    "@angular/platform-browser": "18.0.3",
    "@angular/platform-browser-dynamic": "18.0.3",
    "@angular/router": "18.0.3",
    "@anthropic-ai/sdk": "0.19.0",
    "@auth0/angular-jwt": "5.1.2",
    "@authenio/samlify-node-xmllint": "2.0.0",
    "@aws-sdk/client-s3": "3.398.0",
    "@azure/openai": "1.0.0-beta.11",
    "@babel/runtime": "7.22.11",
    "@bull-board/api": "5.9.1",
    "@bull-board/fastify": "5.9.1",
    "@ctrl/ngx-codemirror": "5.1.1",
    "@fastify/basic-auth": "5.0.0",
    "@fastify/cors": "8.3.0",
    "@fastify/formbody": "7.4.0",
    "@fastify/multipart": "7.7.3",
    "@fastify/rate-limit": "9.1.0",
    "@fastify/swagger": "8.9.0",
    "@fastify/type-provider-typebox": "3.5.0",
    "@fortawesome/angular-fontawesome": "0.12.1",
    "@fortawesome/fontawesome-svg-core": "6.4.2",
    "@fortawesome/free-solid-svg-icons": "6.4.2",
    "@hookform/resolvers": "3.9.0",
    "@linear/sdk": "7.0.1",
    "@mailchimp/mailchimp_marketing": "3.0.80",
    "@mailerlite/mailerlite-nodejs": "1.1.0",
    "@microsoft/microsoft-graph-client": "3.0.7",
    "@microsoft/microsoft-graph-types": "2.40.0",
    "@ngrx/effects": "17.0.1",
    "@ngrx/store": "17.0.1",
    "@ngrx/store-devtools": "17.0.1",
    "@notionhq/client": "2.2.11",
    "@nx/devkit": "19.3.0",
    "@onfleet/node-onfleet": "1.3.3",
    "@qdrant/js-client-rest": "1.7.0",
    "@radix-ui/react-avatar": "1.1.0",
    "@radix-ui/react-dialog": "1.1.1",
    "@radix-ui/react-dropdown-menu": "2.1.1",
    "@radix-ui/react-icons": "1.3.0",
    "@radix-ui/react-label": "2.1.0",
    "@radix-ui/react-popover": "1.1.1",
    "@radix-ui/react-radio-group": "1.2.0",
    "@radix-ui/react-scroll-area": "1.1.0",
<<<<<<< HEAD
=======
    "@radix-ui/react-select": "2.1.1",
>>>>>>> 6dc0d9d1
    "@radix-ui/react-separator": "1.1.0",
    "@radix-ui/react-slot": "1.1.0",
    "@radix-ui/react-switch": "1.1.0",
    "@radix-ui/react-tabs": "1.1.0",
    "@radix-ui/react-toast": "1.2.1",
    "@radix-ui/react-tooltip": "1.1.2",
    "@segment/analytics-next": "1.67.0",
    "@segment/analytics-node": "2.1.0",
    "@sendgrid/mail": "8.0.0",
    "@sentry/node": "7.64.0",
    "@sinclair/typebox": "0.32.34",
    "@slack/web-api": "7.0.4",
    "@socket.io/redis-adapter": "8.2.1",
    "@supabase/supabase-js": "2.33.1",
    "@tanstack/react-query": "5.51.1",
    "@tanstack/react-table": "8.19.2",
    "@tryfabric/martian": "1.2.4",
    "@types/amqplib": "0.10.5",
    "@types/imapflow": "1.0.18",
    "@types/js-yaml": "4.0.9",
    "@types/pg-format": "1.0.5",
    "@types/showdown": "2.0.6",
    "@xyflow/react": "12.0.1",
    "airtable": "0.11.6",
    "ajv": "8.12.0",
    "amqplib": "0.10.4",
    "ang-jsoneditor": "3.1.1",
    "angular-draggable-droppable": "8.0.0",
    "angular-svg-icon": "15.0.0",
    "angular2-uuid": "1.1.1",
    "async-mutex": "0.4.0",
    "aws-sdk": "2.1642.0",
    "axios": "1.6.7",
    "axios-retry": "4.4.1",
    "bcrypt": "5.1.1",
    "buffer": "6.0.3",
    "bullmq": "5.8.3",
    "cheerio": "1.0.0-rc.12",
    "clarifai-nodejs-grpc": "9.7.0",
    "class-variance-authority": "0.7.0",
    "cli-table3": "0.6.3",
    "clipboard": "2.0.11",
    "clsx": "2.1.1",
    "cmdk": "1.0.0",
    "codemirror": "5.65.14",
    "color": "4.2.3",
    "commander": "11.1.0",
    "compare-versions": "6.1.0",
    "concat": "1.0.3",
    "contentful-management": "10.42.0",
    "cron-validator": "1.3.1",
    "cronstrue": "2.31.0",
    "cross-env": "7.0.3",
    "crypto-js": "4.2.0",
    "dayjs": "1.11.9",
    "decompress": "4.2.1",
    "deep-equal": "2.2.2",
    "drip-nodejs": "3.1.1",
    "elevenlabs": "0.2.2",
    "exifreader": "4.20.0",
    "fastify": "4.12.0",
    "fastify-favicon": "4.3.0",
    "fastify-plugin": "4.5.1",
    "fastify-raw-body": "4.2.0",
    "fastify-socket.io": "5.0.0",
    "feedparser": "2.2.10",
    "firebase-scrypt": "2.2.0",
    "font-awesome": "4.7.0",
    "form-data": "4.0.0",
    "fs-extra": "11.2.0",
    "fuse.js": "7.0.0",
    "google-auth-library": "8.9.0",
    "googleapis": "129.0.0",
    "http-status-codes": "2.2.0",
    "https-proxy-agent": "7.0.4",
    "imap": "0.8.17",
    "imapflow": "1.0.152",
    "intercom-client": "5.0.0",
    "ioredis": "5.4.1",
    "is-base64": "1.1.0",
    "isolated-vm": "5.0.1",
    "jimp": "0.22.12",
    "js-yaml": "4.1.0",
    "jsdom": "23.0.1",
    "jshint": "2.13.6",
    "json-server": "1.0.0-beta.0",
    "json-to-pretty-yaml": "1.2.2",
    "json2xml": "0.1.3",
    "jsoneditor": "10.0.3",
    "jsonlint-mod": "1.7.6",
    "jsonrepair": "3.2.0",
    "jsonwebtoken": "9.0.1",
    "jszip": "3.10.1",
    "jwks-rsa": "3.1.0",
    "kl-angular-mentions": "1.2.3",
    "langchain": "0.0.156",
    "lottie-web": "5.12.2",
    "lucide-react": "0.407.0",
    "mailparser": "3.6.7",
    "marked": "4.3.0",
    "mime": "4.0.1",
    "mime-types": "2.1.35",
    "monaco-editor": "0.44.0",
    "monday-sdk-js": "0.5.2",
    "mustache": "4.2.0",
    "nanoid": "3.3.6",
    "ngx-autosize": "2.0.4",
    "ngx-colors": "3.5.2",
    "ngx-lottie": "11.0.2",
    "ngx-markdown": "17.0.0",
    "ngx-monaco-editor-v2": "17.0.1",
    "ngx-quill": "20.0.1",
    "ngx-skeleton-loader": "6.0.0",
    "ngx-socket-io": "4.6.1",
    "ngx-timeago": "3.0.0",
    "node-cron": "3.0.3",
    "nodemailer": "6.9.9",
    "nx-cloud": "19.0.0",
    "object-sizeof": "2.6.3",
    "openai": "4.47.1",
    "pdf-parse": "1.1.1",
    "pdf-text-reader": "4.1.0",
    "pg": "8.11.3",
    "pg-format": "1.0.4",
    "pickleparser": "0.1.0",
    "pino-loki": "2.1.3",
    "posthog-js": "1.140.1",
    "priority-queue-typescript": "1.0.1",
    "prismjs": "1.29.0",
    "product-fruits": "1.0.23",
    "promise-mysql": "5.2.0",
    "qs": "6.11.2",
    "quill": "1.3.7",
    "quill-mention": "4.0.0",
    "react": "18.3.1",
    "react-dom": "18.3.1",
    "react-hook-form": "7.52.1",
    "react-resizable-panels": "2.0.20",
    "react-router-dom": "6.11.2",
    "redlock": "5.0.0-beta.2",
    "rss-parser": "3.13.0",
    "rxjs": "7.8.1",
    "safe-flat": "2.1.0",
    "samlify": "2.8.10",
    "semver": "7.6.0",
    "shade-generator": "1.2.7",
    "showdown": "2.1.0",
    "simple-git": "3.21.0",
    "snowflake-sdk": "1.9.3",
    "soap": "1.0.0",
    "socket.io": "4.7.5",
    "sqlite3": "5.1.7",
    "sqlstring": "2.3.3",
    "ssh2-sftp-client": "9.1.0",
    "string-replace-async": "3.0.2",
    "string-strip-html": "8.5.0",
    "stripe": "14.3.0",
    "subsink": "1.0.2",
    "tailwind-merge": "2.4.0",
    "tailwindcss-animate": "1.0.7",
    "tiktoken": "1.0.11",
    "tinycolor2": "1.6.0",
    "tsconfig-paths": "4.2.0",
    "tslib": "2.6.2",
    "twitter-api-v2": "1.15.1",
    "typeorm": "0.3.18",
    "url": "0.11.3",
    "use-debounce": "10.0.1",
    "usehooks-ts": "3.1.0",
    "xml2js": "0.6.2",
    "xmlrpc": "1.3.2",
    "yaml": "2.4.1",
    "zone.js": "0.14.4"
  },
  "devDependencies": {
    "@angular-devkit/build-angular": "18.0.4",
    "@angular-devkit/core": "18.0.4",
    "@angular-devkit/schematics": "18.0.4",
    "@angular-eslint/builder": "15.2.1",
    "@angular-eslint/eslint-plugin": "18.0.1",
    "@angular-eslint/eslint-plugin-template": "18.0.1",
    "@angular-eslint/schematics": "15.2.1",
    "@angular-eslint/template-parser": "18.0.1",
    "@angular/cli": "~18.0.0",
    "@angular/compiler-cli": "18.0.3",
    "@angular/language-service": "18.0.3",
    "@commitlint/cli": "17.7.1",
    "@commitlint/config-conventional": "17.7.0",
    "@faker-js/faker": "8.2.0",
    "@ngrx/eslint-plugin": "17.0.1",
    "@nx/angular": "19.3.0",
    "@nx/esbuild": "19.3.0",
    "@nx/eslint": "19.3.0",
    "@nx/eslint-plugin": "19.3.0",
    "@nx/jest": "19.3.0",
    "@nx/js": "19.3.0",
    "@nx/node": "19.3.0",
    "@nx/react": "19.3.0",
    "@nx/vite": "19.3.0",
    "@nx/web": "19.3.0",
    "@nx/webpack": "19.3.0",
    "@nx/workspace": "19.3.0",
    "@playwright/test": "1.37.1",
    "@schematics/angular": "18.0.4",
    "@swc-node/register": "1.9.2",
    "@swc/cli": "~0.3.12",
    "@swc/core": "1.5.7",
    "@swc/helpers": "0.5.11",
    "@testing-library/react": "15.0.6",
    "@trumbitta/nx-plugin-unused-deps": "1.12.1",
    "@types/bcrypt": "5.0.0",
    "@types/color": "3.0.6",
    "@types/crypto-js": "4.1.1",
    "@types/decompress": "4.2.4",
    "@types/deep-equal": "1.0.1",
    "@types/feedparser": "2.2.5",
    "@types/imap": "0.8.37",
    "@types/is-base64": "1.1.1",
    "@types/jest": "29.4.4",
    "@types/json2xml": "0.1.1",
    "@types/mailchimp__mailchimp_marketing": "3.0.10",
    "@types/mailparser": "3.4.0",
    "@types/marked": "4.3.2",
    "@types/mime-types": "2.1.1",
    "@types/mustache": "4.2.4",
    "@types/node": "^18.16.9",
    "@types/node-cron": "3.0.11",
    "@types/nodemailer": "6.4.9",
    "@types/onfleet__node-onfleet": "1.3.7",
    "@types/papaparse": "5.3.8",
    "@types/pg": "8.10.2",
    "@types/prismjs": "1.26.0",
    "@types/qs": "6.9.7",
    "@types/quill": "2.0.10",
    "@types/react": "18.3.1",
    "@types/react-dom": "18.3.0",
    "@types/semver": "7.5.6",
    "@types/snowflake-sdk": "1.6.20",
    "@types/sqlstring": "2.3.2",
    "@types/ssh2-sftp-client": "9.0.0",
    "@types/tinycolor2": "1.4.5",
    "@types/xml2js": "0.4.14",
    "@types/xmlrpc": "1.3.10",
    "@typescript-eslint/eslint-plugin": "7.9.0",
    "@typescript-eslint/parser": "7.9.0",
    "@typescript-eslint/utils": "^8.0.0-alpha.28",
    "@vitejs/plugin-react": "^4.2.0",
    "@vitest/ui": "^1.3.1",
    "autoprefixer": "10.4.15",
    "babel-jest": "^29.4.1",
    "chalk": "4.1.2",
    "concurrently": "8.2.1",
    "esbuild": "0.19.5",
    "eslint": "8.57.0",
    "eslint-config-prettier": "9.0.0",
    "eslint-import-resolver-alias": "1.1.2",
    "eslint-import-resolver-typescript": "3.6.1",
    "eslint-plugin-import": "2.27.5",
    "eslint-plugin-import-x": "0.5.2",
    "eslint-plugin-jest-dom": "5.4.0",
    "eslint-plugin-jsx-a11y": "6.7.1",
    "eslint-plugin-prettier": "4.2.1",
    "eslint-plugin-react": "7.32.2",
    "eslint-plugin-react-hooks": "4.6.0",
    "eslint-plugin-rxjs": "5.0.3",
    "eslint-plugin-rxjs-angular": "2.0.1",
    "eslint-plugin-tailwindcss": "3.17.4",
    "eslint-plugin-testing-library": "6.2.2",
    "eslint-plugin-vitest": "0.5.4",
    "husky": "8.0.3",
    "inquirer": "8.2.6",
    "jasmine-core": "4.2.0",
    "jasmine-spec-reporter": "7.0.0",
    "jest": "29.4.3",
    "jest-environment-jsdom": "29.4.3",
    "jest-environment-node": "^29.4.1",
    "jest-preset-angular": "14.1.0",
    "jsonc-eslint-parser": "^2.1.0",
    "karma": "6.3.17",
    "karma-chrome-launcher": "3.1.1",
    "karma-coverage": "2.2.1",
    "karma-jasmine": "5.1.0",
    "karma-jasmine-html-reporter": "2.0.0",
    "lint-staged": "13.3.0",
    "ng-packagr": "18.0.0",
    "nx": "19.3.0",
    "pino-pretty": "9.4.1",
    "pnpm": "8.6.12",
    "postcss": "8.4.38",
    "postcss-import": "14.1.0",
    "postcss-preset-env": "7.5.0",
    "postcss-url": "10.1.3",
    "prettier": "2.8.4",
    "tailwindcss": "3.4.3",
    "ts-jest": "29.1.1",
    "ts-node": "10.9.1",
    "turbowatch": "2.29.4",
    "typescript": "5.4.5",
    "verdaccio": "^5.31.0",
    "vite": "^5.0.0",
    "vitest": "^1.3.1",
    "wait-on": "7.2.0",
    "webpack": "5.90.1",
    "webpack-cli": "5.1.4",
    "webpack-ignore-dynamic-require": "1.0.0"
  },
  "nx": {
    "includedScripts": []
  },
  "overrides": {
    "@tryfabric/martian": {
      "@notionhq/client": "$@notionhq/client"
    }
  }
}<|MERGE_RESOLUTION|>--- conflicted
+++ resolved
@@ -74,10 +74,7 @@
     "@radix-ui/react-popover": "1.1.1",
     "@radix-ui/react-radio-group": "1.2.0",
     "@radix-ui/react-scroll-area": "1.1.0",
-<<<<<<< HEAD
-=======
     "@radix-ui/react-select": "2.1.1",
->>>>>>> 6dc0d9d1
     "@radix-ui/react-separator": "1.1.0",
     "@radix-ui/react-slot": "1.1.0",
     "@radix-ui/react-switch": "1.1.0",
