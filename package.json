{
  "name": "activepieces",
  "version": "0.29.1",
  "rcVersion": "0.30.0-rc.0",
  "scripts": {
    "prepare": "husky install",
    "serve:frontend": "nx serve react-ui",
    "serve:backend": "nx serve server-api",
    "serve:engine": "nx serve engine",
    "serve:pieces": "turbowatch tools/scripts/pieces/turbowatch.ts",
    "dev": "cross-env-shell FORCE_COLOR=true concurrently -n \"GUI,API,ENG\" -c \"bgBlue.bold,bgGreen.bold,bgRed.bold,bgYellow.bold\" \"npm:serve:frontend\" \"npm:serve:backend\" \"npm:serve:engine\"",
    "dev:backend": "cross-env-shell FORCE_COLOR=true concurrently -n \"API,ENG\" -c \"bgGreen.bold,bgRed.bold\" \"npm:serve:backend\" \"npm:serve:engine\"",
    "dev:frontend": "cross-env-shell FORCE_COLOR=true concurrently -n \"GUI,API,ENG\" -c \"bgBlue.bold,bgGreen.bold,bgRed.bold\" \"npm:serve:frontend\" \"npm:serve:backend\" \"npm:serve:engine\"",
    "start": "npm i && npm run dev",
    "cli": "npx ts-node packages/cli/src/index.ts",
    "create-piece": "npx ts-node packages/cli/src/index.ts pieces create",
    "create-action": "npx ts-node packages/cli/src/index.ts actions create",
    "create-trigger": "npx ts-node packages/cli/src/index.ts triggers create",
    "sync-pieces": "npx ts-node packages/cli/src/index.ts pieces sync",
    "publish-piece": "npx ts-node tools/scripts/pieces/publish-piece.ts"
  },
  "private": true,
  "dependencies": {
    "@activepieces/import-fresh-webpack": "3.3.0",
    "@angular/animations": "18.0.3",
    "@angular/cdk": "18.0.3",
    "@angular/common": "18.0.3",
    "@angular/compiler": "18.0.3",
    "@angular/core": "18.0.3",
    "@angular/elements": "18.0.3",
    "@angular/forms": "18.0.3",
    "@angular/localize": "18.0.3",
    "@angular/material": "18.0.3",
    "@angular/platform-browser": "18.0.3",
    "@angular/platform-browser-dynamic": "18.0.3",
    "@angular/router": "18.0.3",
    "@anthropic-ai/sdk": "0.19.0",
    "@auth0/angular-jwt": "5.1.2",
    "@authenio/samlify-node-xmllint": "2.0.0",
    "@aws-sdk/client-s3": "3.398.0",
    "@azure/openai": "1.0.0-beta.11",
    "@babel/runtime": "7.22.11",
    "@bull-board/api": "5.9.1",
    "@bull-board/fastify": "5.9.1",
    "@ctrl/ngx-codemirror": "5.1.1",
    "@fastify/basic-auth": "5.0.0",
    "@fastify/cors": "8.3.0",
    "@fastify/formbody": "7.4.0",
    "@fastify/multipart": "7.7.3",
    "@fastify/rate-limit": "9.1.0",
    "@fastify/swagger": "8.9.0",
    "@fastify/type-provider-typebox": "3.5.0",
    "@fortawesome/angular-fontawesome": "0.12.1",
    "@fortawesome/fontawesome-svg-core": "6.4.2",
    "@fortawesome/free-solid-svg-icons": "6.4.2",
    "@hookform/resolvers": "3.9.0",
    "@linear/sdk": "7.0.1",
    "@mailchimp/mailchimp_marketing": "3.0.80",
    "@mailerlite/mailerlite-nodejs": "1.1.0",
    "@microsoft/microsoft-graph-client": "3.0.7",
    "@microsoft/microsoft-graph-types": "2.40.0",
    "@ngrx/effects": "17.0.1",
    "@ngrx/store": "17.0.1",
    "@ngrx/store-devtools": "17.0.1",
    "@notionhq/client": "2.2.11",
    "@nx/devkit": "19.3.0",
    "@onfleet/node-onfleet": "1.3.3",
    "@qdrant/js-client-rest": "1.7.0",
    "@radix-ui/react-avatar": "1.1.0",
    "@radix-ui/react-dialog": "1.1.1",
    "@radix-ui/react-dropdown-menu": "2.1.1",
    "@radix-ui/react-icons": "1.3.0",
    "@radix-ui/react-label": "2.1.0",
    "@radix-ui/react-popover": "1.1.1",
    "@radix-ui/react-radio-group": "1.2.0",
    "@radix-ui/react-scroll-area": "1.1.0",
    "@radix-ui/react-separator": "1.1.0",
    "@radix-ui/react-slot": "1.1.0",
    "@radix-ui/react-switch": "1.1.0",
    "@radix-ui/react-tabs": "1.1.0",
    "@radix-ui/react-toast": "1.2.1",
    "@radix-ui/react-tooltip": "1.1.2",
    "@segment/analytics-next": "1.67.0",
    "@segment/analytics-node": "2.1.0",
    "@sendgrid/mail": "8.0.0",
    "@sentry/node": "7.64.0",
    "@sinclair/typebox": "0.32.34",
    "@slack/web-api": "7.0.4",
    "@socket.io/redis-adapter": "8.2.1",
    "@supabase/supabase-js": "2.33.1",
<<<<<<< HEAD
    "@tanstack/react-query": "5.51.1",
    "@tanstack/react-table": "8.19.2",
=======
    "@tryfabric/martian": "1.2.4",
>>>>>>> 088ce767
    "@types/amqplib": "0.10.5",
    "@types/imapflow": "1.0.18",
    "@types/js-yaml": "4.0.9",
    "@types/pg-format": "1.0.5",
    "@types/showdown": "2.0.6",
    "@xyflow/react": "12.0.1",
    "airtable": "0.11.6",
    "ajv": "8.12.0",
    "amqplib": "0.10.4",
    "ang-jsoneditor": "3.1.1",
    "angular-draggable-droppable": "8.0.0",
    "angular-svg-icon": "15.0.0",
    "angular2-uuid": "1.1.1",
    "async-mutex": "0.4.0",
    "aws-sdk": "2.1642.0",
    "axios": "1.6.7",
    "axios-retry": "4.4.1",
    "bcrypt": "5.1.1",
    "buffer": "6.0.3",
    "bullmq": "5.8.3",
    "cheerio": "1.0.0-rc.12",
    "clarifai-nodejs-grpc": "9.7.0",
    "class-variance-authority": "0.7.0",
    "cli-table3": "0.6.3",
    "clipboard": "2.0.11",
    "clsx": "2.1.1",
    "cmdk": "1.0.0",
    "codemirror": "5.65.14",
    "color": "4.2.3",
    "commander": "11.1.0",
    "compare-versions": "6.1.0",
    "concat": "1.0.3",
    "contentful-management": "10.42.0",
    "cron-validator": "1.3.1",
    "cronstrue": "2.31.0",
    "cross-env": "7.0.3",
    "crypto-js": "4.2.0",
    "dayjs": "1.11.9",
    "decompress": "4.2.1",
    "deep-equal": "2.2.2",
    "drip-nodejs": "3.1.1",
    "elevenlabs": "0.2.2",
    "exifreader": "4.20.0",
    "fastify": "4.12.0",
    "fastify-favicon": "4.3.0",
    "fastify-plugin": "4.5.1",
    "fastify-raw-body": "4.2.0",
    "fastify-socket.io": "5.0.0",
    "feedparser": "2.2.10",
    "firebase-scrypt": "2.2.0",
    "font-awesome": "4.7.0",
    "form-data": "4.0.0",
    "fs-extra": "11.2.0",
    "fuse.js": "7.0.0",
    "google-auth-library": "8.9.0",
    "googleapis": "129.0.0",
    "http-status-codes": "2.2.0",
    "https-proxy-agent": "7.0.4",
    "imap": "0.8.17",
    "imapflow": "1.0.152",
    "intercom-client": "5.0.0",
    "ioredis": "5.4.1",
    "is-base64": "1.1.0",
    "isolated-vm": "5.0.1",
    "jimp": "0.22.12",
    "js-yaml": "4.1.0",
    "jsdom": "23.0.1",
    "jshint": "2.13.6",
    "json-server": "1.0.0-beta.0",
    "json-to-pretty-yaml": "1.2.2",
    "json2xml": "0.1.3",
    "jsoneditor": "10.0.3",
    "jsonlint-mod": "1.7.6",
    "jsonrepair": "3.2.0",
    "jsonwebtoken": "9.0.1",
    "jszip": "3.10.1",
    "jwks-rsa": "3.1.0",
    "kl-angular-mentions": "1.2.3",
    "langchain": "0.0.156",
    "lottie-web": "5.12.2",
    "lucide-react": "0.407.0",
    "mailparser": "3.6.7",
    "marked": "4.3.0",
    "mime": "4.0.1",
    "mime-types": "2.1.35",
    "monaco-editor": "0.44.0",
    "monday-sdk-js": "0.5.2",
    "mustache": "4.2.0",
    "nanoid": "3.3.6",
    "ngx-autosize": "2.0.4",
    "ngx-colors": "3.5.2",
    "ngx-lottie": "11.0.2",
    "ngx-markdown": "17.0.0",
    "ngx-monaco-editor-v2": "17.0.1",
    "ngx-quill": "20.0.1",
    "ngx-skeleton-loader": "6.0.0",
    "ngx-socket-io": "4.6.1",
    "ngx-timeago": "3.0.0",
    "node-cron": "3.0.3",
    "nodemailer": "6.9.9",
    "nx-cloud": "19.0.0",
    "object-sizeof": "2.6.3",
    "openai": "4.47.1",
    "pdf-parse": "1.1.1",
    "pdf-text-reader": "4.1.0",
    "pg": "8.11.3",
    "pg-format": "1.0.4",
    "pickleparser": "0.1.0",
    "pino-loki": "2.1.3",
    "posthog-js": "1.140.1",
    "priority-queue-typescript": "1.0.1",
    "prismjs": "1.29.0",
    "product-fruits": "1.0.23",
    "promise-mysql": "5.2.0",
    "qs": "6.11.2",
    "quill": "1.3.7",
    "quill-mention": "4.0.0",
    "react": "18.3.1",
    "react-dom": "18.3.1",
    "react-hook-form": "7.52.1",
    "react-resizable-panels": "2.0.20",
    "react-router-dom": "6.11.2",
    "redlock": "5.0.0-beta.2",
    "rss-parser": "3.13.0",
    "rxjs": "7.8.1",
    "safe-flat": "2.1.0",
    "samlify": "2.8.10",
    "semver": "7.6.0",
    "shade-generator": "1.2.7",
    "showdown": "2.1.0",
    "simple-git": "3.21.0",
    "snowflake-sdk": "1.9.3",
    "soap": "1.0.0",
    "socket.io": "4.7.5",
    "sqlite3": "5.1.7",
    "sqlstring": "2.3.3",
    "ssh2-sftp-client": "9.1.0",
    "string-replace-async": "3.0.2",
    "string-strip-html": "8.5.0",
    "stripe": "14.3.0",
    "subsink": "1.0.2",
    "tailwind-merge": "2.4.0",
    "tailwindcss-animate": "1.0.7",
    "tiktoken": "1.0.11",
    "tinycolor2": "1.6.0",
    "tsconfig-paths": "4.2.0",
    "tslib": "2.6.2",
    "twitter-api-v2": "1.15.1",
    "typeorm": "0.3.18",
    "url": "0.11.3",
    "use-debounce": "10.0.1",
    "usehooks-ts": "3.1.0",
    "xml2js": "0.6.2",
    "xmlrpc": "1.3.2",
    "yaml": "2.4.1",
    "zone.js": "0.14.4"
  },
  "devDependencies": {
    "@angular-devkit/build-angular": "18.0.4",
    "@angular-devkit/core": "18.0.4",
    "@angular-devkit/schematics": "18.0.4",
    "@angular-eslint/builder": "15.2.1",
    "@angular-eslint/eslint-plugin": "18.0.1",
    "@angular-eslint/eslint-plugin-template": "18.0.1",
    "@angular-eslint/schematics": "15.2.1",
    "@angular-eslint/template-parser": "18.0.1",
    "@angular/cli": "~18.0.0",
    "@angular/compiler-cli": "18.0.3",
    "@angular/language-service": "18.0.3",
    "@commitlint/cli": "17.7.1",
    "@commitlint/config-conventional": "17.7.0",
    "@faker-js/faker": "8.2.0",
    "@ngrx/eslint-plugin": "17.0.1",
    "@nx/angular": "19.3.0",
    "@nx/esbuild": "19.3.0",
    "@nx/eslint": "19.3.0",
    "@nx/eslint-plugin": "19.3.0",
    "@nx/jest": "19.3.0",
    "@nx/js": "19.3.0",
    "@nx/node": "19.3.0",
    "@nx/react": "19.3.0",
    "@nx/vite": "19.3.0",
    "@nx/web": "19.3.0",
    "@nx/webpack": "19.3.0",
    "@nx/workspace": "19.3.0",
    "@playwright/test": "1.37.1",
    "@schematics/angular": "18.0.4",
    "@swc-node/register": "1.9.2",
    "@swc/cli": "~0.3.12",
    "@swc/core": "1.5.7",
    "@swc/helpers": "0.5.11",
    "@testing-library/react": "15.0.6",
    "@trumbitta/nx-plugin-unused-deps": "1.12.1",
    "@types/bcrypt": "5.0.0",
    "@types/color": "3.0.6",
    "@types/crypto-js": "4.1.1",
    "@types/decompress": "4.2.4",
    "@types/deep-equal": "1.0.1",
    "@types/feedparser": "2.2.5",
    "@types/imap": "0.8.37",
    "@types/is-base64": "1.1.1",
    "@types/jest": "29.4.4",
    "@types/json2xml": "0.1.1",
    "@types/mailchimp__mailchimp_marketing": "3.0.10",
    "@types/mailparser": "3.4.0",
    "@types/marked": "4.3.2",
    "@types/mime-types": "2.1.1",
    "@types/mustache": "4.2.4",
    "@types/node": "^18.16.9",
    "@types/node-cron": "3.0.11",
    "@types/nodemailer": "6.4.9",
    "@types/onfleet__node-onfleet": "1.3.7",
    "@types/papaparse": "5.3.8",
    "@types/pg": "8.10.2",
    "@types/prismjs": "1.26.0",
    "@types/qs": "6.9.7",
    "@types/quill": "2.0.10",
    "@types/react": "18.3.1",
    "@types/react-dom": "18.3.0",
    "@types/semver": "7.5.6",
    "@types/snowflake-sdk": "1.6.20",
    "@types/sqlstring": "2.3.2",
    "@types/ssh2-sftp-client": "9.0.0",
    "@types/tinycolor2": "1.4.5",
    "@types/xml2js": "0.4.14",
    "@types/xmlrpc": "1.3.10",
    "@typescript-eslint/eslint-plugin": "7.9.0",
    "@typescript-eslint/parser": "7.9.0",
    "@typescript-eslint/utils": "^8.0.0-alpha.28",
    "@vitejs/plugin-react": "^4.2.0",
    "@vitest/ui": "^1.3.1",
    "autoprefixer": "10.4.15",
    "babel-jest": "^29.4.1",
    "chalk": "4.1.2",
    "concurrently": "8.2.1",
    "esbuild": "0.19.5",
    "eslint": "8.57.0",
    "eslint-config-prettier": "9.0.0",
    "eslint-import-resolver-alias": "1.1.2",
    "eslint-import-resolver-typescript": "3.6.1",
    "eslint-plugin-import": "2.27.5",
    "eslint-plugin-import-x": "0.5.2",
    "eslint-plugin-jest-dom": "5.4.0",
    "eslint-plugin-jsx-a11y": "6.7.1",
    "eslint-plugin-prettier": "4.2.1",
    "eslint-plugin-react": "7.32.2",
    "eslint-plugin-react-hooks": "4.6.0",
    "eslint-plugin-rxjs": "5.0.3",
    "eslint-plugin-rxjs-angular": "2.0.1",
    "eslint-plugin-tailwindcss": "3.17.4",
    "eslint-plugin-testing-library": "6.2.2",
    "eslint-plugin-vitest": "0.5.4",
    "husky": "8.0.3",
    "inquirer": "8.2.6",
    "jasmine-core": "4.2.0",
    "jasmine-spec-reporter": "7.0.0",
    "jest": "29.4.3",
    "jest-environment-jsdom": "29.4.3",
    "jest-environment-node": "^29.4.1",
    "jest-preset-angular": "14.1.0",
    "jsonc-eslint-parser": "^2.1.0",
    "karma": "6.3.17",
    "karma-chrome-launcher": "3.1.1",
    "karma-coverage": "2.2.1",
    "karma-jasmine": "5.1.0",
    "karma-jasmine-html-reporter": "2.0.0",
    "lint-staged": "13.3.0",
    "ng-packagr": "18.0.0",
    "nx": "19.3.0",
    "pino-pretty": "9.4.1",
    "pnpm": "8.6.12",
    "postcss": "8.4.38",
    "postcss-import": "14.1.0",
    "postcss-preset-env": "7.5.0",
    "postcss-url": "10.1.3",
    "prettier": "2.8.4",
    "tailwindcss": "3.4.3",
    "ts-jest": "29.1.1",
    "ts-node": "10.9.1",
    "turbowatch": "2.29.4",
    "typescript": "5.4.5",
    "verdaccio": "^5.31.0",
    "vite": "^5.0.0",
    "vitest": "^1.3.1",
    "wait-on": "7.2.0",
    "webpack": "5.90.1",
    "webpack-cli": "5.1.4",
    "webpack-ignore-dynamic-require": "1.0.0"
  },
  "nx": {
    "includedScripts": []
  },
  "overrides": {
    "@tryfabric/martian": {
      "@notionhq/client": "$@notionhq/client"
    }
  }
}<|MERGE_RESOLUTION|>--- conflicted
+++ resolved
@@ -88,12 +88,9 @@
     "@slack/web-api": "7.0.4",
     "@socket.io/redis-adapter": "8.2.1",
     "@supabase/supabase-js": "2.33.1",
-<<<<<<< HEAD
     "@tanstack/react-query": "5.51.1",
     "@tanstack/react-table": "8.19.2",
-=======
     "@tryfabric/martian": "1.2.4",
->>>>>>> 088ce767
     "@types/amqplib": "0.10.5",
     "@types/imapflow": "1.0.18",
     "@types/js-yaml": "4.0.9",
