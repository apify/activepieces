{
  "name": "activepieces",
  "version": "0.29.1",
  "rcVersion": "0.30.0-rc.3",
  "scripts": {
    "prepare": "husky install",
    "serve:frontend": "nx serve react-ui",
    "serve:backend": "nx serve server-api",
    "serve:engine": "nx serve engine",
    "serve:pieces": "turbowatch tools/scripts/pieces/turbowatch.ts",
    "dev": "cross-env-shell FORCE_COLOR=true concurrently -n \"GUI,API,ENG\" -c \"bgBlue.bold,bgGreen.bold,bgRed.bold,bgYellow.bold\" \"npm:serve:frontend\" \"npm:serve:backend\" \"npm:serve:engine\"",
    "dev:backend": "cross-env-shell FORCE_COLOR=true concurrently -n \"API,ENG\" -c \"bgGreen.bold,bgRed.bold\" \"npm:serve:backend\" \"npm:serve:engine\"",
    "dev:frontend": "cross-env-shell FORCE_COLOR=true concurrently -n \"GUI,API,ENG\" -c \"bgBlue.bold,bgGreen.bold,bgRed.bold\" \"npm:serve:frontend\" \"npm:serve:backend\" \"npm:serve:engine\"",
    "start": "npm i && npm run dev",
    "cli": "npx ts-node packages/cli/src/index.ts",
    "create-piece": "npx ts-node packages/cli/src/index.ts pieces create",
    "create-action": "npx ts-node packages/cli/src/index.ts actions create",
    "create-trigger": "npx ts-node packages/cli/src/index.ts triggers create",
    "sync-pieces": "npx ts-node packages/cli/src/index.ts pieces sync",
    "publish-piece": "npx ts-node tools/scripts/pieces/publish-piece.ts"
  },
  "private": true,
  "dependencies": {
    "@activepieces/import-fresh-webpack": "3.3.0",
    "@actual-app/api": "6.8.1",
    "@angular/animations": "18.0.3",
    "@angular/cdk": "18.0.3",
    "@angular/common": "18.0.3",
    "@angular/compiler": "18.0.3",
    "@angular/core": "18.0.3",
    "@angular/elements": "18.0.3",
    "@angular/forms": "18.0.3",
    "@angular/localize": "18.0.3",
    "@angular/material": "18.0.3",
    "@angular/platform-browser": "18.0.3",
    "@angular/platform-browser-dynamic": "18.0.3",
    "@angular/router": "18.0.3",
    "@anthropic-ai/sdk": "0.19.0",
    "@auth0/angular-jwt": "5.1.2",
    "@authenio/samlify-node-xmllint": "2.0.0",
    "@aws-sdk/client-s3": "3.398.0",
    "@azure/openai": "1.0.0-beta.11",
    "@babel/runtime": "7.22.11",
    "@bull-board/api": "5.9.1",
    "@bull-board/fastify": "5.9.1",
    "@codemirror/lang-javascript": "6.2.2",
    "@codemirror/lang-json": "6.0.1",
    "@ctrl/ngx-codemirror": "5.1.1",
    "@dnd-kit/core": "6.1.0",
    "@dnd-kit/modifiers": "7.0.0",
    "@dnd-kit/sortable": "8.0.0",
    "@datastructures-js/queue": "4.2.3",
    "@fastify/basic-auth": "5.0.0",
    "@fastify/cors": "8.3.0",
    "@fastify/formbody": "7.4.0",
    "@fastify/multipart": "7.7.3",
    "@fastify/rate-limit": "9.1.0",
    "@fastify/swagger": "8.9.0",
    "@fastify/type-provider-typebox": "3.5.0",
    "@fortawesome/angular-fontawesome": "0.12.1",
    "@fortawesome/fontawesome-svg-core": "6.4.2",
    "@fortawesome/free-solid-svg-icons": "6.4.2",
    "@hookform/resolvers": "3.9.0",
    "@linear/sdk": "7.0.1",
    "@mailchimp/mailchimp_marketing": "3.0.80",
    "@mailerlite/mailerlite-nodejs": "1.1.0",
    "@microsoft/microsoft-graph-client": "3.0.7",
    "@microsoft/microsoft-graph-types": "2.40.0",
    "@ngrx/effects": "17.0.1",
    "@ngrx/store": "17.0.1",
    "@ngrx/store-devtools": "17.0.1",
    "@notionhq/client": "2.2.11",
    "@nx/devkit": "19.3.0",
    "@onfleet/node-onfleet": "1.3.3",
    "@qdrant/js-client-rest": "1.7.0",
    "@radix-ui/react-avatar": "1.1.0",
    "@radix-ui/react-collapsible": "1.1.0",
    "@radix-ui/react-dialog": "1.1.1",
    "@radix-ui/react-dropdown-menu": "2.1.1",
    "@radix-ui/react-icons": "1.3.0",
    "@radix-ui/react-label": "2.1.0",
    "@radix-ui/react-popover": "1.1.1",
    "@radix-ui/react-progress": "1.1.0",
    "@radix-ui/react-radio-group": "1.2.0",
    "@radix-ui/react-scroll-area": "1.1.0",
    "@radix-ui/react-select": "2.1.1",
    "@radix-ui/react-separator": "1.1.0",
    "@radix-ui/react-slot": "1.1.0",
    "@radix-ui/react-switch": "1.1.0",
    "@radix-ui/react-tabs": "1.1.0",
    "@radix-ui/react-toast": "1.2.1",
    "@radix-ui/react-toggle": "1.1.0",
    "@radix-ui/react-tooltip": "1.1.2",
    "@segment/analytics-next": "1.67.0",
    "@segment/analytics-node": "2.1.0",
    "@sendgrid/mail": "8.0.0",
    "@sentry/node": "7.64.0",
    "@sinclair/typebox": "0.32.34",
    "@slack/web-api": "7.0.4",
    "@socket.io/redis-adapter": "8.2.1",
    "@supabase/supabase-js": "2.33.1",
    "@tanstack/react-query": "5.51.1",
    "@tanstack/react-table": "8.19.2",
    "@tiptap/extension-mention": "2.5.4",
    "@tiptap/extension-placeholder": "2.5.5",
    "@tiptap/pm": "2.5.4",
    "@tiptap/react": "2.5.4",
    "@tiptap/starter-kit": "2.5.4",
    "@tiptap/suggestion": "2.5.4",
    "@tryfabric/martian": "1.2.4",
    "@types/amqplib": "0.10.5",
    "@types/imapflow": "1.0.18",
    "@types/js-yaml": "4.0.9",
    "@types/pg-format": "1.0.5",
    "@types/showdown": "2.0.6",
    "@uiw/codemirror-theme-github": "4.23.0",
    "@uiw/react-codemirror": "4.23.0",
    "@xyflow/react": "12.0.3",
    "airtable": "0.11.6",
    "ajv": "8.12.0",
    "amqplib": "0.10.4",
    "ang-jsoneditor": "3.1.1",
    "angular-draggable-droppable": "8.0.0",
    "angular-svg-icon": "15.0.0",
    "angular2-uuid": "1.1.1",
    "async-mutex": "0.4.0",
    "aws-sdk": "2.1642.0",
    "axios": "1.6.7",
    "axios-retry": "4.4.1",
    "bcrypt": "5.1.1",
    "buffer": "6.0.3",
    "bullmq": "5.8.3",
    "cheerio": "1.0.0-rc.12",
    "clarifai-nodejs-grpc": "9.7.0",
    "class-variance-authority": "0.7.0",
    "cli-table3": "0.6.3",
    "clipboard": "2.0.11",
    "clsx": "2.1.1",
    "cmdk": "^0.2.1",
    "codemirror": "5.65.14",
    "color": "4.2.3",
    "commander": "11.1.0",
    "compare-versions": "6.1.0",
    "concat": "1.0.3",
    "contentful-management": "10.42.0",
    "cron-validator": "1.3.1",
    "cronstrue": "2.31.0",
    "cross-env": "7.0.3",
    "crypto-js": "4.2.0",
    "date-fns": "3.6.0",
    "dayjs": "1.11.9",
    "decompress": "4.2.1",
    "deep-equal": "2.2.2",
    "drip-nodejs": "3.1.1",
    "elevenlabs": "0.2.2",
    "exifreader": "4.20.0",
    "fastify": "4.12.0",
    "fastify-favicon": "4.3.0",
    "fastify-plugin": "4.5.1",
    "fastify-raw-body": "4.2.0",
    "fastify-socket.io": "5.0.0",
    "feedparser": "2.2.10",
    "firebase-scrypt": "2.2.0",
    "font-awesome": "4.7.0",
    "form-data": "4.0.0",
    "fs-extra": "11.2.0",
    "fuse.js": "7.0.0",
    "google-auth-library": "8.9.0",
    "googleapis": "129.0.0",
    "http-status-codes": "2.2.0",
    "https-proxy-agent": "7.0.4",
    "i": "0.3.7",
    "imap": "0.8.17",
    "imapflow": "1.0.152",
    "intercom-client": "5.0.0",
    "ioredis": "5.4.1",
    "is-base64": "1.1.0",
    "isolated-vm": "5.0.1",
    "jimp": "0.22.12",
    "js-yaml": "4.1.0",
    "jsdom": "23.0.1",
    "jshint": "2.13.6",
    "json-server": "1.0.0-beta.0",
    "json-to-pretty-yaml": "1.2.2",
    "json2xml": "0.1.3",
    "jsoneditor": "10.0.3",
    "jsonlint-mod": "1.7.6",
    "jsonrepair": "3.2.0",
    "jsonwebtoken": "9.0.1",
    "jszip": "3.10.1",
    "jwks-rsa": "3.1.0",
    "kl-angular-mentions": "1.2.3",
    "langchain": "0.0.156",
    "lottie-web": "5.12.2",
    "lucide-react": "0.407.0",
    "mailparser": "3.6.7",
    "marked": "4.3.0",
    "mime": "4.0.1",
    "mime-types": "2.1.35",
    "monaco-editor": "0.44.0",
    "monday-sdk-js": "0.5.2",
    "mustache": "4.2.0",
    "nanoid": "3.3.6",
    "ngx-autosize": "2.0.4",
    "ngx-colors": "3.5.2",
    "ngx-lottie": "11.0.2",
    "ngx-markdown": "17.0.0",
    "ngx-monaco-editor-v2": "17.0.1",
    "ngx-quill": "20.0.1",
    "ngx-skeleton-loader": "6.0.0",
    "ngx-socket-io": "4.6.1",
    "ngx-timeago": "3.0.0",
    "node-cron": "3.0.3",
    "nodemailer": "6.9.9",
    "npm": "10.8.2",
    "nx-cloud": "19.0.0",
    "object-sizeof": "2.6.3",
    "openai": "4.47.1",
    "pdf-parse": "1.1.1",
    "pdf-text-reader": "4.1.0",
    "pg": "8.11.3",
    "pg-format": "1.0.4",
    "pickleparser": "0.1.0",
    "pino-loki": "2.1.3",
    "posthog-js": "1.140.1",
    "priority-queue-typescript": "1.0.1",
    "prismjs": "1.29.0",
    "product-fruits": "1.0.23",
    "promise-mysql": "5.2.0",
    "qs": "6.11.2",
    "quill": "1.3.7",
    "quill-mention": "4.0.0",
    "react": "18.3.1",
<<<<<<< HEAD
=======
    "react-day-picker": "8.10.1",
>>>>>>> 1718d4ec
    "react-dom": "18.3.1",
    "react-hook-form": "7.52.1",
    "react-json-view": "1.21.3",
    "react-markdown": "9.0.1",
    "react-resizable-panels": "2.0.20",
    "react-router-dom": "6.11.2",
    "react-syntax-highlighter": "15.5.0",
<<<<<<< HEAD
    "react-use": "17.5.1",
=======
>>>>>>> 1718d4ec
    "recharts": "2.12.7",
    "redlock": "5.0.0-beta.2",
    "rss-parser": "3.13.0",
    "rxjs": "7.8.1",
    "safe-flat": "2.1.0",
    "samlify": "2.8.10",
    "semver": "7.6.0",
    "shade-generator": "1.2.7",
    "showdown": "2.1.0",
    "simple-git": "3.21.0",
    "snowflake-sdk": "1.9.3",
    "soap": "1.0.0",
    "socket.io": "4.7.5",
    "socket.io-client": "4.7.5",
    "sqlite3": "5.1.7",
    "sqlstring": "2.3.3",
    "ssh2-sftp-client": "9.1.0",
    "string-replace-async": "3.0.2",
    "string-strip-html": "8.5.0",
    "stripe": "14.3.0",
    "subsink": "1.0.2",
    "tailwind-merge": "2.4.0",
    "tailwindcss-animate": "1.0.7",
    "tiktoken": "1.0.11",
    "tinycolor2": "1.6.0",
    "tsconfig-paths": "4.2.0",
    "tslib": "2.6.2",
    "twitter-api-v2": "1.15.1",
    "typeorm": "0.3.18",
    "url": "0.11.3",
    "use-debounce": "10.0.1",
    "usehooks-ts": "3.1.0",
    "vaul": "0.9.1",
    "xml2js": "0.6.2",
    "xmlrpc": "1.3.2",
    "yaml": "2.4.1",
    "zone.js": "0.14.4",
    "zustand": "4.5.4"
  },
  "devDependencies": {
    "@angular-devkit/build-angular": "18.0.4",
    "@angular-devkit/core": "18.0.4",
    "@angular-devkit/schematics": "18.0.4",
    "@angular-eslint/builder": "15.2.1",
    "@angular-eslint/eslint-plugin": "18.0.1",
    "@angular-eslint/eslint-plugin-template": "18.0.1",
    "@angular-eslint/schematics": "15.2.1",
    "@angular-eslint/template-parser": "18.0.1",
    "@angular/cli": "~18.0.0",
    "@angular/compiler-cli": "18.0.3",
    "@angular/language-service": "18.0.3",
    "@commitlint/cli": "17.7.1",
    "@commitlint/config-conventional": "17.7.0",
    "@faker-js/faker": "8.2.0",
    "@ngrx/eslint-plugin": "17.0.1",
    "@nx/angular": "19.3.0",
    "@nx/esbuild": "19.3.0",
    "@nx/eslint": "19.3.0",
    "@nx/eslint-plugin": "19.3.0",
    "@nx/jest": "19.3.0",
    "@nx/js": "19.3.0",
    "@nx/node": "19.3.0",
    "@nx/react": "19.3.0",
    "@nx/vite": "19.3.0",
    "@nx/web": "19.3.0",
    "@nx/webpack": "19.3.0",
    "@nx/workspace": "19.3.0",
    "@playwright/test": "1.37.1",
    "@schematics/angular": "18.0.4",
    "@swc-node/register": "1.9.2",
    "@swc/cli": "~0.3.12",
    "@swc/core": "1.5.7",
    "@swc/helpers": "0.5.11",
    "@testing-library/react": "15.0.6",
    "@trumbitta/nx-plugin-unused-deps": "1.12.1",
    "@types/bcrypt": "5.0.0",
    "@types/color": "3.0.6",
    "@types/crypto-js": "4.1.1",
    "@types/decompress": "4.2.4",
    "@types/deep-equal": "1.0.1",
    "@types/feedparser": "2.2.5",
    "@types/imap": "0.8.37",
    "@types/is-base64": "1.1.1",
    "@types/jest": "29.4.4",
    "@types/json2xml": "0.1.1",
    "@types/mailchimp__mailchimp_marketing": "3.0.10",
    "@types/mailparser": "3.4.0",
    "@types/marked": "4.3.2",
    "@types/mime-types": "2.1.1",
    "@types/mustache": "4.2.4",
    "@types/node": "^18.16.9",
    "@types/node-cron": "3.0.11",
    "@types/nodemailer": "6.4.9",
    "@types/onfleet__node-onfleet": "1.3.7",
    "@types/papaparse": "5.3.8",
    "@types/pg": "8.10.2",
    "@types/prismjs": "1.26.0",
    "@types/qs": "6.9.7",
    "@types/quill": "2.0.10",
    "@types/react": "18.3.1",
    "@types/react-dom": "18.3.0",
    "@types/recharts": "1.8.29",
    "@types/semver": "7.5.6",
    "@types/snowflake-sdk": "1.6.20",
    "@types/sqlstring": "2.3.2",
    "@types/ssh2-sftp-client": "9.0.0",
    "@types/tinycolor2": "1.4.5",
    "@types/xml2js": "0.4.14",
    "@types/xmlrpc": "1.3.10",
    "@typescript-eslint/eslint-plugin": "7.9.0",
    "@typescript-eslint/parser": "7.9.0",
    "@typescript-eslint/utils": "^8.0.0-alpha.28",
    "@vitejs/plugin-react": "^4.2.0",
    "@vitest/ui": "^1.3.1",
    "autoprefixer": "10.4.15",
    "babel-jest": "^29.4.1",
    "chalk": "4.1.2",
    "concurrently": "8.2.1",
    "esbuild": "0.19.5",
    "eslint": "8.57.0",
    "eslint-config-prettier": "9.0.0",
    "eslint-import-resolver-alias": "1.1.2",
    "eslint-import-resolver-typescript": "3.6.1",
    "eslint-plugin-import": "2.27.5",
    "eslint-plugin-import-x": "0.5.2",
    "eslint-plugin-jest-dom": "5.4.0",
    "eslint-plugin-jsx-a11y": "6.7.1",
    "eslint-plugin-prettier": "4.2.1",
    "eslint-plugin-react": "7.32.2",
    "eslint-plugin-react-hooks": "4.6.0",
    "eslint-plugin-rxjs": "5.0.3",
    "eslint-plugin-rxjs-angular": "2.0.1",
    "eslint-plugin-tailwindcss": "3.17.4",
    "eslint-plugin-testing-library": "6.2.2",
    "eslint-plugin-vitest": "0.5.4",
    "husky": "8.0.3",
    "inquirer": "8.2.6",
    "jasmine-core": "4.2.0",
    "jasmine-spec-reporter": "7.0.0",
    "jest": "29.4.3",
    "jest-environment-jsdom": "29.4.3",
    "jest-environment-node": "^29.4.1",
    "jest-preset-angular": "14.1.0",
    "jsonc-eslint-parser": "^2.1.0",
    "karma": "6.3.17",
    "karma-chrome-launcher": "3.1.1",
    "karma-coverage": "2.2.1",
    "karma-jasmine": "5.1.0",
    "karma-jasmine-html-reporter": "2.0.0",
    "lint-staged": "13.3.0",
    "ng-packagr": "18.0.0",
    "nx": "19.3.0",
    "pino-pretty": "9.4.1",
    "pnpm": "8.6.12",
    "postcss": "8.4.38",
    "postcss-import": "14.1.0",
    "postcss-preset-env": "7.5.0",
    "postcss-url": "10.1.3",
    "prettier": "2.8.4",
    "tailwindcss": "3.4.3",
    "ts-jest": "29.1.1",
    "ts-node": "10.9.1",
    "turbowatch": "2.29.4",
    "typescript": "5.4.5",
    "verdaccio": "^5.31.0",
    "vite": "^5.0.0",
    "vite-plugin-checker": "0.7.2",
    "vitest": "^1.3.1",
    "wait-on": "7.2.0",
    "webpack": "5.90.1",
    "webpack-cli": "5.1.4",
    "webpack-ignore-dynamic-require": "1.0.0"
  },
  "nx": {
    "includedScripts": []
  },
  "overrides": {
    "@tryfabric/martian": {
      "@notionhq/client": "$@notionhq/client"
    }
  }
}<|MERGE_RESOLUTION|>--- conflicted
+++ resolved
@@ -231,10 +231,7 @@
     "quill": "1.3.7",
     "quill-mention": "4.0.0",
     "react": "18.3.1",
-<<<<<<< HEAD
-=======
     "react-day-picker": "8.10.1",
->>>>>>> 1718d4ec
     "react-dom": "18.3.1",
     "react-hook-form": "7.52.1",
     "react-json-view": "1.21.3",
@@ -242,10 +239,7 @@
     "react-resizable-panels": "2.0.20",
     "react-router-dom": "6.11.2",
     "react-syntax-highlighter": "15.5.0",
-<<<<<<< HEAD
     "react-use": "17.5.1",
-=======
->>>>>>> 1718d4ec
     "recharts": "2.12.7",
     "redlock": "5.0.0-beta.2",
     "rss-parser": "3.13.0",
