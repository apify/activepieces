--- conflicted
+++ resolved
@@ -856,13 +856,8 @@
         "packages/pieces/community/robolly/src/index.ts"
       ],
       "@activepieces/piece-rss": ["packages/pieces/community/rss/src/index.ts"],
-<<<<<<< HEAD
       "@activepieces/piece-runway": [
         "packages/pieces/community/runway/src/index.ts"
-=======
-      "@activepieces/piece-runware": [
-        "packages/pieces/community/runware/src/index.ts"
->>>>>>> d6a74af6
       ],
       "@activepieces/piece-saastic": [
         "packages/pieces/community/saastic/src/index.ts"
