--- conflicted
+++ resolved
@@ -92,11 +92,8 @@
         "packages/pieces/facebook-pages/src/index.ts"
       ],
       "@activepieces/piece-figma": ["packages/pieces/figma/src/index.ts"],
-<<<<<<< HEAD
+      "@activepieces/piece-flowise": ["packages/pieces/flowise/src/index.ts"],
       "@activepieces/piece-flowlu": ["packages/pieces/flowlu/src/index.ts"],
-=======
-      "@activepieces/piece-flowise": ["packages/pieces/flowise/src/index.ts"],
->>>>>>> 626fb522
       "@activepieces/piece-freshdesk": [
         "packages/pieces/freshdesk/src/index.ts"
       ],
