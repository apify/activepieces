--- conflicted
+++ resolved
@@ -84,13 +84,10 @@
       "@activepieces/piece-rss": ["packages/pieces/rss/src/index.ts"],
       "@activepieces/piece-schedule": ["packages/pieces/schedule/src/index.ts"],
       "@activepieces/piece-sendgrid": ["packages/pieces/sendgrid/src/index.ts"],
-<<<<<<< HEAD
       "@activepieces/piece-shopify": ["packages/pieces/shopify/src/index.ts"],
-=======
       "@activepieces/piece-sendinblue": [
         "packages/pieces/sendinblue/src/index.ts"
       ],
->>>>>>> 30916936
       "@activepieces/piece-slack": ["packages/pieces/slack/src/index.ts"],
       "@activepieces/piece-square": ["packages/pieces/square/src/index.ts"],
       "@activepieces/piece-store": ["packages/pieces/store/src/index.ts"],
