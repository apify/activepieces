import dns from 'node:dns/promises'
import { ApEnvironment } from '@activepieces/shared'
import { FastifyRequest } from 'fastify'
import { system } from './system/system'
import { AppSystemProp, SharedSystemProp } from './system/system-prop'

const GOOGLE_DNS = '216.239.32.10'
const PUBLIC_IP_ADDRESS_QUERY = 'o-o.myaddr.l.google.com'
const CLIENT_REAL_IP_HEADER = system.getOrThrow(
    AppSystemProp.CLIENT_REAL_IP_HEADER,
)

type IpMetadata = {
    ip: string
}

let ipMetadata: IpMetadata | undefined

const getPublicIp = async (): Promise<IpMetadata> => {
    if (ipMetadata !== undefined) {
        return ipMetadata
    }

    dns.setServers([GOOGLE_DNS])

    const ipList = await dns.resolve(PUBLIC_IP_ADDRESS_QUERY, 'TXT')

    ipMetadata = {
        ip: ipList[0][0],
    }

    return ipMetadata
}


const extractClientRealIp = (request: FastifyRequest): string => {
    return request.headers[CLIENT_REAL_IP_HEADER] as string
}

const appendSlashAndApi = (url: string): string => {
    const slash = url.endsWith('/') ? '' : '/'
    return `${url}${slash}api/`
}

const getInternalApiUrl = (): string => {
    if (system.isApp()) {
        return 'http://127.0.0.1:3000/'
    }
    const url = system.getOrThrow(SharedSystemProp.FRONTEND_URL)
    return appendSlashAndApi(url)
}

const getPublicUrl = async (): Promise<string> => {
    const environment = system.getOrThrow<ApEnvironment>(SharedSystemProp.ENVIRONMENT)
    let url = system.getOrThrow(SharedSystemProp.FRONTEND_URL)
    
    if (extractHostname(url) === 'localhost' && environment === ApEnvironment.PRODUCTION) {
        url = `http://${(await getPublicIp()).ip}`
    }

    return appendSlashAndApi(url)
}



function extractHostname(url: string): string | null {
    try {
        const hostname = new URL(url).hostname
        return hostname
    }
    catch (e) {
        return null
    }
}

export const networkUtls = {
    getPublicUrl,
    extractClientRealIp,
<<<<<<< HEAD
    getInternalApiUrl,
=======
    getPublicIp,
>>>>>>> 44ae8de5
}<|MERGE_RESOLUTION|>--- conflicted
+++ resolved
@@ -76,9 +76,6 @@
 export const networkUtls = {
     getPublicUrl,
     extractClientRealIp,
-<<<<<<< HEAD
     getInternalApiUrl,
-=======
     getPublicIp,
->>>>>>> 44ae8de5
 }