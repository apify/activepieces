import { readFile, writeFile } from 'node:fs/promises'
import { join, resolve, sep } from 'node:path'
import { ApLock, filePiecesUtils, fileSystemUtils, memoryLock } from '@activepieces/server-shared'
import { assertEqual, assertNotNullOrUndefined, isEmpty, PackageType, PiecePackage } from '@activepieces/shared'
import { FastifyBaseLogger } from 'fastify'
import { cacheState } from '../cache/cache-state'
import { packageManager } from '../cache/package-manager'
import { CacheState } from '../cache/worker-cache'
import { workerMachine } from '../utils/machine'
import { PIECES_BUILDER_MUTEX_KEY } from './development/pieces-builder'
import { PieceManager } from './piece-manager'

export class LocalPieceManager extends PieceManager {

    override async install({ projectPath, pieces, log }: InstallParams): Promise<void> {
        if (isEmpty(pieces)) {
            return
        }
        await packageManager(log).init({
            path: projectPath,
        })
        await super.install({ projectPath, pieces, log })
    }

    protected override async installDependencies(
        params: InstallParams,
    ): Promise<void> {

        let lock: ApLock | undefined
        try {
            lock = await memoryLock.acquire(PIECES_BUILDER_MUTEX_KEY)
            const { projectPath, pieces } = params
            const basePath = resolve(__dirname.split(`${sep}dist`)[0])
            const communityPiecesDistPath = join(
                basePath,
                'dist',
                'packages',
                'pieces',
                'community',
            )
            const packages = workerMachine.getSettings().DEV_PIECES || []

            const frameworkPackages = {
                '@activepieces/pieces-common': `link:${communityPiecesDistPath}/common`,
                '@activepieces/pieces-framework': `link:${communityPiecesDistPath}/framework`,
                '@activepieces/shared': `link:${basePath}/dist/packages/shared`,
                '@activepieces/common-ai': `link:${communityPiecesDistPath}/common-ai`,
            }
            await linkPackages(projectPath, join(communityPiecesDistPath, 'framework'), '@activepieces/pieces-framework', frameworkPackages, params.log)
            await linkPackages(projectPath, join(communityPiecesDistPath, 'common'), '@activepieces/pieces-common', frameworkPackages, params.log)
            await linkPackages(projectPath, join(communityPiecesDistPath, 'common-ai'), '@activepieces/common-ai', frameworkPackages, params.log)
            for (const piece of pieces) {
                assertEqual(piece.packageType, PackageType.REGISTRY, 'packageType', `Piece ${piece.pieceName} is not of type REGISTRY`)
                const directoryPath = await filePiecesUtils(packages, params.log).findDirectoryByPackageName(piece.pieceName)
                assertNotNullOrUndefined(directoryPath, `directoryPath for ${piece.pieceName} is null or undefined`)
                await linkPackages(projectPath, directoryPath, piece.pieceName, frameworkPackages, params.log)
            }
        }
        finally {
            if (lock) {
                await lock.release()
            }
        }
    }
}

const linkPackages = async (
    projectPath: string,
    linkPath: string,
    packageName: string,
    packages: Record<string, string>,
    log: FastifyBaseLogger,
): Promise<void> => {
    const cache = cacheState(projectPath)
    if (await cache.cacheCheckState(packageName) === CacheState.READY) {
        return
    }
    await updatePackageJson(linkPath, packages)
    await packageManager(log).link({
        packageName,
        path: projectPath,
        linkPath,
    })
    await cache.setCache(packageName, CacheState.READY)
}

const updatePackageJson = async (
    packagePath: string,
    frameworkPackages: Record<string, string>,
): Promise<void> => {
<<<<<<< HEAD
    const packageJsonForPiece = join(directoryPath, 'package.json')

    const packageJsonExists = await fileSystemUtils.fileExists(packageJsonForPiece)
    if (!packageJsonExists) {
=======
    const packageDotJsonPath = join(packagePath, 'package.json')
    const packageDotJsonExists = await fileExists(packageDotJsonPath)
    if (!packageDotJsonExists) {
>>>>>>> a0e84bfa
        return
    }
    const packageJson = await readFile(packageDotJsonPath, 'utf-8').then(
        JSON.parse,
    )
    for (const [key, value] of Object.entries(frameworkPackages)) {
        if (
            packageJson.dependencies &&
            Object.keys(packageJson.dependencies).includes(key)
        ) {
            packageJson.dependencies[key] = value
        }
    }
    await writeFile(packageDotJsonPath, JSON.stringify(packageJson, null, 2))
}

type InstallParams = {
    projectPath: string
    pieces: PiecePackage[]
    log: FastifyBaseLogger
}<|MERGE_RESOLUTION|>--- conflicted
+++ resolved
@@ -88,16 +88,10 @@
     packagePath: string,
     frameworkPackages: Record<string, string>,
 ): Promise<void> => {
-<<<<<<< HEAD
     const packageJsonForPiece = join(directoryPath, 'package.json')
 
     const packageJsonExists = await fileSystemUtils.fileExists(packageJsonForPiece)
     if (!packageJsonExists) {
-=======
-    const packageDotJsonPath = join(packagePath, 'package.json')
-    const packageDotJsonExists = await fileExists(packageDotJsonPath)
-    if (!packageDotJsonExists) {
->>>>>>> a0e84bfa
         return
     }
     const packageJson = await readFile(packageDotJsonPath, 'utf-8').then(
