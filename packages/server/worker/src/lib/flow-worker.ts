import { rejectedPromiseHandler } from '@activepieces/server-shared'
import { WebsocketServerEvent, WorkerMachineHealthcheckRequest } from '@activepieces/shared'
import { FastifyBaseLogger } from 'fastify'
import { io, Socket } from 'socket.io-client'
import { workerCache } from './cache/worker-cache'
<<<<<<< HEAD
import { executeTriggerExecutor } from './executors/execute-trigger-executor'
import { flowJobExecutor } from './executors/flow-job-executor'
import { renewWebhookExecutor } from './executors/renew-webhook-executor'
import { userInteractionJobExecutor } from './executors/user-interaction-job-executor'
import { webhookExecutor } from './executors/webhook-job-executor'
import { engineRunner } from './runner'
import { engineRunnerSocket } from './runner/engine-runner-socket'
=======
import { engineRunner } from './compute'
import { engineRunnerSocket } from './compute/engine-runner-socket'
import { jobQueueWorker } from './consume/job-queue-worker'
>>>>>>> 88853831
import { workerMachine } from './utils/machine'

let workerToken: string
let heartbeatInterval: NodeJS.Timeout
let socket: Socket

export const flowWorker = (log: FastifyBaseLogger) => ({
    async init({ workerToken: token }: { workerToken: string }): Promise<void> {
        rejectedPromiseHandler(workerCache(log).deleteStaleCache(), log)
        await engineRunnerSocket(log).init()

        workerToken = token

        const { url, path } = workerMachine.getSocketUrlAndPath()
        socket = io(url, {
            transports: ['websocket'],
            path,
            autoConnect: false,
            reconnection: true,
        })

        socket.auth = { token: workerToken, workerId: workerMachine.getWorkerId() }

        socket.on('connect', async () => {
            log.info({
                message: 'Connected to server',
                workerId: workerMachine.getWorkerId(),
                socketId: socket.id,
            })
            const request: WorkerMachineHealthcheckRequest = await workerMachine.getSystemInfo()
            const response = await socket.timeout(10000).emitWithAck(WebsocketServerEvent.FETCH_WORKER_SETTINGS, request)
            await workerMachine.init(response, log)
            await jobQueueWorker(log).start(workerToken)
        })

        socket.on('disconnect', async () => {
            await jobQueueWorker(log).pause()
            log.info({
                message: 'Disconnected from server',
            })
        })

        socket.on('connect_error', (error) => {
            log.error({
                message: 'Socket connection error',
                error: error.message,
            })
        })

        socket.on('error', (error) => {
            log.error({
                message: 'Socket error',
                error: error.message,
            })
        })

        socket.connect()

        heartbeatInterval = setInterval(async () => {
            if (!socket.connected) {
                log.error({
                    message: 'Not connected to server, retrying...',
                })
                return
            }
            try {
                const request: WorkerMachineHealthcheckRequest = await workerMachine.getSystemInfo()
                socket.emit(WebsocketServerEvent.WORKER_HEALTHCHECK, request)
            }
            catch (error) {
                log.error({
                    message: 'Failed to send heartbeat, retrying...',
                    error,
                })
            }
        }, 15000)
    },

    async close(): Promise<void> {
        await engineRunnerSocket(log).disconnect()

        if (socket) {
            socket.disconnect()
        }

        clearTimeout(heartbeatInterval)
        if (workerMachine.hasSettings()) {
            await engineRunner(log).shutdownAllWorkers()
        }
        await jobQueueWorker(log).close()
    },
})
<<<<<<< HEAD


async function consumeJob(request: ConsumeJobRequest, log: FastifyBaseLogger): Promise<ConsumeJobResponse> {
    const { jobId, jobData, attempsStarted, engineToken, timeoutInSeconds } = request
    switch (jobData.jobType) {
        case WorkerJobType.EXECUTE_EXTRACT_PIECE_INFORMATION:
        case WorkerJobType.EXECUTE_PROPERTY:
        case WorkerJobType.EXECUTE_TOOL:
        case WorkerJobType.EXECUTE_VALIDATION:
        case WorkerJobType.EXECUTE_TRIGGER_HOOK:
            await userInteractionJobExecutor(log).execute(jobData, engineToken, workerToken, timeoutInSeconds)
            return {
                status: ConsumeJobResponseStatus.OK,
            }
        case WorkerJobType.EXECUTE_FLOW:
            await flowJobExecutor(log).executeFlow({ jobData, attempsStarted, engineToken, timeoutInSeconds })
            return {
                status: ConsumeJobResponseStatus.OK,
            }
        case WorkerJobType.EXECUTE_POLLING:
            return executeTriggerExecutor(log).executeTrigger({
                jobId,
                data: jobData,
                engineToken,
                workerToken,
                timeoutInSeconds,
            })
        case WorkerJobType.RENEW_WEBHOOK:
            return renewWebhookExecutor(log).renewWebhook({
                data: jobData,
                engineToken,
                timeoutInSeconds,
            })
        case WorkerJobType.DELAYED_FLOW: {
            throw new Error('Delayed flow is handled by the app')
        }
        case WorkerJobType.EXECUTE_WEBHOOK: {
            return webhookExecutor(log).consumeWebhook(jobId, jobData, engineToken, workerToken, timeoutInSeconds)
        }
    }
}
=======
>>>>>>> 88853831
<|MERGE_RESOLUTION|>--- conflicted
+++ resolved
@@ -3,19 +3,9 @@
 import { FastifyBaseLogger } from 'fastify'
 import { io, Socket } from 'socket.io-client'
 import { workerCache } from './cache/worker-cache'
-<<<<<<< HEAD
-import { executeTriggerExecutor } from './executors/execute-trigger-executor'
-import { flowJobExecutor } from './executors/flow-job-executor'
-import { renewWebhookExecutor } from './executors/renew-webhook-executor'
-import { userInteractionJobExecutor } from './executors/user-interaction-job-executor'
-import { webhookExecutor } from './executors/webhook-job-executor'
-import { engineRunner } from './runner'
-import { engineRunnerSocket } from './runner/engine-runner-socket'
-=======
 import { engineRunner } from './compute'
 import { engineRunnerSocket } from './compute/engine-runner-socket'
 import { jobQueueWorker } from './consume/job-queue-worker'
->>>>>>> 88853831
 import { workerMachine } from './utils/machine'
 
 let workerToken: string
@@ -108,47 +98,3 @@
         await jobQueueWorker(log).close()
     },
 })
-<<<<<<< HEAD
-
-
-async function consumeJob(request: ConsumeJobRequest, log: FastifyBaseLogger): Promise<ConsumeJobResponse> {
-    const { jobId, jobData, attempsStarted, engineToken, timeoutInSeconds } = request
-    switch (jobData.jobType) {
-        case WorkerJobType.EXECUTE_EXTRACT_PIECE_INFORMATION:
-        case WorkerJobType.EXECUTE_PROPERTY:
-        case WorkerJobType.EXECUTE_TOOL:
-        case WorkerJobType.EXECUTE_VALIDATION:
-        case WorkerJobType.EXECUTE_TRIGGER_HOOK:
-            await userInteractionJobExecutor(log).execute(jobData, engineToken, workerToken, timeoutInSeconds)
-            return {
-                status: ConsumeJobResponseStatus.OK,
-            }
-        case WorkerJobType.EXECUTE_FLOW:
-            await flowJobExecutor(log).executeFlow({ jobData, attempsStarted, engineToken, timeoutInSeconds })
-            return {
-                status: ConsumeJobResponseStatus.OK,
-            }
-        case WorkerJobType.EXECUTE_POLLING:
-            return executeTriggerExecutor(log).executeTrigger({
-                jobId,
-                data: jobData,
-                engineToken,
-                workerToken,
-                timeoutInSeconds,
-            })
-        case WorkerJobType.RENEW_WEBHOOK:
-            return renewWebhookExecutor(log).renewWebhook({
-                data: jobData,
-                engineToken,
-                timeoutInSeconds,
-            })
-        case WorkerJobType.DELAYED_FLOW: {
-            throw new Error('Delayed flow is handled by the app')
-        }
-        case WorkerJobType.EXECUTE_WEBHOOK: {
-            return webhookExecutor(log).consumeWebhook(jobId, jobData, engineToken, workerToken, timeoutInSeconds)
-        }
-    }
-}
-=======
->>>>>>> 88853831
