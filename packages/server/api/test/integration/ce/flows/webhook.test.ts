--- conflicted
+++ resolved
@@ -5,10 +5,10 @@
 import { databaseConnection } from '../../../../src/app/database/database-connection'
 import { setupServer } from '../../../../src/app/server'
 import { generateMockToken } from '../../../helpers/auth'
-import { mockAndSaveBasicSetup } from '../../../helpers/mocks'
+import { createMockFlow, mockAndSaveBasicSetup } from '../../../helpers/mocks'
 
 let app: FastifyInstance | null = null
-const NOT_FOUND_FLOW_ID = '8hfKOpm3kY1yAi1ApYOa1'
+const MOCK_FLOW_ID = '8hfKOpm3kY1yAi1ApYOa1'
 beforeAll(async () => {
     await initializeDatabase({ runMigrations: false })
     app = await setupServer()
@@ -30,19 +30,18 @@
 
         const response = await app?.inject({
             method: 'GET',
-            url: `/v1/webhooks/${NOT_FOUND_FLOW_ID}`,
+            url: `/v1/webhooks/${MOCK_FLOW_ID}`,
             headers: {
                 authorization: `Bearer ${mockToken}`,
             },
         })
         expect(response?.statusCode).toBe(StatusCodes.GONE)
-<<<<<<< HEAD
     }),
-    it('should return NOT FOUND if the trigger source is not found', async () => {
+    it('should return NOT FOUND if the flow is disabled', async () => {
         const { mockProject } = await mockAndSaveBasicSetup()
         const mockFlow = createMockFlow({
             projectId: mockProject.id,
-            id: NOT_FOUND_TRIGGER_SOURCE_FLOW_ID,
+            id: MOCK_FLOW_ID,
             status: FlowStatus.DISABLED,
         })
         await databaseConnection().getRepository('flow').save([mockFlow])
@@ -58,7 +57,5 @@
             },
         })
         expect(response?.statusCode).toBe(StatusCodes.NOT_FOUND)
-=======
->>>>>>> 925bd564
     })
 })