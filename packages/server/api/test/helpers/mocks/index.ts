--- conflicted
+++ resolved
@@ -240,14 +240,9 @@
         customDomainsEnabled: platformPlan?.customDomainsEnabled ?? false,
         tablesEnabled: platformPlan?.tablesEnabled ?? false,
         todosEnabled: platformPlan?.todosEnabled ?? false,
-<<<<<<< HEAD
         stripeSubscriptionEndDate: apDayjs().endOf('month').unix(),
         stripeSubscriptionStartDate: apDayjs().startOf('month').unix(),
         plan: platformPlan?.plan,
-=======
-        stripeSubscriptionEndDate: dayjs().endOf('month').unix(),
-        stripeSubscriptionStartDate: dayjs().startOf('month').unix(),
->>>>>>> 925bd564
     }
 }
 export const createMockPlatform = (platform?: Partial<Platform>): Platform => {
