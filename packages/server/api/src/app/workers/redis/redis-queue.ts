<<<<<<< HEAD
import { AppSystemProp, JobType, QueueName } from '@activepieces/server-shared'
import { ApId, isNil } from '@activepieces/shared'
import { DefaultJobOptions, Queue } from 'bullmq'
=======
import { AppSystemProp, QueueName } from '@activepieces/server-shared'
import { ApId, isNil, WorkerJobType } from '@activepieces/shared'
import { Queue } from 'bullmq'
>>>>>>> da2e05b6
import { BullMQOtel } from 'bullmq-otel'
import { FastifyBaseLogger } from 'fastify'
import { createRedisClient } from '../../database/redis-connection'
import { apDayjsDuration } from '../../helper/dayjs-helper'
import { system } from '../../helper/system/system'
import { machineService } from '../machine/machine-service'
<<<<<<< HEAD
import { AddParams, JOB_PRIORITY, QueueManager } from '../queue/queue-manager'
import { redisMigrations } from './redis-migration'
=======
import { AddJobParams, getDefaultJobPriority, JOB_PRIORITY, JobType, QueueManager } from '../queue/queue-manager'
>>>>>>> da2e05b6
import { redisRateLimiter } from './redis-rate-limiter'

const EIGHT_MINUTES_IN_MILLISECONDS = apDayjsDuration(8, 'minute').asMilliseconds()
const REDIS_FAILED_JOB_RETENTION_DAYS = apDayjsDuration(system.getNumberOrThrow(AppSystemProp.REDIS_FAILED_JOB_RETENTION_DAYS), 'day').asSeconds()
const REDIS_FAILED_JOB_RETRY_COUNT = system.getNumberOrThrow(AppSystemProp.REDIS_FAILED_JOB_RETENTION_MAX_COUNT)

export const bullMqGroups: Record<string, Queue> = {}

export const redisQueue = (log: FastifyBaseLogger): QueueManager => ({
    async setConcurrency(queueName: QueueName, concurrency: number): Promise<void> {
        const queue = await ensureQueueExists(queueName)
        await queue.setGlobalConcurrency(concurrency)
    },
    async init(): Promise<void> {
        await redisRateLimiter(log).init()
        const queues = Object.values(QueueName).map((queueName) => ensureQueueExists(queueName))
        await Promise.all(queues)
        await machineService(log).updateConcurrency()
<<<<<<< HEAD

        await redisMigrations(log).run()
=======
>>>>>>> da2e05b6
        log.info('[redisQueueManager#init] Redis queues initialized')
    },
    async add(params: AddJobParams<JobType>): Promise<void> {
        const { data, type } = params

        if (data.jobType === WorkerJobType.EXECUTE_FLOW) {
            const { shouldRateLimit } = await redisRateLimiter(log).shouldBeLimited(data.projectId, params.id)
            if (shouldRateLimit) {
                await redisRateLimiter(log).rateLimitJob(params)
                return
            }
        }

        const queue = await ensureQueueExists(QueueName.WORKER_JOBS)

        switch (type) {
            case JobType.REPEATING: {
                await queue.upsertJobScheduler(data.flowVersionId, {
                    pattern: params.scheduleOptions.cronExpression,
                    tz: params.scheduleOptions.timezone,
                }, {
                    name: data.flowVersionId,
                    data,
                    opts: {
                        priority: JOB_PRIORITY[params.priority ?? getDefaultJobPriority(data)],
                    },
                })
                break
            }
            case JobType.ONE_TIME: {
                await queue.add(params.id, data, {
                    priority: JOB_PRIORITY[params.priority ?? getDefaultJobPriority(data)],
                    delay: params.delay,
                })
                break
            }
        }
    },
    async removeRepeatingJob({ flowVersionId }: { flowVersionId: ApId }): Promise<void> {
        const queue = await ensureQueueExists(QueueName.WORKER_JOBS)
        log.info({
            flowVersionId,
        }, '[redisQueue#removeRepeatingJob] removing the jobs')
        await queue.removeJobScheduler(flowVersionId)
    },

})

async function ensureQueueExists(queueName: QueueName): Promise<Queue> {
    if (!isNil(bullMqGroups[queueName])) {
        return bullMqGroups[queueName]
    }
    const isOtpEnabled = system.getBoolean(AppSystemProp.OTEL_ENABLED)
    bullMqGroups[queueName] = new Queue(
        queueName,
        {
            telemetry: isOtpEnabled ? new BullMQOtel(queueName) : undefined,
            connection: createRedisClient(),
<<<<<<< HEAD
            defaultJobOptions: jobTypeToDefaultJobOptions[queueName],
=======
            defaultJobOptions: {
                attempts: 5,
                backoff: {
                    type: 'exponential',
                    delay: EIGHT_MINUTES_IN_MILLISECONDS,
                },
                removeOnComplete: true,
                removeOnFail: {
                    age: REDIS_FAILED_JOB_RETENTION_DAYS,
                    count: REDIS_FAILED_JOB_RETRY_COUNT,
                },
            },
>>>>>>> da2e05b6

        },
    )
    await bullMqGroups[queueName].waitUntilReady()
    return bullMqGroups[queueName]
}
<|MERGE_RESOLUTION|>--- conflicted
+++ resolved
@@ -1,24 +1,13 @@
-<<<<<<< HEAD
-import { AppSystemProp, JobType, QueueName } from '@activepieces/server-shared'
-import { ApId, isNil } from '@activepieces/shared'
-import { DefaultJobOptions, Queue } from 'bullmq'
-=======
 import { AppSystemProp, QueueName } from '@activepieces/server-shared'
 import { ApId, isNil, WorkerJobType } from '@activepieces/shared'
 import { Queue } from 'bullmq'
->>>>>>> da2e05b6
 import { BullMQOtel } from 'bullmq-otel'
 import { FastifyBaseLogger } from 'fastify'
 import { createRedisClient } from '../../database/redis-connection'
 import { apDayjsDuration } from '../../helper/dayjs-helper'
 import { system } from '../../helper/system/system'
 import { machineService } from '../machine/machine-service'
-<<<<<<< HEAD
-import { AddParams, JOB_PRIORITY, QueueManager } from '../queue/queue-manager'
-import { redisMigrations } from './redis-migration'
-=======
 import { AddJobParams, getDefaultJobPriority, JOB_PRIORITY, JobType, QueueManager } from '../queue/queue-manager'
->>>>>>> da2e05b6
 import { redisRateLimiter } from './redis-rate-limiter'
 
 const EIGHT_MINUTES_IN_MILLISECONDS = apDayjsDuration(8, 'minute').asMilliseconds()
@@ -37,11 +26,6 @@
         const queues = Object.values(QueueName).map((queueName) => ensureQueueExists(queueName))
         await Promise.all(queues)
         await machineService(log).updateConcurrency()
-<<<<<<< HEAD
-
-        await redisMigrations(log).run()
-=======
->>>>>>> da2e05b6
         log.info('[redisQueueManager#init] Redis queues initialized')
     },
     async add(params: AddJobParams<JobType>): Promise<void> {
@@ -100,9 +84,6 @@
         {
             telemetry: isOtpEnabled ? new BullMQOtel(queueName) : undefined,
             connection: createRedisClient(),
-<<<<<<< HEAD
-            defaultJobOptions: jobTypeToDefaultJobOptions[queueName],
-=======
             defaultJobOptions: {
                 attempts: 5,
                 backoff: {
@@ -115,7 +96,6 @@
                     count: REDIS_FAILED_JOB_RETRY_COUNT,
                 },
             },
->>>>>>> da2e05b6
 
         },
     )
