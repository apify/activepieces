--- conflicted
+++ resolved
@@ -1,16 +1,13 @@
 import { AppSystemProp, QueueName } from '@activepieces/server-shared'
 import { ApId, isNil } from '@activepieces/shared'
-import { Queue } from 'bullmq'
+import { Queue, QueueEvents } from 'bullmq'
 import { BullMQOtel } from 'bullmq-otel'
 import { FastifyBaseLogger } from 'fastify'
 import { redisConnections } from '../../database/redis'
 import { apDayjsDuration } from '../../helper/dayjs-helper'
 import { system } from '../../helper/system/system'
 import { machineService } from '../machine/machine-service'
-<<<<<<< HEAD
-=======
 import { queueMetrics } from './queue-events'
->>>>>>> 1ffd51ac
 import { AddJobParams, getDefaultJobPriority, JOB_PRIORITY, JobType, QueueManager, RATE_LIMIT_PRIORITY } from './queue-manager'
 import { workerJobRateLimiter } from './worker-job-rate-limiter'
 
@@ -70,7 +67,7 @@
     },
 })
 
-async function ensureQueueExists(queueName: QueueName, _log: FastifyBaseLogger): Promise<Queue> {
+async function ensureQueueExists(queueName: QueueName, log: FastifyBaseLogger): Promise<Queue> {
     if (!isNil(bullMqQueue)) {
         return bullMqQueue
     }
