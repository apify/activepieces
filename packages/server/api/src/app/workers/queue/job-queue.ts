--- conflicted
+++ resolved
@@ -14,8 +14,7 @@
 
 const dedicatedWorkersQueues = new Map<string, Queue>()
 
-<<<<<<< HEAD
-export const jobQueue = (log: FastifyBaseLogger): QueueManager => ({
+export const jobQueue = (log: FastifyBaseLogger) => ({
     async init(): Promise<void> {        
         const platformIdsWithDedicatedWorkers = await dedicatedWorkers(log).getPlatformIds()
         
@@ -29,24 +28,14 @@
         ])
 
         log.info('[jobQueue#init] Dynamic queue system initialized')
-=======
-export const jobQueue = (log: FastifyBaseLogger) => ({
-    async init(): Promise<void> {
-        await ensureWorkerQueueExists()
-        log.info('[jobQueue#init] Job queue initialized')
->>>>>>> 30219a12
     },
 
     async add(params: AddJobParams<JobType>): Promise<void> {
         const { type, data } = params
 
-<<<<<<< HEAD
         const platformId = data.platformId
         const queueName = await getQueueName(platformId, log)
         const queue = await ensureQueueExists({ log, queueName })
-=======
-        const queue = await ensureWorkerQueueExists()
->>>>>>> 30219a12
 
         switch (type) {
             case JobType.REPEATING: {
@@ -74,16 +63,12 @@
     },
 
     async removeRepeatingJob({ flowVersionId }: { flowVersionId: ApId }): Promise<void> {
-<<<<<<< HEAD
         const allQueues = [...dedicatedWorkersQueues.values()].filter(queue => !isNil(queue))
 
         await Promise.allSettled(
             allQueues.map(queue => queue.removeJobScheduler(flowVersionId)),
         )
 
-=======
-        const queue = await ensureWorkerQueueExists()
->>>>>>> 30219a12
         log.info({
             flowVersionId,
         }, '[jobQueue#removeRepeatingJob] removed jobs from all queues')
@@ -103,33 +88,22 @@
     },
     async close(): Promise<void> {
         log.info('[jobQueue#close] Closing job queue')
-     
-        if (workerJobsQueue) {
-            await workerJobsQueue.close()
-        }
+        const allQueues = [...dedicatedWorkersQueues.values()].filter(queue => !isNil(queue))
+        await Promise.allSettled(
+            allQueues.map(queue => queue.close()),
+        )
     },
 })
 
-<<<<<<< HEAD
 async function ensureQueueExists({ log, queueName }: { log: FastifyBaseLogger, queueName: string }): Promise<Queue> {
     const existingQueue = dedicatedWorkersQueues.get(queueName)
     if (existingQueue) {
         return existingQueue
-=======
-async function ensureWorkerQueueExists(): Promise<Queue> {
-    if (!isNil(workerJobsQueue)) {
-        return workerJobsQueue
->>>>>>> 30219a12
     }
 
-<<<<<<< HEAD
     const isOtpEnabled = system.getBoolean(AppSystemProp.OTEL_ENABLED)
     const queue = new Queue(queueName, {
         telemetry: isOtpEnabled ? new BullMQOtel(queueName) : undefined,
-=======
-    const options = {
-        telemetry: isOtpEnabled ? new BullMQOtel(QueueName.WORKER_JOBS) : undefined,
->>>>>>> 30219a12
         connection: await redisConnections.create(),
         defaultJobOptions: {
             attempts: 5,
@@ -154,14 +128,8 @@
         queueName,
     }, '[jobQueue#ensureQueueExists] Queue created')
 
-<<<<<<< HEAD
     return queue
 }
-=======
-    workerJobsQueue = new Queue(QueueName.WORKER_JOBS, options)
-    await workerJobsQueue.removeGlobalConcurrency()
-    await workerJobsQueue.waitUntilReady()
->>>>>>> 30219a12
 
 async function getQueueName(platformId: string | null, log: FastifyBaseLogger): Promise<string> {
     if (!platformId) {
