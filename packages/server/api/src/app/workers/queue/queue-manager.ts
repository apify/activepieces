<<<<<<< HEAD
import {
    QueueName,
} from '@activepieces/server-shared'
import { ApId, DelayedJobData, ExecuteFlowJobData, JobData, PollingJobData, RenewWebhookJobData, ScheduleOptions, UserInteractionJobData, WebhookJobData, WorkerJobType } from '@activepieces/shared'

export const JOB_PRIORITY = {
    high: 2,
    medium: 3,
    low: 4,
    ultraLow: 5,
}


export const RATE_LIMIT_PRIORITY: keyof typeof JOB_PRIORITY = 'ultraLow'

export function getDefaultJobPriority(job: JobData): keyof typeof JOB_PRIORITY {
    switch (job.jobType) {
        case WorkerJobType.EXECUTE_POLLING:
        case WorkerJobType.RENEW_WEBHOOK:
            return 'low'
        case WorkerJobType.EXECUTE_FLOW:
        case WorkerJobType.EXECUTE_WEBHOOK:
        case WorkerJobType.DELAYED_FLOW:
            return 'medium'
        case WorkerJobType.EXECUTE_TOOL:
        case WorkerJobType.EXECUTE_PROPERTY:
        case WorkerJobType.EXECUTE_EXTRACT_PIECE_INFORMATION:
        case WorkerJobType.EXECUTE_VALIDATION:
        case WorkerJobType.EXECUTE_TRIGGER_HOOK:
            return 'high'
    }
}
=======
import { AgentJobData, ApId, ExecuteFlowJobData, JobData, PollingJobData, RenewWebhookJobData, ScheduleOptions, UserInteractionJobData, WebhookJobData } from '@activepieces/shared'
>>>>>>> 88853831

export enum JobType {
    REPEATING = 'repeating',
    ONE_TIME = 'one_time',
}

type RemoveParams = {
    flowVersionId: ApId
}

type BaseAddParams<JD extends Omit<JobData, 'engineToken'>, JT extends JobType> = {
    id: ApId
    data: JD
    type: JT
    delay?: number
}
type RepeatingJobAddParams = BaseAddParams<PollingJobData | RenewWebhookJobData, JobType.REPEATING> & {
    scheduleOptions: ScheduleOptions
}
<<<<<<< HEAD
type OneTimeJobAddParams = BaseAddParams<ExecuteFlowJobData | WebhookJobData | DelayedJobData | UserInteractionJobData, JobType.ONE_TIME>
=======
type OneTimeJobAddParams = BaseAddParams<ExecuteFlowJobData | WebhookJobData | UserInteractionJobData | AgentJobData, JobType.ONE_TIME>
>>>>>>> 88853831

export type AddJobParams<type extends JobType> = type extends JobType.REPEATING ? RepeatingJobAddParams : OneTimeJobAddParams

export type QueueManager = {
    init(): Promise<void>
    add<JT extends JobType>(params: AddJobParams<JT>): Promise<void>
    removeRepeatingJob(params: RemoveParams): Promise<void>
}
<|MERGE_RESOLUTION|>--- conflicted
+++ resolved
@@ -1,39 +1,4 @@
-<<<<<<< HEAD
-import {
-    QueueName,
-} from '@activepieces/server-shared'
-import { ApId, DelayedJobData, ExecuteFlowJobData, JobData, PollingJobData, RenewWebhookJobData, ScheduleOptions, UserInteractionJobData, WebhookJobData, WorkerJobType } from '@activepieces/shared'
-
-export const JOB_PRIORITY = {
-    high: 2,
-    medium: 3,
-    low: 4,
-    ultraLow: 5,
-}
-
-
-export const RATE_LIMIT_PRIORITY: keyof typeof JOB_PRIORITY = 'ultraLow'
-
-export function getDefaultJobPriority(job: JobData): keyof typeof JOB_PRIORITY {
-    switch (job.jobType) {
-        case WorkerJobType.EXECUTE_POLLING:
-        case WorkerJobType.RENEW_WEBHOOK:
-            return 'low'
-        case WorkerJobType.EXECUTE_FLOW:
-        case WorkerJobType.EXECUTE_WEBHOOK:
-        case WorkerJobType.DELAYED_FLOW:
-            return 'medium'
-        case WorkerJobType.EXECUTE_TOOL:
-        case WorkerJobType.EXECUTE_PROPERTY:
-        case WorkerJobType.EXECUTE_EXTRACT_PIECE_INFORMATION:
-        case WorkerJobType.EXECUTE_VALIDATION:
-        case WorkerJobType.EXECUTE_TRIGGER_HOOK:
-            return 'high'
-    }
-}
-=======
 import { AgentJobData, ApId, ExecuteFlowJobData, JobData, PollingJobData, RenewWebhookJobData, ScheduleOptions, UserInteractionJobData, WebhookJobData } from '@activepieces/shared'
->>>>>>> 88853831
 
 export enum JobType {
     REPEATING = 'repeating',
@@ -53,11 +18,7 @@
 type RepeatingJobAddParams = BaseAddParams<PollingJobData | RenewWebhookJobData, JobType.REPEATING> & {
     scheduleOptions: ScheduleOptions
 }
-<<<<<<< HEAD
 type OneTimeJobAddParams = BaseAddParams<ExecuteFlowJobData | WebhookJobData | DelayedJobData | UserInteractionJobData, JobType.ONE_TIME>
-=======
-type OneTimeJobAddParams = BaseAddParams<ExecuteFlowJobData | WebhookJobData | UserInteractionJobData | AgentJobData, JobType.ONE_TIME>
->>>>>>> 88853831
 
 export type AddJobParams<type extends JobType> = type extends JobType.REPEATING ? RepeatingJobAddParams : OneTimeJobAddParams
 
