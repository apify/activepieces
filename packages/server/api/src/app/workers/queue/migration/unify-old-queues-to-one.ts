--- conflicted
+++ resolved
@@ -1,20 +1,11 @@
-<<<<<<< HEAD
-import { ExecuteFlowJobData, LATEST_JOB_DATA_SCHEMA_VERSION, WebhookJobData, WorkerJobType } from '@activepieces/shared'
+import { ExecuteFlowJobData, isNil, LATEST_JOB_DATA_SCHEMA_VERSION, WebhookJobData, WorkerJobType } from '@activepieces/shared'
 import { Job, Queue } from 'bullmq'
 import { FastifyBaseLogger } from 'fastify'
 import { redisConnections } from '../../../database/redis-connections'
-=======
-import { DelayedJobData, ExecuteFlowJobData, isNil, WebhookJobData, WorkerJobType } from '@activepieces/shared'
-import { Job, Queue } from 'bullmq'
-import { FastifyBaseLogger } from 'fastify'
-import { redisConnections } from '../../../database/redis'
 import { flowVersionRepo } from '../../../flows/flow-version/flow-version.service'
->>>>>>> c9ce1642
 import { projectService } from '../../../project/project-service'
 import { jobQueue } from '../job-queue'
 import { JobType } from '../queue-manager'
-
-
 
 type LegacyOneTimeJobData = Pick<ExecuteFlowJobData, 'runId' | 'projectId' | 'flowVersionId' | 'environment' | 'synchronousHandlerId' | 'httpRequestId' | 'payload' | 'executeTrigger' | 'executionType' | 'progressUpdateType' | 'stepNameToTest' | 'sampleData'>
 type LegacyWebhookJobData = Pick<WebhookJobData, 'projectId' | 'schemaVersion' | 'requestId' | 'payload' | 'runEnvironment' | 'flowId' | 'saveSampleData' | 'flowVersionIdToRun' | 'execute' | 'parentRunId' | 'failParentOnFailure'>
@@ -63,23 +54,12 @@
                 migratedOneTimeJobs,
             }, '[unifyOldQueuesIntoOne] Migrated one time jobs')
         }
-<<<<<<< HEAD
-        await jobQueue(log).add({
-            id: job.id!,
-            type: JobType.ONE_TIME,
-            data: {
-                ...casedData,
-                platformId: await projectService.getPlatformId(casedData.projectId),
-                schemaVersion: LATEST_JOB_DATA_SCHEMA_VERSION,
-                jobType: WorkerJobType.EXECUTE_FLOW,
-=======
         const flowVersion = await flowVersionRepo().findOne({
             where: {
                 id: casedData.flowVersionId,
             },
             select: {
                 flowId: true,
->>>>>>> c9ce1642
             },
         })
         if (!isNil(flowVersion?.flowId)) {
@@ -90,6 +70,7 @@
                     ...casedData,
                     flowId: flowVersion.flowId,
                     platformId: await projectService.getPlatformId(casedData.projectId),
+                    schemaVersion: LATEST_JOB_DATA_SCHEMA_VERSION,
                     jobType: WorkerJobType.EXECUTE_FLOW,
                 },
             })
