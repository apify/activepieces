import { 
    FlowVersion, 
    isNil,
    LATEST_SCHEMA_VERSION,
    spreadIfDefined,
} from '@activepieces/shared'
import { system } from '../../helper/system/system'
import { flowMigrations } from '../flow/migrations'
import { flowVersionBackupService } from './flow-version-backup.service'
import { flowVersionRepo } from './flow-version.service'
import { flowMigrations } from './migrations'

const log = system.globalLogger()

export const flowVersionMigrationService = {
    async migrate(flowVersion: FlowVersion): Promise<FlowVersion> {
        // Early exit if already at latest version
        if (flowVersion.schemaVersion === LATEST_SCHEMA_VERSION) {
            return flowVersion
        }

        log.info('Starting flow version migration')

<<<<<<< HEAD
=======

>>>>>>> 6cd53a68
        const backupFiles = flowVersion.backupFiles ?? {}
        if (!isNil(flowVersion.schemaVersion)) {
            backupFiles[flowVersion.schemaVersion] = await flowVersionBackupService.store(flowVersion)
        }

        const migratedFlowVersion: FlowVersion = flowMigrations.apply(flowVersion)
        

        const migratedFlowVersion: FlowVersion = await flowMigrations.apply(flowVersion)

        await flowVersionRepo().update(flowVersion.id, {
            schemaVersion: migratedFlowVersion.schemaVersion,
            ...spreadIfDefined('trigger', migratedFlowVersion.trigger),
            connectionIds: migratedFlowVersion.connectionIds,
            agentIds: migratedFlowVersion.agentIds,
            backupFiles,
        })
        log.info('Flow version migration completed')
        return migratedFlowVersion
    },
}<|MERGE_RESOLUTION|>--- conflicted
+++ resolved
@@ -4,11 +4,10 @@
     LATEST_SCHEMA_VERSION,
     spreadIfDefined,
 } from '@activepieces/shared'
-import { system } from '../../helper/system/system'
-import { flowMigrations } from '../flow/migrations'
 import { flowVersionBackupService } from './flow-version-backup.service'
 import { flowVersionRepo } from './flow-version.service'
 import { flowMigrations } from './migrations'
+import { system } from '../../helper/system/system'
 
 const log = system.globalLogger()
 
@@ -21,17 +20,10 @@
 
         log.info('Starting flow version migration')
 
-<<<<<<< HEAD
-=======
-
->>>>>>> 6cd53a68
         const backupFiles = flowVersion.backupFiles ?? {}
         if (!isNil(flowVersion.schemaVersion)) {
             backupFiles[flowVersion.schemaVersion] = await flowVersionBackupService.store(flowVersion)
         }
-
-        const migratedFlowVersion: FlowVersion = flowMigrations.apply(flowVersion)
-        
 
         const migratedFlowVersion: FlowVersion = await flowMigrations.apply(flowVersion)
 
