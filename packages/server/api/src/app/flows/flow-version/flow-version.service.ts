import {
    ActivepiecesError,
    apId,
    Cursor,
    ErrorCode,
    FlowAction,
    FlowActionType,
    FlowId,
    FlowOperationRequest,
    flowOperations,
    FlowOperationType,
    flowStructureUtil,
    FlowTrigger,
    FlowTriggerType,
    FlowVersion,
    FlowVersionId,
    FlowVersionState,
    isNil,
    LATEST_SCHEMA_VERSION,
    PlatformId,
    ProjectId,
    sanitizeObjectForPostgresql,
    SeekPage,
    UserId,
} from '@activepieces/shared'
import dayjs from 'dayjs'
import { FastifyBaseLogger } from 'fastify'
import { EntityManager, FindOneOptions } from 'typeorm'
import { repoFactory } from '../../core/db/repo-factory'
import { buildPaginator } from '../../helper/pagination/build-paginator'
import { paginationHelper } from '../../helper/pagination/pagination-utils'
import { pieceMetadataService } from '../../pieces/piece-metadata-service'
import { projectService } from '../../project/project-service'
import { userService } from '../../user/user-service'
import { sampleDataService } from '../step-run/sample-data.service'
import { FlowVersionEntity } from './flow-version-entity'
import { flowVersionMigrationService } from './flow-version-migration.service'
import { flowVersionSideEffects } from './flow-version-side-effects'
import { flowVersionValidationUtil } from './flow-version-validator-util'

export const flowVersionRepo = repoFactory(FlowVersionEntity)

export const flowVersionService = (log: FastifyBaseLogger) => ({
    async lockPieceVersions({
        projectId,
        flowVersion,
        entityManager,
    }: LockPieceVersionsParams): Promise<FlowVersion> {
        if (flowVersion.state === FlowVersionState.LOCKED) {
            return flowVersion
        }

        const pieceVersion: Record<string, string> = {}
        const platformId = await projectService.getPlatformId(projectId)
        const steps = flowStructureUtil.getAllSteps(flowVersion.trigger)
        for (const step of steps) {
            const stepTypeIsPiece = [FlowActionType.PIECE, FlowTriggerType.PIECE].includes(
                step.type,
            )
            if (stepTypeIsPiece) {
                const pieceMetadata = await pieceMetadataService(log).getOrThrow({
                    projectId,
                    platformId,
                    name: step.settings.pieceName,
                    version: step.settings.pieceVersion,
                    entityManager,
                })
                pieceVersion[step.name] = pieceMetadata.version
            }
        }
        return flowStructureUtil.transferFlow(flowVersion, (step) => {
            const clonedStep = JSON.parse(JSON.stringify(step))
            if (pieceVersion[step.name]) {
                clonedStep.settings.pieceVersion = pieceVersion[step.name]
            }
            return clonedStep
        })
    },

    async applyOperation({
        flowVersion,
        projectId,
        userId,
        userOperation,
        entityManager,
        platformId,
    }: ApplyOperationParams): Promise<FlowVersion> {
        let operations: FlowOperationRequest[] = []
        let mutatedFlowVersion: FlowVersion = flowVersion

        switch (userOperation.type) {
            case FlowOperationType.USE_AS_DRAFT: {
                const previousVersion = await flowVersionService(log).getFlowVersionOrThrow({
                    flowId: flowVersion.flowId,
                    versionId: userOperation.request.versionId,
                    removeConnectionsName: false,
                })
                operations = [{
                    type: FlowOperationType.IMPORT_FLOW,
                    request: {
                        trigger: previousVersion.trigger,
                        displayName: previousVersion.displayName,
                        schemaVersion: previousVersion.schemaVersion,
                    },
                }]
                break
            }
            case FlowOperationType.SAVE_SAMPLE_DATA: {
                const modifiedStep = await sampleDataService(log).modifyStep({
                    projectId,
                    flowVersionId: mutatedFlowVersion.id,
                    stepName: userOperation.request.stepName,
                    payload: userOperation.request.payload,
                    type: userOperation.request.type,
                })
                if (flowStructureUtil.isAction(modifiedStep.type)) {
                    operations = [{
                        type: FlowOperationType.UPDATE_ACTION,
                        request: modifiedStep as FlowAction,
                    }]
                }
                else {
                    operations = [{
                        type: FlowOperationType.UPDATE_TRIGGER,
                        request: modifiedStep as FlowTrigger,
                    }]
                }
                break
            }
            case FlowOperationType.LOCK_FLOW: {
                mutatedFlowVersion = await this.lockPieceVersions({
                    projectId,
                    flowVersion: mutatedFlowVersion,
                    entityManager,
                })

                operations = [userOperation]
                break
            }
            default: {
                operations = [userOperation]
                break
            }
        }
        for (const operation of operations) {
            mutatedFlowVersion = await applySingleOperation(
                projectId,
                mutatedFlowVersion,
                operation,
                platformId,
                log,
            )
        }

        await flowVersionSideEffects(log).postApplyOperation({
            flowVersion: mutatedFlowVersion,
            operation: userOperation,
        })

        mutatedFlowVersion.updated = dayjs().toISOString()
        if (userId) {
            mutatedFlowVersion.updatedBy = userId
        }
        mutatedFlowVersion.connectionIds = flowStructureUtil.extractConnectionIds(mutatedFlowVersion)
        mutatedFlowVersion.agentIds = flowStructureUtil.extractAgentIds(mutatedFlowVersion)
        return flowVersionRepo(entityManager).save(sanitizeObjectForPostgresql(mutatedFlowVersion))
    },

    async getOne(id: FlowVersionId): Promise<FlowVersion | null> {
        if (isNil(id)) {
            return null
        }
        return findOne({
            where: {
                id,
            },
        })
    },

    async exists(id: FlowVersionId): Promise<boolean> {
        return flowVersionRepo().exists({
            where: {
                id,
            },
        })
    },
    async getLatestVersion(flowId: FlowId, state: FlowVersionState): Promise<FlowVersion | null> {
        return findOne({
            where: {
                flowId,
                state,
            },
            order: {
                created: 'DESC',
            },
        })
    },

    async getLatestLockedVersionOrThrow(flowId: FlowId): Promise<FlowVersion> {
        const lockedVersion = await this.getLatestVersion(flowId, FlowVersionState.LOCKED)
        if (isNil(lockedVersion)) {
            throw new ActivepiecesError({
                code: ErrorCode.ENTITY_NOT_FOUND,
                params: {
                    entityId: flowId,
                    entityType: 'FlowVersion',
                },
            })
        }
        return lockedVersion
    },
    async getOneOrThrow(id: FlowVersionId): Promise<FlowVersion> {
        const flowVersion = await flowVersionService(log).getOne(id)

        if (isNil(flowVersion)) {
            throw new ActivepiecesError({
                code: ErrorCode.ENTITY_NOT_FOUND,
                params: {
                    entityId: id,
                    entityType: 'FlowVersion',
                },
            })
        }

        return flowVersion
    },
    async list({
        cursorRequest,
        limit,
        flowId,
    }: ListFlowVersionParams): Promise<SeekPage<FlowVersion>> {
        const decodedCursor = paginationHelper.decodeCursor(cursorRequest)
        const paginator = buildPaginator({
            entity: FlowVersionEntity,
            query: {
                limit,
                order: 'DESC',
                afterCursor: decodedCursor.nextCursor,
                beforeCursor: decodedCursor.previousCursor,
            },
        })
        const paginationResult = await paginator.paginate(
            flowVersionRepo().createQueryBuilder()
                .where({
                    flowId,
                }),
        )
        const promises = paginationResult.data.map(async (flowVersion) => {
            return {
                ...flowVersion,
                updatedByUser: isNil(flowVersion.updatedBy) ? null : await userService.getMetaInformation({
                    id: flowVersion.updatedBy,
                }),
            }
        })
        return paginationHelper.createPage<FlowVersion>(
            await Promise.all(promises),
            paginationResult.cursor,
        )
    },
    async getFlowVersionOrThrow({
        flowId,
        versionId,
        removeConnectionsName = false,
        removeSampleData = false,
        entityManager,
    }: GetFlowVersionOrThrowParams): Promise<FlowVersion> {
        const flowVersion: FlowVersion | null = await findOne({
            where: {
                flowId,
                id: versionId,
            },
            //This is needed to return draft by default because it is always the latest one
            order: {
                created: 'DESC',
            },
        }, entityManager)

        if (isNil(flowVersion)) {
            throw new ActivepiecesError({
                code: ErrorCode.ENTITY_NOT_FOUND,
                params: {
                    entityId: versionId,
                    entityType: 'FlowVersion',
                    message: `flowId=${flowId}`,
                },
            })
        }

        return this.removeConnectionsAndSampleDataFromFlowVersion(
            flowVersion,
            removeConnectionsName,
            removeSampleData,
        )
    },
    async createEmptyVersion(
        flowId: FlowId,
        request: {
            displayName: string
        },
    ): Promise<FlowVersion> {
        const flowVersion: NewFlowVersion = {
            id: apId(),
            displayName: request.displayName,
            flowId,
            trigger: {
                type: FlowTriggerType.EMPTY,
                name: 'trigger',
                settings: {},
                valid: false,
                displayName: 'Select Trigger',
            },
            schemaVersion: LATEST_SCHEMA_VERSION,
            connectionIds: [],
            agentIds: [],
            valid: false,
            state: FlowVersionState.DRAFT,
        }
        return flowVersionRepo().save(flowVersion)
    },
    removeConnectionsAndSampleDataFromFlowVersion(
        flowVersion: FlowVersion,
        removeConnectionNames: boolean,
        removeSampleData: boolean,
    ): FlowVersion {
        return flowStructureUtil.transferFlow(flowVersion, (step) => {
            const clonedStep = JSON.parse(JSON.stringify(step))
            if (removeConnectionNames) {
                clonedStep.settings.input = removeConnectionsFromInput(clonedStep.settings.input)
            }
            if (removeSampleData && !isNil(clonedStep?.settings?.sampleData)) {
                clonedStep.settings.sampleData.sampleDataFileId = undefined
                clonedStep.settings.sampleData.sampleDataInputFileId = undefined
                clonedStep.settings.sampleData.lastTestDate = undefined
            }
            return clonedStep
        })
    },
})



async function findOne(options: FindOneOptions, entityManager?: EntityManager): Promise<FlowVersion | null> {
    const flowVersion = await flowVersionRepo(entityManager).findOne(options)
    if (isNil(flowVersion)) {
        return null
    }
    return flowVersionMigrationService.migrate(flowVersion)
}


async function applySingleOperation(
    projectId: ProjectId,
    flowVersion: FlowVersion,
    operation: FlowOperationRequest,
    platformId: PlatformId,
    log: FastifyBaseLogger,
): Promise<FlowVersion> {
    await flowVersionSideEffects(log).preApplyOperation({
        projectId,
        flowVersion,
        operation,
    })
    const preparedOperation = await flowVersionValidationUtil(log).prepareRequest(projectId, platformId, operation)
    const updatedFlowVersion = flowOperations.apply(flowVersion, preparedOperation)
    await flowVersionSideEffects(log).postApplyOperation({
        flowVersion: updatedFlowVersion,
        operation: preparedOperation,
    })
    return updatedFlowVersion
}

function removeConnectionsFromInput(
    obj: Record<string, unknown>,
): Record<string, unknown> {
    if (isNil(obj)) {
        return obj
    }
    const replacedObj: Record<string, unknown> = {}

    for (const [key, value] of Object.entries(obj)) {
        if (Array.isArray(value)) {
            replacedObj[key] = value
        }
        else if (typeof value === 'object' && value !== null) {
            replacedObj[key] = removeConnectionsFromInput(value as Record<string, unknown>)
        }
        else if (typeof value === 'string') {
<<<<<<< HEAD
            if (value.trim() === '') {
                replacedObj[key] = value
                continue
            }
=======
>>>>>>> eb8dd6f9
            const replacedValue = value.replace(/\{{connections\.[^}]*}}/g, '')
            replacedObj[key] = replacedValue === '' ? undefined : replacedValue
        }
        else {
            replacedObj[key] = value
        }
    }
    return replacedObj
}

type GetFlowVersionOrThrowParams = {
    flowId: FlowId
    versionId: FlowVersionId | undefined
    removeConnectionsName?: boolean
    removeSampleData?: boolean
    entityManager?: EntityManager
}

type NewFlowVersion = Omit<FlowVersion, 'created' | 'updated'>

type ListFlowVersionParams = {
    flowId: FlowId
    cursorRequest: Cursor | null
    limit: number
}

type ApplyOperationParams = {
    userId: UserId | null
    projectId: ProjectId
    platformId: PlatformId
    flowVersion: FlowVersion
    userOperation: FlowOperationRequest
    entityManager?: EntityManager
}

type LockPieceVersionsParams = {
    projectId: ProjectId
    flowVersion: FlowVersion
    entityManager?: EntityManager
}<|MERGE_RESOLUTION|>--- conflicted
+++ resolved
@@ -386,13 +386,6 @@
             replacedObj[key] = removeConnectionsFromInput(value as Record<string, unknown>)
         }
         else if (typeof value === 'string') {
-<<<<<<< HEAD
-            if (value.trim() === '') {
-                replacedObj[key] = value
-                continue
-            }
-=======
->>>>>>> eb8dd6f9
             const replacedValue = value.replace(/\{{connections\.[^}]*}}/g, '')
             replacedObj[key] = replacedValue === '' ? undefined : replacedValue
         }
