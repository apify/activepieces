import { AppSystemProp, rejectedPromiseHandler } from '@activepieces/server-shared'
import {
    ActivepiecesError,
    apId,
    assertNotNullOrUndefined,
    Cursor,
    EngineHttpResponse,
    ErrorCode,
    ExecutionType,
    ExecutioOutputFile,
    FlowId,
    FlowRetryStrategy,
    FlowRun,
    FlowRunId,
    FlowRunStatus,
    FlowVersionId,
    isNil,
    LATEST_JOB_DATA_SCHEMA_VERSION,
    PauseMetadata,
    PauseType,
    PlatformId,
    ProgressUpdateType,
    ProjectId,
    RunEnvironment,
    SampleDataFileType,
    SeekPage,
    spreadIfDefined,
    UploadLogsBehavior,
    WorkerJobType,
} from '@activepieces/shared'
import { context, propagation, trace } from '@opentelemetry/api'
import { FastifyBaseLogger } from 'fastify'
import { StatusCodes } from 'http-status-codes'
import { In, Not, Repository } from 'typeorm'
import { repoFactory } from '../../core/db/repo-factory'
import {
    APArrayContains,
} from '../../database/database-connection'
import { fileService } from '../../file/file.service'
import { flowVersionService } from '../../flows/flow-version/flow-version.service'
import { buildPaginator } from '../../helper/pagination/build-paginator'
import { paginationHelper } from '../../helper/pagination/pagination-utils'
import { Order } from '../../helper/pagination/paginator'
import { system } from '../../helper/system/system'
import { projectService } from '../../project/project-service'
import { engineResponseWatcher } from '../../workers/engine-response-watcher'
import { jobQueue } from '../../workers/queue/job-queue'
import { JobType } from '../../workers/queue/queue-manager'
import { sampleDataService } from '../step-run/sample-data.service'
import { FlowRunEntity } from './flow-run-entity'
import { flowRunSideEffects } from './flow-run-side-effects'
import { flowRunLogsService } from './logs/flow-run-logs-service'


const tracer = trace.getTracer('flow-run-service')
export const WEBHOOK_TIMEOUT_MS = system.getNumberOrThrow(AppSystemProp.WEBHOOK_TIMEOUT_SECONDS) * 1000
export const flowRunRepo = repoFactory<FlowRun>(FlowRunEntity)
const USE_SIGNED_URL = system.getBoolean(AppSystemProp.S3_USE_SIGNED_URLS) ?? false

export const flowRunService = (log: FastifyBaseLogger) => ({
    async list(params: ListParams): Promise<SeekPage<FlowRun>> {
        const decodedCursor = paginationHelper.decodeCursor(params.cursor)
        const paginator = buildPaginator<FlowRun>({
            entity: FlowRunEntity,
            query: {
                limit: params.limit,
                order: Order.DESC,
                orderBy: 'created',
                afterCursor: decodedCursor.nextCursor,
                beforeCursor: decodedCursor.previousCursor,
            },
        })


        let query = queryBuilderForFlowRun(flowRunRepo()).where({
            projectId: params.projectId,
            environment: RunEnvironment.PRODUCTION,
        })

        if (params.flowId) {
            query = query.andWhere({
                flowId: In(params.flowId),
            })
        }
        if (params.status) {
            query = query.andWhere({
                status: In(params.status),
            })
        }
        if (params.createdAfter) {
            query = query.andWhere('flow_run.created >= :createdAfter', {
                createdAfter: params.createdAfter,
            })
        }
        if (params.createdBefore) {
            query = query.andWhere('flow_run.created <= :createdBefore', {
                createdBefore: params.createdBefore,
            })
        }
        if (params.tags) {
            query = query.andWhere(APArrayContains('tags', params.tags))
        }

        if (!isNil(params.failedStepName)) {
            query = query.andWhere({
                failedStepName: params.failedStepName,
            })
        }
        if (params.flowRunIds) {
            query = query.andWhere({
                id: In(params.flowRunIds),
            })
        }

        const { data, cursor: newCursor } = await paginator.paginate(query)
        return paginationHelper.createPage<FlowRun>(data, newCursor)
    },
    async retry({ flowRunId, strategy, projectId }: RetryParams): Promise<FlowRun | null> {
        const oldFlowRun = await flowRunService(log).getOnePopulatedOrThrow({
            id: flowRunId,
            projectId,
        })

        switch (strategy) {
            case FlowRetryStrategy.FROM_FAILED_STEP:
                await flowRunRepo().update({
                    id: oldFlowRun.id,
                    projectId: oldFlowRun.projectId,
                }, {
                    status: FlowRunStatus.QUEUED,
                })
                return flowRunService(log).resume({
                    flowRunId: oldFlowRun.id,
                    executionType: ExecutionType.RESUME,
                    progressUpdateType: ProgressUpdateType.NONE,
                    checkRequestId: false,
                })
            case FlowRetryStrategy.ON_LATEST_VERSION: {
                const latestFlowVersion = await flowVersionService(log).getLatestLockedVersionOrThrow(
                    oldFlowRun.flowId,
                )
                const payload = oldFlowRun.steps ? oldFlowRun.steps[latestFlowVersion.trigger.name]?.output : undefined
                return this.start({
                    flowId: oldFlowRun.flowId,
                    payload,
                    platformId: await projectService.getPlatformId(oldFlowRun.projectId),
                    executionType: ExecutionType.BEGIN,
                    progressUpdateType: ProgressUpdateType.NONE,
                    synchronousHandlerId: undefined,
                    httpRequestId: undefined,
                    executeTrigger: false,
                    environment: oldFlowRun.environment,
                    flowVersionId: latestFlowVersion.id,
                    projectId: oldFlowRun.projectId,
                    failParentOnFailure: oldFlowRun.failParentOnFailure,
                    parentRunId: oldFlowRun.id,
                })
            }
        }
    },
    async existsBy(runId: FlowRunId): Promise<boolean> {
        return flowRunRepo().existsBy({ id: runId })
    },
    async bulkRetry({ projectId, flowRunIds, strategy, status, flowId, createdAfter, createdBefore, excludeFlowRunIds, failedStepName }: BulkRetryParams): Promise<(FlowRun | null)[]> {
        const filteredFlowRunIds = await filterFlowRunsAndApplyFilters(projectId, flowRunIds, status, flowId, createdAfter, createdBefore, excludeFlowRunIds, failedStepName)
        return Promise.all(filteredFlowRunIds.map(flowRunId => this.retry({ flowRunId, strategy, projectId })))
    },
    async resume({
        flowRunId,
        payload,
        requestId,
        progressUpdateType,
        executionType,
        checkRequestId,
    }: ResumeWebhookParams): Promise<FlowRun | null> {
        log.info({
            runId: flowRunId,
        }, '[FlowRunService#resume] adding flow run to queue')

        const flowRun = await queryBuilderForFlowRun(flowRunRepo()).where({ id: flowRunId }).getOne()

        if (isNil(flowRun)) {
            throw new ActivepiecesError({
                code: ErrorCode.FLOW_RUN_NOT_FOUND,
                params: {
                    id: flowRunId,
                },
            })
        }


        const pauseMetadata = flowRun.pauseMetadata
        const matchRequestId = isNil(pauseMetadata) || (pauseMetadata.type === PauseType.WEBHOOK && requestId === pauseMetadata.requestId)
        const platformId = await projectService.getPlatformId(flowRun.projectId)
        if (matchRequestId || !checkRequestId) {
            return addToQueue({
                payload,
                flowRun,
                platformId,
                synchronousHandlerId: returnHandlerId(pauseMetadata, requestId, log),
                httpRequestId: flowRun.pauseMetadata?.requestIdToReply ?? undefined,
                progressUpdateType,
                executeTrigger: false,
                executionType,
            }, log)
        }
        await flowRunSideEffects(log).onResume(flowRun)
        return flowRun
    },
    updateRunStatusAsync({ flowRunId, status }: UpdateRunStatusParams): void {
        rejectedPromiseHandler(flowRunRepo().update(flowRunId, { status }), log)
    },
    async updateRun({
        flowRunId,
        status,
        tasks,
        projectId,
        tags,
        duration,
        failedStepName,
<<<<<<< HEAD
        pauseMetadata,
=======
        logsFileId,
>>>>>>> b966ae95
    }: FinishParams): Promise<FlowRun> {
        log.info({
            runId: flowRunId,
            status,
            tasks,
            duration,
            failedStepName,
        }, '[FlowRunService#updateRun]')

        await flowRunRepo().update({
            id: flowRunId,
            projectId,
        }, {
            status,
            ...spreadIfDefined('tasks', tasks),
            ...spreadIfDefined('duration', duration ? Math.floor(Number(duration)) : undefined),
<<<<<<< HEAD
            ...spreadIfDefined('pauseMetadata', pauseMetadata),
=======
            ...spreadIfDefined('logsFileId', logsFileId),
>>>>>>> b966ae95
            tags,
            finishTime: new Date().toISOString(),
            failedStepName: failedStepName ?? undefined,
        })


        const flowRun = await queryBuilderForFlowRun(flowRunRepo()).where({ id: flowRunId, projectId }).getOne()
        if (isNil(flowRun)) {
            throw new ActivepiecesError({
                code: ErrorCode.FLOW_RUN_NOT_FOUND,
                params: {
                    id: flowRunId,
                },
            })
        }

        await flowRunSideEffects(log).onFinish(flowRun)
        return flowRun
    },

    async start({
        flowId,
        payload,
        executeTrigger,
        executionType,
        synchronousHandlerId,
        progressUpdateType,
        httpRequestId,
        projectId,
        flowVersionId,
        parentRunId,
        failParentOnFailure,
        platformId,
        stepNameToTest,
        environment,
    }: StartParams): Promise<FlowRun> {
        return tracer.startActiveSpan('flowRun.start', {
            attributes: {
                'flowRun.flowVersionId': flowVersionId,
                'flowRun.projectId': projectId,
                'flowRun.environment': environment,
                'flowRun.executionType': executionType,
                'flowRun.progressUpdateType': progressUpdateType,
                'flowRun.executeTrigger': executeTrigger,
                'flowRun.httpRequestId': httpRequestId ?? 'none',
            },
        }, async (span) => {
            try {
                span.setAttribute('flowRun.flowId', flowId)

                const newFlowRun = await create({
                    projectId,
                    flowVersionId,
                    parentRunId,
                    flowId,
                    failParentOnFailure,
                    stepNameToTest,
                    environment,
                })
                span.setAttribute('flowRun.id', newFlowRun.id)

                await addToQueue({
                    flowRun: newFlowRun,
                    platformId,
                    payload,
                    executeTrigger,
                    executionType,
                    synchronousHandlerId,
                    httpRequestId,
                    progressUpdateType,
                }, log)

                span.setAttribute('flowRun.queued', true)
                await flowRunSideEffects(log).onStart(newFlowRun)
                return newFlowRun
            }
            finally {
                span.end()
            }
        })
    },

    async test({ projectId, flowVersionId, parentRunId, stepNameToTest }: TestParams): Promise<FlowRun> {
        const flowVersion = await flowVersionService(log).getOneOrThrow(flowVersionId)

        const triggerPayload = await sampleDataService(log).getOrReturnEmpty({
            projectId,
            flowVersion,
            stepName: flowVersion.trigger.name,
            type: SampleDataFileType.OUTPUT,
        })
        const flowRun = await create({
            projectId,
            flowId: flowVersion.flowId,
            flowVersionId: flowVersion.id,
            environment: RunEnvironment.TESTING,
            parentRunId,
            failParentOnFailure: undefined,
            stepNameToTest,
        })
        return addToQueue({
            flowRun,
            payload: triggerPayload,
            executionType: ExecutionType.BEGIN,
            synchronousHandlerId: undefined,
            httpRequestId: undefined,
            platformId: await projectService.getPlatformId(projectId),
            executeTrigger: false,
            progressUpdateType: ProgressUpdateType.TEST_FLOW,
            sampleData: !isNil(stepNameToTest) ? await sampleDataService(log).getSampleDataForFlow(projectId, flowVersion, SampleDataFileType.OUTPUT) : undefined,
        }, log)
    },
    async getOne(params: GetOneParams): Promise<FlowRun | null> {
        const flowRun = await queryBuilderForFlowRun(flowRunRepo()).where({
            id: params.id,
            ...(params.projectId ? { projectId: params.projectId } : {}),
        }).getOne()

        return flowRun
    },
    async getOneOrThrow(params: GetOneParams): Promise<FlowRun> {

        const flowRun = await queryBuilderForFlowRun(flowRunRepo()).where({
            id: params.id,
            ...(params.projectId ? { projectId: params.projectId } : {}),
        }).getOne()

        if (isNil(flowRun)) {
            throw new ActivepiecesError({
                code: ErrorCode.FLOW_RUN_NOT_FOUND,
                params: {
                    id: params.id,
                },
            })
        }

        return flowRun
    },
    async getOnePopulatedOrThrow(params: GetOneParams): Promise<FlowRun> {
        const flowRun = await this.getOneOrThrow(params)
        let steps = {}
        if (!isNil(flowRun.logsFileId)) {
            const file = await fileService(log).getDataOrThrow({
                fileId: flowRun.logsFileId,
                projectId: flowRun.projectId,
            })
            const serializedExecutionOutput = file.data.toString('utf-8')
            const executionOutput: ExecutioOutputFile = JSON.parse(
                serializedExecutionOutput,
            )
            steps = executionOutput.executionState.steps
        }
        return {
            ...flowRun,
            steps,
        }
    },
    async handleSyncResumeFlow({ runId, payload, requestId }: { runId: string, payload: unknown, requestId: string }) {
        const flowRun = await flowRunService(log).getOnePopulatedOrThrow({
            id: runId,
            projectId: undefined,
        })
        const synchronousHandlerId = engineResponseWatcher(log).getServerId()
        const matchRequestId = isNil(flowRun.pauseMetadata) || (flowRun.pauseMetadata.type === PauseType.WEBHOOK && requestId === flowRun.pauseMetadata.requestId)
        assertNotNullOrUndefined(synchronousHandlerId, 'synchronousHandlerId is required for sync resume request is required')
        if (!matchRequestId) {
            return {
                status: StatusCodes.NOT_FOUND,
                body: {},
                headers: {},
            }
        }
        if (flowRun.status !== FlowRunStatus.PAUSED) {
            return {
                status: StatusCodes.CONFLICT,
                body: { 'message': 'Flow run is not paused', 'flowRunStatus': flowRun.status },
                headers: {},
            }
        }
        await addToQueue({
            payload,
            flowRun,
            platformId: await projectService.getPlatformId(flowRun.projectId),
            synchronousHandlerId,
            httpRequestId: requestId,
            executeTrigger: false,
            progressUpdateType: ProgressUpdateType.TEST_FLOW,
            executionType: ExecutionType.RESUME,
        }, log)
        return engineResponseWatcher(log).oneTimeListener<EngineHttpResponse>(requestId, true, WEBHOOK_TIMEOUT_MS, {
            status: StatusCodes.NO_CONTENT,
            body: {},
            headers: {},
        })
    },
})

async function filterFlowRunsAndApplyFilters(
    projectId: ProjectId,
    flowRunIds?: FlowRunId[],
    status?: FlowRunStatus[],
    flowId?: FlowId[],
    createdAfter?: string,
    createdBefore?: string,
    excludeFlowRunIds?: FlowRunId[],
    failedStepName?: string,
): Promise<FlowRunId[]> {
    let query = flowRunRepo().createQueryBuilder('flow_run').where({
        projectId,
        environment: RunEnvironment.PRODUCTION,
    })

    if (!isNil(flowRunIds) && flowRunIds.length > 0) {
        query = query.andWhere({
            id: In(flowRunIds),
        })
    }
    if (flowId && flowId.length > 0) {
        query = query.andWhere({
            flowId: In(flowId),
        })
    }
    if (status && status.length > 0) {
        query = query.andWhere({
            status: In(status),
        })
    }
    if (createdAfter) {
        query = query.andWhere('flow_run.created >= :createdAfter', {
            createdAfter,
        })
    }
    if (createdBefore) {
        query = query.andWhere('flow_run.created <= :createdBefore', {
            createdBefore,
        })
    }
    if (excludeFlowRunIds && excludeFlowRunIds.length > 0) {
        query = query.andWhere({
            id: Not(In(excludeFlowRunIds)),
        })
    }

    if (failedStepName) {
        query = query.andWhere('flow_run.failedStepName = :failedStepName', {
            failedStepName,
        })
    }

    const flowRuns = await query.getMany()
    return flowRuns.map(flowRun => flowRun.id)
}


function returnHandlerId(pauseMetadata: PauseMetadata | undefined, requestId: string | undefined, log: FastifyBaseLogger): string {
    const handlerId = engineResponseWatcher(log).getServerId()
    if (isNil(pauseMetadata)) {
        return handlerId
    }

    if (pauseMetadata.type === PauseType.WEBHOOK && requestId === pauseMetadata.requestId && pauseMetadata.handlerId) {
        return pauseMetadata.handlerId
    }
    else {
        return handlerId
    }
}


async function addToQueue(params: AddToQueueParams, log: FastifyBaseLogger): Promise<FlowRun> {
    const logsFileId = params.flowRun.logsFileId ?? apId()
    const platformId = await projectService.getPlatformId(params.flowRun.projectId)
    const logsUploadUrl = await flowRunLogsService(log).constructUploadUrl({
        logsFileId,
        projectId: params.flowRun.projectId,
        flowRunId: params.flowRun.id,
        behavior: USE_SIGNED_URL ? UploadLogsBehavior.REDIRECT_TO_S3 : UploadLogsBehavior.UPLOAD_DIRECTLY,
    })

    const traceContext: Record<string, string> = {}
    propagation.inject(context.active(), traceContext)

    await jobQueue(log).add({
        id: params.flowRun.id,
        type: JobType.ONE_TIME,
        data: {
            schemaVersion: LATEST_JOB_DATA_SCHEMA_VERSION,
            synchronousHandlerId: params.synchronousHandlerId ?? null,
            projectId: params.flowRun.projectId,
            platformId: params.platformId,
            environment: params.flowRun.environment,
            flowId: params.flowRun.flowId,
            runId: params.flowRun.id,
            jobType: WorkerJobType.EXECUTE_FLOW,
            schemaVersion: LATEST_JOB_DATA_SCHEMA_VERSION,
            flowVersionId: params.flowRun.flowVersionId,
            payload: params.payload,
            executeTrigger: params.executeTrigger,
            httpRequestId: params.httpRequestId,
            executionType: params.executionType,
            progressUpdateType: params.progressUpdateType,
            stepNameToTest: params.flowRun.stepNameToTest,
            sampleData: params.sampleData,
            logsUploadUrl,
            logsFileId,
            traceContext,
        },
    })
    return params.flowRun
}

function queryBuilderForFlowRun(repo: Repository<FlowRun>) {
    return repo.createQueryBuilder('flow_run')
        .leftJoinAndSelect('flow_run.flowVersion', 'flowVersion')
        .addSelect(['"flowVersion"."displayName"'])
}

async function create(params: CreateParams): Promise<FlowRun> {
    return flowRunRepo().save({
        id: apId(),
        projectId: params.projectId,
        flowId: params.flowId,
        flowVersionId: params.flowVersionId,
        environment: params.environment,
        startTime: new Date().toISOString(),
        parentRunId: params.parentRunId,
        failParentOnFailure: params.failParentOnFailure ?? true,
        status: FlowRunStatus.QUEUED,
        stepNameToTest: params.stepNameToTest,
    })
}


type UpdateRunStatusParams = {
    flowRunId: FlowRunId
    status: FlowRunStatus
}

type FinishParams = {
    flowRunId: FlowRunId
    projectId: string
    status: FlowRunStatus
    tasks: number | undefined
    duration: number | undefined
    pauseMetadata?: PauseMetadata 
    tags: string[]
    failedStepName?: string | undefined
    logsFileId: string | undefined
}


type CreateParams = {
    projectId: ProjectId
    flowVersionId: FlowVersionId
    parentRunId?: FlowRunId
    failParentOnFailure: boolean | undefined
    stepNameToTest?: string
    flowId: FlowId
    environment: RunEnvironment
}

type ListParams = {
    projectId: ProjectId
    flowId: FlowId[] | undefined
    status: FlowRunStatus[] | undefined
    cursor: Cursor | null
    tags?: string[]
    limit: number
    createdAfter?: string
    createdBefore?: string
    failedStepName?: string
    flowRunIds?: FlowRunId[]
}

type GetOneParams = {
    id: FlowRunId
    projectId: ProjectId | undefined
}

type AddToQueueParams = {
    flowRun: FlowRun
    platformId: PlatformId
    payload: unknown
    executeTrigger: boolean
    executionType: ExecutionType
    synchronousHandlerId: string | undefined
    httpRequestId: string | undefined
    progressUpdateType: ProgressUpdateType
    sampleData?: Record<string, unknown>
}

type StartParams = {
    flowId: FlowId
    payload: unknown
    platformId: PlatformId
    environment: RunEnvironment
    flowVersionId: FlowVersionId
    projectId: ProjectId
    parentRunId?: FlowRunId
    failParentOnFailure: boolean | undefined
    stepNameToTest?: string
    executeTrigger: boolean
    executionType: ExecutionType
    synchronousHandlerId: string | undefined
    httpRequestId: string | undefined
    progressUpdateType: ProgressUpdateType
    sampleData?: Record<string, unknown>
}



type TestParams = {
    projectId: ProjectId
    flowVersionId: FlowVersionId
    parentRunId?: FlowRunId
    stepNameToTest?: string
}

type RetryParams = {
    flowRunId: FlowRunId
    strategy: FlowRetryStrategy
    projectId: ProjectId
}

type BulkRetryParams = {
    projectId: ProjectId
    flowRunIds?: FlowRunId[]
    strategy: FlowRetryStrategy
    status?: FlowRunStatus[]
    flowId?: FlowId[]
    createdAfter?: string
    createdBefore?: string
    excludeFlowRunIds?: FlowRunId[]
    failedStepName?: string
}
type ResumeWebhookParams = {
    flowRunId: FlowRunId
    requestId?: string
    progressUpdateType: ProgressUpdateType
    payload?: unknown
    executionType: ExecutionType
    checkRequestId: boolean
}<|MERGE_RESOLUTION|>--- conflicted
+++ resolved
@@ -218,11 +218,8 @@
         tags,
         duration,
         failedStepName,
-<<<<<<< HEAD
         pauseMetadata,
-=======
         logsFileId,
->>>>>>> b966ae95
     }: FinishParams): Promise<FlowRun> {
         log.info({
             runId: flowRunId,
@@ -239,11 +236,8 @@
             status,
             ...spreadIfDefined('tasks', tasks),
             ...spreadIfDefined('duration', duration ? Math.floor(Number(duration)) : undefined),
-<<<<<<< HEAD
             ...spreadIfDefined('pauseMetadata', pauseMetadata),
-=======
             ...spreadIfDefined('logsFileId', logsFileId),
->>>>>>> b966ae95
             tags,
             finishTime: new Date().toISOString(),
             failedStepName: failedStepName ?? undefined,
@@ -538,7 +532,6 @@
             flowId: params.flowRun.flowId,
             runId: params.flowRun.id,
             jobType: WorkerJobType.EXECUTE_FLOW,
-            schemaVersion: LATEST_JOB_DATA_SCHEMA_VERSION,
             flowVersionId: params.flowRun.flowVersionId,
             payload: params.payload,
             executeTrigger: params.executeTrigger,
