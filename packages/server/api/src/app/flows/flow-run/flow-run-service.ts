import { AppSystemProp, rejectedPromiseHandler } from '@activepieces/server-shared'
import {
    ActivepiecesError,
    apId,
    assertNotNullOrUndefined,
    Cursor,
    EngineHttpResponse,
    ErrorCode,
    ExecutionType,
    ExecutioOutputFile,
    FlowId,
    FlowRetryStrategy,
    FlowRun,
    FlowRunId,
    FlowRunStatus,
    FlowVersionId,
    isNil,
    LATEST_JOB_DATA_SCHEMA_VERSION,
    PauseMetadata,
    PauseType,
    PlatformId,
    ProgressUpdateType,
    ProjectId,
    RunEnvironment,
    SampleDataFileType,
    SeekPage,
    spreadIfDefined,
    UploadLogsBehavior,
    WorkerJobType,
} from '@activepieces/shared'
import { context, propagation, trace } from '@opentelemetry/api'
import dayjs from 'dayjs'
import { FastifyBaseLogger } from 'fastify'
import { StatusCodes } from 'http-status-codes'
import { In, Not, Repository } from 'typeorm'
import { repoFactory } from '../../core/db/repo-factory'
import {
    APArrayContains,
} from '../../database/database-connection'
import { fileService } from '../../file/file.service'
import { flowVersionService } from '../../flows/flow-version/flow-version.service'
import { buildPaginator } from '../../helper/pagination/build-paginator'
import { paginationHelper } from '../../helper/pagination/pagination-utils'
import { Order } from '../../helper/pagination/paginator'
import { system } from '../../helper/system/system'
import { projectService } from '../../project/project-service'
import { engineResponseWatcher } from '../../workers/engine-response-watcher'
import { jobQueue } from '../../workers/queue/job-queue'
import { JobType } from '../../workers/queue/queue-manager'
import { sampleDataService } from '../step-run/sample-data.service'
import { FlowRunEntity } from './flow-run-entity'
import { flowRunSideEffects } from './flow-run-side-effects'
import { flowRunLogsService } from './logs/flow-run-logs-service'


const tracer = trace.getTracer('flow-run-service')
export const WEBHOOK_TIMEOUT_MS = system.getNumberOrThrow(AppSystemProp.WEBHOOK_TIMEOUT_SECONDS) * 1000
export const flowRunRepo = repoFactory<FlowRun>(FlowRunEntity)
const USE_SIGNED_URL = system.getBoolean(AppSystemProp.S3_USE_SIGNED_URLS) ?? false

export const flowRunService = (log: FastifyBaseLogger) => ({
    async list(params: ListParams): Promise<SeekPage<FlowRun>> {
        const decodedCursor = paginationHelper.decodeCursor(params.cursor)
        const paginator = buildPaginator<FlowRun>({
            entity: FlowRunEntity,
            query: {
                limit: params.limit,
                order: Order.DESC,
                orderBy: 'created',
                afterCursor: decodedCursor.nextCursor,
                beforeCursor: decodedCursor.previousCursor,
            },
        })


        let query = queryBuilderForFlowRun(flowRunRepo()).where({
            projectId: params.projectId,
            environment: RunEnvironment.PRODUCTION,
        })

        if (params.flowId) {
            query = query.andWhere({
                flowId: In(params.flowId),
            })
        }
        if (params.status) {
            query = query.andWhere({
                status: In(params.status),
            })
        }
        if (params.createdAfter) {
            query = query.andWhere('flow_run.created >= :createdAfter', {
                createdAfter: params.createdAfter,
            })
        }
        if (params.createdBefore) {
            query = query.andWhere('flow_run.created <= :createdBefore', {
                createdBefore: params.createdBefore,
            })
        }
        if (params.tags) {
            query = query.andWhere(APArrayContains('tags', params.tags))
        }

        if (!isNil(params.failedStepName)) {
            query = query.andWhere({
                failedStepName: params.failedStepName,
            })
        }
        if (params.flowRunIds) {
            query = query.andWhere({
                id: In(params.flowRunIds),
            })
        }

        const { data, cursor: newCursor } = await paginator.paginate(query)
        return paginationHelper.createPage<FlowRun>(data, newCursor)
    },
    async retry({ flowRunId, strategy, projectId }: RetryParams): Promise<FlowRun | null> {
        const oldFlowRun = await flowRunService(log).getOnePopulatedOrThrow({
            id: flowRunId,
            projectId,
        })

        switch (strategy) {
            case FlowRetryStrategy.FROM_FAILED_STEP:
                await flowRunRepo().update({
                    id: oldFlowRun.id,
                    projectId: oldFlowRun.projectId,
                }, {
                    status: FlowRunStatus.QUEUED,
                })
                return flowRunService(log).resume({
                    flowRunId: oldFlowRun.id,
                    executionType: ExecutionType.RESUME,
                    progressUpdateType: ProgressUpdateType.NONE,
                    checkRequestId: false,
                })
            case FlowRetryStrategy.ON_LATEST_VERSION: {
                const latestFlowVersion = await flowVersionService(log).getLatestLockedVersionOrThrow(
                    oldFlowRun.flowId,
                )
                const payload = oldFlowRun.steps ? oldFlowRun.steps[latestFlowVersion.trigger.name]?.output : undefined
                return this.start({
                    flowId: oldFlowRun.flowId,
                    payload,
                    platformId: await projectService.getPlatformId(oldFlowRun.projectId),
                    executionType: ExecutionType.BEGIN,
                    progressUpdateType: ProgressUpdateType.NONE,
                    synchronousHandlerId: undefined,
                    httpRequestId: undefined,
                    executeTrigger: false,
                    environment: oldFlowRun.environment,
                    flowVersionId: latestFlowVersion.id,
                    projectId: oldFlowRun.projectId,
                    failParentOnFailure: oldFlowRun.failParentOnFailure,
                    parentRunId: oldFlowRun.id,
                })
            }
        }
    },
    async existsBy(runId: FlowRunId): Promise<boolean> {
        return flowRunRepo().existsBy({ id: runId })
    },
    async bulkRetry({ projectId, flowRunIds, strategy, status, flowId, createdAfter, createdBefore, excludeFlowRunIds, failedStepName }: BulkRetryParams): Promise<(FlowRun | null)[]> {
        const filteredFlowRunIds = await filterFlowRunsAndApplyFilters(projectId, flowRunIds, status, flowId, createdAfter, createdBefore, excludeFlowRunIds, failedStepName)
        return Promise.all(filteredFlowRunIds.map(flowRunId => this.retry({ flowRunId, strategy, projectId })))
    },
    async resume({
        flowRunId,
        payload,
        requestId,
        progressUpdateType,
        executionType,
        checkRequestId,
    }: ResumeWebhookParams): Promise<FlowRun | null> {
        log.info({
            runId: flowRunId,
        }, '[FlowRunService#resume] adding flow run to queue')

        const flowRun = await queryBuilderForFlowRun(flowRunRepo()).where({ id: flowRunId }).getOne()

        if (isNil(flowRun)) {
            throw new ActivepiecesError({
                code: ErrorCode.FLOW_RUN_NOT_FOUND,
                params: {
                    id: flowRunId,
                },
            })
        }


        const pauseMetadata = flowRun.pauseMetadata
        const matchRequestId = isNil(pauseMetadata) || (pauseMetadata.type === PauseType.WEBHOOK && requestId === pauseMetadata.requestId)
        const platformId = await projectService.getPlatformId(flowRun.projectId)
        if (matchRequestId || !checkRequestId) {
            return addToQueue({
                payload,
                flowRun,
                platformId,
                synchronousHandlerId: returnHandlerId(pauseMetadata, requestId, log),
                httpRequestId: flowRun.pauseMetadata?.requestIdToReply ?? undefined,
                progressUpdateType,
                executeTrigger: false,
                executionType,
            }, log)
        }
        await flowRunSideEffects(log).onResume(flowRun)
        return flowRun
    },
    updateRunStatusAsync({ flowRunId, status }: UpdateRunStatusParams): void {
        rejectedPromiseHandler(flowRunRepo().update(flowRunId, { status }), log)
    },
    async updateRun({
        flowRunId,
        status,
        tasks,
        projectId,
        tags,
        duration,
        failedStepName,
        logsFileId,
    }: FinishParams): Promise<FlowRun> {
        log.info({
            runId: flowRunId,
            status,
            tasks,
            duration,
            failedStepName,
        }, '[FlowRunService#updateRun]')

        await flowRunRepo().update({
            id: flowRunId,
            projectId,
        }, {
            status,
            ...spreadIfDefined('tasks', tasks),
            ...spreadIfDefined('duration', duration ? Math.floor(Number(duration)) : undefined),
            ...spreadIfDefined('logsFileId', logsFileId),
            tags,
            finishTime: new Date().toISOString(),
            failedStepName: failedStepName ?? undefined,
        })


        const flowRun = await queryBuilderForFlowRun(flowRunRepo()).where({ id: flowRunId, projectId }).getOne()
        if (isNil(flowRun)) {
            throw new ActivepiecesError({
                code: ErrorCode.FLOW_RUN_NOT_FOUND,
                params: {
                    id: flowRunId,
                },
            })
        }

        await flowRunSideEffects(log).onFinish(flowRun)
        return flowRun
    },

    async start({
        flowId,
        payload,
        executeTrigger,
        executionType,
        synchronousHandlerId,
        progressUpdateType,
        httpRequestId,
        projectId,
        flowVersionId,
        parentRunId,
        failParentOnFailure,
        platformId,
        stepNameToTest,
        environment,
    }: StartParams): Promise<FlowRun> {
        return tracer.startActiveSpan('flowRun.start', {
            attributes: {
                'flowRun.flowVersionId': flowVersionId,
                'flowRun.projectId': projectId,
                'flowRun.environment': environment,
                'flowRun.executionType': executionType,
                'flowRun.progressUpdateType': progressUpdateType,
                'flowRun.executeTrigger': executeTrigger,
                'flowRun.httpRequestId': httpRequestId ?? 'none',
            },
        }, async (span) => {
            try {
                span.setAttribute('flowRun.flowId', flowId)

                const newFlowRun = await create({
                    projectId,
                    flowVersionId,
                    parentRunId,
                    flowId,
                    failParentOnFailure,
                    stepNameToTest,
                    environment,
                })
                span.setAttribute('flowRun.id', newFlowRun.id)

                await addToQueue({
                    flowRun: newFlowRun,
                    platformId,
                    payload,
                    executeTrigger,
                    executionType,
                    synchronousHandlerId,
                    httpRequestId,
                    progressUpdateType,
                }, log)

                span.setAttribute('flowRun.queued', true)
                await flowRunSideEffects(log).onStart(newFlowRun)
                return newFlowRun
            }
            finally {
                span.end()
            }
        })
    },

    async test({ projectId, flowVersionId, parentRunId, stepNameToTest }: TestParams): Promise<FlowRun> {
        const flowVersion = await flowVersionService(log).getOneOrThrow(flowVersionId)

        const triggerPayload = await sampleDataService(log).getOrReturnEmpty({
            projectId,
            flowVersion,
            stepName: flowVersion.trigger.name,
            type: SampleDataFileType.OUTPUT,
        })
        const flowRun = await create({
            projectId,
            flowId: flowVersion.flowId,
            flowVersionId: flowVersion.id,
            environment: RunEnvironment.TESTING,
            parentRunId,
            failParentOnFailure: undefined,
            stepNameToTest,
        })
        return addToQueue({
            flowRun,
            payload: triggerPayload,
            executionType: ExecutionType.BEGIN,
            synchronousHandlerId: undefined,
            httpRequestId: undefined,
            platformId: await projectService.getPlatformId(projectId),
            executeTrigger: false,
            progressUpdateType: ProgressUpdateType.TEST_FLOW,
            sampleData: !isNil(stepNameToTest) ? await sampleDataService(log).getSampleDataForFlow(projectId, flowVersion, SampleDataFileType.OUTPUT) : undefined,
        }, log)
    },

    async pause(params: PauseParams): Promise<void> {
        log.info({
            runId: params.flowRunId,
            pauseType: params.pauseMetadata.type,
        }, '[FlowRunService] pausing flow run')

        const { flowRunId, pauseMetadata } = params

        log.info(
            `[FlowRunSideEffects#pause] flowRunId=${flowRunId} pauseType=${pauseMetadata?.type}`,
        )

        if (isNil(pauseMetadata)) {
            throw new ActivepiecesError({
                code: ErrorCode.VALIDATION,
                params: {
                    message: `pauseMetadata is undefined flowRunId=${flowRunId}`,
                },
            })
        }

        await flowRunRepo().update(flowRunId, {
            status: FlowRunStatus.PAUSED,
            // eslint-disable-next-line @typescript-eslint/no-explicit-any
            pauseMetadata: pauseMetadata as any,
        })
        const flowRun = await flowRunRepo().findOneByOrFail({ id: flowRunId })



        switch (pauseMetadata.type) {
            case PauseType.DELAY: {
                const platformId = await projectService.getPlatformId(flowRun.projectId)
                // Todo(@amrdb): please make this not hacky
                const MINIMUM_DELAY_IN_MILLISECONDS_UNTIL_FIRST_JOB_IS_MARKED_AS_COMPLETED = dayjs.duration(60, 'seconds').asMilliseconds()
                await jobQueue(log).add({
                    id: 'delayed_' + flowRun.id,
                    type: JobType.ONE_TIME,
                    data: {
                        jobType: WorkerJobType.DELAYED_FLOW,
                        platformId,
                        schemaVersion: LATEST_JOB_DATA_SCHEMA_VERSION,
                        runId: flowRun.id,
                        flowId: flowRun.flowId,
                        synchronousHandlerId: flowRun.pauseMetadata?.handlerId ?? null,
                        progressUpdateType: flowRun.pauseMetadata?.progressUpdateType ?? ProgressUpdateType.NONE,
                        projectId: flowRun.projectId,
                        environment: flowRun.environment,
                        flowVersionId: flowRun.flowVersionId,
                    },
                    delay: Math.max(MINIMUM_DELAY_IN_MILLISECONDS_UNTIL_FIRST_JOB_IS_MARKED_AS_COMPLETED, dayjs(pauseMetadata.resumeDateTime).diff(dayjs(), 'ms')),
                })
                break
            }
            case PauseType.WEBHOOK:
                break
        }

    },
    async getOne(params: GetOneParams): Promise<FlowRun | null> {
        const flowRun = await queryBuilderForFlowRun(flowRunRepo()).where({
            id: params.id,
            ...(params.projectId ? { projectId: params.projectId } : {}),
        }).getOne()

        return flowRun
    },
    async getOneOrThrow(params: GetOneParams): Promise<FlowRun> {

        const flowRun = await queryBuilderForFlowRun(flowRunRepo()).where({
            id: params.id,
            ...(params.projectId ? { projectId: params.projectId } : {}),
        }).getOne()

        if (isNil(flowRun)) {
            throw new ActivepiecesError({
                code: ErrorCode.FLOW_RUN_NOT_FOUND,
                params: {
                    id: params.id,
                },
            })
        }

        return flowRun
    },
    async getOnePopulatedOrThrow(params: GetOneParams): Promise<FlowRun> {
        const flowRun = await this.getOneOrThrow(params)
        let steps = {}
        if (!isNil(flowRun.logsFileId)) {
            const file = await fileService(log).getDataOrThrow({
                fileId: flowRun.logsFileId,
                projectId: flowRun.projectId,
            })
            const serializedExecutionOutput = file.data.toString('utf-8')
            const executionOutput: ExecutioOutputFile = JSON.parse(
                serializedExecutionOutput,
            )
            steps = executionOutput.executionState.steps
        }
        return {
            ...flowRun,
            steps,
        }
    },
    async handleSyncResumeFlow({ runId, payload, requestId }: { runId: string, payload: unknown, requestId: string }) {
        const flowRun = await flowRunService(log).getOnePopulatedOrThrow({
            id: runId,
            projectId: undefined,
        })
        const synchronousHandlerId = engineResponseWatcher(log).getServerId()
        const matchRequestId = isNil(flowRun.pauseMetadata) || (flowRun.pauseMetadata.type === PauseType.WEBHOOK && requestId === flowRun.pauseMetadata.requestId)
        assertNotNullOrUndefined(synchronousHandlerId, 'synchronousHandlerId is required for sync resume request is required')
        if (!matchRequestId) {
            return {
                status: StatusCodes.NOT_FOUND,
                body: {},
                headers: {},
            }
        }
        if (flowRun.status !== FlowRunStatus.PAUSED) {
            return {
                status: StatusCodes.CONFLICT,
                body: { 'message': 'Flow run is not paused', 'flowRunStatus': flowRun.status },
                headers: {},
            }
        }
        await addToQueue({
            payload,
            flowRun,
            platformId: await projectService.getPlatformId(flowRun.projectId),
            synchronousHandlerId,
            httpRequestId: requestId,
            executeTrigger: false,
            progressUpdateType: ProgressUpdateType.TEST_FLOW,
            executionType: ExecutionType.RESUME,
        }, log)
        return engineResponseWatcher(log).oneTimeListener<EngineHttpResponse>(requestId, true, WEBHOOK_TIMEOUT_MS, {
            status: StatusCodes.NO_CONTENT,
            body: {},
            headers: {},
        })
    },
})

async function filterFlowRunsAndApplyFilters(
    projectId: ProjectId,
    flowRunIds?: FlowRunId[],
    status?: FlowRunStatus[],
    flowId?: FlowId[],
    createdAfter?: string,
    createdBefore?: string,
    excludeFlowRunIds?: FlowRunId[],
    failedStepName?: string,
): Promise<FlowRunId[]> {
    let query = flowRunRepo().createQueryBuilder('flow_run').where({
        projectId,
        environment: RunEnvironment.PRODUCTION,
    })

    if (!isNil(flowRunIds) && flowRunIds.length > 0) {
        query = query.andWhere({
            id: In(flowRunIds),
        })
    }
    if (flowId && flowId.length > 0) {
        query = query.andWhere({
            flowId: In(flowId),
        })
    }
    if (status && status.length > 0) {
        query = query.andWhere({
            status: In(status),
        })
    }
    if (createdAfter) {
        query = query.andWhere('flow_run.created >= :createdAfter', {
            createdAfter,
        })
    }
    if (createdBefore) {
        query = query.andWhere('flow_run.created <= :createdBefore', {
            createdBefore,
        })
    }
    if (excludeFlowRunIds && excludeFlowRunIds.length > 0) {
        query = query.andWhere({
            id: Not(In(excludeFlowRunIds)),
        })
    }

    if (failedStepName) {
        query = query.andWhere('flow_run.failedStepName = :failedStepName', {
            failedStepName,
        })
    }

    const flowRuns = await query.getMany()
    return flowRuns.map(flowRun => flowRun.id)
}


function returnHandlerId(pauseMetadata: PauseMetadata | undefined, requestId: string | undefined, log: FastifyBaseLogger): string {
    const handlerId = engineResponseWatcher(log).getServerId()
    if (isNil(pauseMetadata)) {
        return handlerId
    }

    if (pauseMetadata.type === PauseType.WEBHOOK && requestId === pauseMetadata.requestId && pauseMetadata.handlerId) {
        return pauseMetadata.handlerId
    }
    else {
        return handlerId
    }
}


async function addToQueue(params: AddToQueueParams, log: FastifyBaseLogger): Promise<FlowRun> {
<<<<<<< HEAD
    const logsFileId = params.flowRun.logsFileId ?? apId()
    const platformId = await projectService.getPlatformId(params.flowRun.projectId)
    const logsUploadUrl = await flowRunLogsService(log).constructUploadUrl({
        logsFileId,
        projectId: params.flowRun.projectId,
        flowRunId: params.flowRun.id,
        behavior: USE_SIGNED_URL ? UploadLogsBehavior.REDIRECT_TO_S3 : UploadLogsBehavior.UPLOAD_DIRECTLY,
    })
=======
    let logsUploadUrl: string | undefined
    let logsFileId: string | undefined = params.flowRun.logsFileId ?? undefined
    if (USE_SIGNED_URL) {
        const logsUploadResult = await createLogsUploadUrl({
            flowRun: params.flowRun,
            projectId: params.flowRun.projectId,
        }, log)
        logsUploadUrl = logsUploadResult.uploadUrl
        logsFileId = logsUploadResult.fileId
    }
>>>>>>> 44faadde

    const traceContext: Record<string, string> = {}
    propagation.inject(context.active(), traceContext)

    await jobQueue(log).add({
        id: params.flowRun.id,
        type: JobType.ONE_TIME,
        data: {
            synchronousHandlerId: params.synchronousHandlerId ?? null,
            projectId: params.flowRun.projectId,
            platformId: params.platformId,
            environment: params.flowRun.environment,
            flowId: params.flowRun.flowId,
            runId: params.flowRun.id,
            jobType: WorkerJobType.EXECUTE_FLOW,
            schemaVersion: LATEST_JOB_DATA_SCHEMA_VERSION,
            flowVersionId: params.flowRun.flowVersionId,
            payload: params.payload,
            executeTrigger: params.executeTrigger,
            httpRequestId: params.httpRequestId,
            executionType: params.executionType,
            progressUpdateType: params.progressUpdateType,
            stepNameToTest: params.flowRun.stepNameToTest,
            sampleData: params.sampleData,
            logsUploadUrl,
            logsFileId,
            traceContext,
        },
    })
    return params.flowRun
}

function queryBuilderForFlowRun(repo: Repository<FlowRun>) {
    return repo.createQueryBuilder('flow_run')
        .leftJoinAndSelect('flow_run.flowVersion', 'flowVersion')
        .addSelect(['"flowVersion"."displayName"'])
}

async function create(params: CreateParams): Promise<FlowRun> {
    return flowRunRepo().save({
        id: apId(),
        projectId: params.projectId,
        flowId: params.flowId,
        flowVersionId: params.flowVersionId,
        environment: params.environment,
        startTime: new Date().toISOString(),
        parentRunId: params.parentRunId,
        failParentOnFailure: params.failParentOnFailure ?? true,
        status: FlowRunStatus.QUEUED,
        stepNameToTest: params.stepNameToTest,
    })
}


type UpdateRunStatusParams = {
    flowRunId: FlowRunId
    status: FlowRunStatus
}

type FinishParams = {
    flowRunId: FlowRunId
    projectId: string
    status: FlowRunStatus
    tasks: number | undefined
    duration: number | undefined
    tags: string[]
    failedStepName?: string | undefined
    logsFileId: string | undefined
}


type CreateParams = {
    projectId: ProjectId
    flowVersionId: FlowVersionId
    parentRunId?: FlowRunId
    failParentOnFailure: boolean | undefined
    stepNameToTest?: string
    flowId: FlowId
    environment: RunEnvironment
}

type ListParams = {
    projectId: ProjectId
    flowId: FlowId[] | undefined
    status: FlowRunStatus[] | undefined
    cursor: Cursor | null
    tags?: string[]
    limit: number
    createdAfter?: string
    createdBefore?: string
    failedStepName?: string
    flowRunIds?: FlowRunId[]
}

type GetOneParams = {
    id: FlowRunId
    projectId: ProjectId | undefined
}

type AddToQueueParams = {
    flowRun: FlowRun
    platformId: PlatformId
    payload: unknown
    executeTrigger: boolean
    executionType: ExecutionType
    synchronousHandlerId: string | undefined
    httpRequestId: string | undefined
    progressUpdateType: ProgressUpdateType
    sampleData?: Record<string, unknown>
}

type StartParams = {
    flowId: FlowId
    payload: unknown
    platformId: PlatformId
    environment: RunEnvironment
    flowVersionId: FlowVersionId
    projectId: ProjectId
    parentRunId?: FlowRunId
    failParentOnFailure: boolean | undefined
    stepNameToTest?: string
    executeTrigger: boolean
    executionType: ExecutionType
    synchronousHandlerId: string | undefined
    httpRequestId: string | undefined
    progressUpdateType: ProgressUpdateType
    sampleData?: Record<string, unknown>
}



type TestParams = {
    projectId: ProjectId
    flowVersionId: FlowVersionId
    parentRunId?: FlowRunId
    stepNameToTest?: string
}

type PauseParams = {
    flowRunId: FlowRunId
    pauseMetadata: PauseMetadata
}

type RetryParams = {
    flowRunId: FlowRunId
    strategy: FlowRetryStrategy
    projectId: ProjectId
}

type BulkRetryParams = {
    projectId: ProjectId
    flowRunIds?: FlowRunId[]
    strategy: FlowRetryStrategy
    status?: FlowRunStatus[]
    flowId?: FlowId[]
    createdAfter?: string
    createdBefore?: string
    excludeFlowRunIds?: FlowRunId[]
    failedStepName?: string
}
type ResumeWebhookParams = {
    flowRunId: FlowRunId
    requestId?: string
    progressUpdateType: ProgressUpdateType
    payload?: unknown
    executionType: ExecutionType
    checkRequestId: boolean
}<|MERGE_RESOLUTION|>--- conflicted
+++ resolved
@@ -567,7 +567,6 @@
 
 
 async function addToQueue(params: AddToQueueParams, log: FastifyBaseLogger): Promise<FlowRun> {
-<<<<<<< HEAD
     const logsFileId = params.flowRun.logsFileId ?? apId()
     const platformId = await projectService.getPlatformId(params.flowRun.projectId)
     const logsUploadUrl = await flowRunLogsService(log).constructUploadUrl({
@@ -576,18 +575,6 @@
         flowRunId: params.flowRun.id,
         behavior: USE_SIGNED_URL ? UploadLogsBehavior.REDIRECT_TO_S3 : UploadLogsBehavior.UPLOAD_DIRECTLY,
     })
-=======
-    let logsUploadUrl: string | undefined
-    let logsFileId: string | undefined = params.flowRun.logsFileId ?? undefined
-    if (USE_SIGNED_URL) {
-        const logsUploadResult = await createLogsUploadUrl({
-            flowRun: params.flowRun,
-            projectId: params.flowRun.projectId,
-        }, log)
-        logsUploadUrl = logsUploadResult.uploadUrl
-        logsFileId = logsUploadResult.fileId
-    }
->>>>>>> 44faadde
 
     const traceContext: Record<string, string> = {}
     propagation.inject(context.active(), traceContext)
