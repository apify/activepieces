import { ApplicationEventName } from '@activepieces/ee-shared'
<<<<<<< HEAD
import { AppSystemProp, JobType, LATEST_JOB_DATA_SCHEMA_VERSION, RepeatableJobType } from '@activepieces/server-shared'
=======
import { AppSystemProp } from '@activepieces/server-shared'
>>>>>>> da2e05b6
import {
    ActivepiecesError,
    assertNotNullOrUndefined,
    ErrorCode,
    ExecutionType,
    FileCompression,
    FileLocation,
    FileType,
    FlowRun,
    isFlowUserTerminalState,
    isNil,
    LATEST_JOB_DATA_SCHEMA_VERSION,
    PauseType,
    ProgressUpdateType,
    WorkerJobType,
} from '@activepieces/shared'
import dayjs from 'dayjs'
import { FastifyBaseLogger } from 'fastify'
import { fileService } from '../../file/file.service'
import { s3Helper } from '../../file/s3-helper'
import { eventsHooks } from '../../helper/application-events'
import { system } from '../../helper/system/system'
<<<<<<< HEAD
=======
import { projectService } from '../../project/project-service'
>>>>>>> da2e05b6
import { jobQueue } from '../../workers/queue'
import { JOB_PRIORITY, JobType } from '../../workers/queue/queue-manager'
import { flowRunHooks } from './flow-run-hooks'

type StartParams = {
    flowRun: FlowRun
    executionType: ExecutionType
    payload: unknown
    stepNameToTest: string | undefined
    executeTrigger: boolean
    priority: keyof typeof JOB_PRIORITY
    synchronousHandlerId: string | undefined
    progressUpdateType: ProgressUpdateType
    httpRequestId: string | undefined
    sampleData: Record<string, unknown> | undefined
}

type PauseParams = {
    flowRun: FlowRun
}

const FILE_STORAGE_LOCATION = system.get(AppSystemProp.FILE_STORAGE_LOCATION) as FileLocation
const USE_SIGNED_URL = (system.get(AppSystemProp.S3_USE_SIGNED_URLS) === 'true') && FILE_STORAGE_LOCATION === FileLocation.S3

const calculateDelayForPausedRun = (
    resumeDateTimeIsoString: string,
): number => {
    const now = dayjs()
    const resumeDateTime = dayjs(resumeDateTimeIsoString)
    const delayInMilliSeconds = resumeDateTime.diff(now)
    const resumeDateTimeAlreadyPassed = delayInMilliSeconds < 0

    if (resumeDateTimeAlreadyPassed) {
        return 0
    }

    return delayInMilliSeconds
}

export const flowRunSideEffects = (log: FastifyBaseLogger) => ({
    async finish(flowRun: FlowRun): Promise<void> {
        if (!isFlowUserTerminalState(flowRun.status)) {
            return
        }
        await flowRunHooks(log).onFinish(flowRun)
        eventsHooks.get(log).sendWorkerEvent(flowRun.projectId, {
            action: ApplicationEventName.FLOW_RUN_FINISHED,
            data: {
                flowRun,
            },
        })
    },
    async start({
        flowRun,
        executionType,
        payload,
        synchronousHandlerId,
        httpRequestId,
        priority,
        progressUpdateType,
        executeTrigger,
        stepNameToTest,
        sampleData,
    }: StartParams): Promise<void> {
        log.info({
            flowRunId: flowRun.id,
            executionType,
        }, '[FlowRunSideEffects#start]')
        let logsUploadUrl: string | undefined
        let logsFileId: string | undefined
        if (USE_SIGNED_URL) {
            const logsUploadResult = await createLogsUploadUrl({
                flowRunId: flowRun.id,
                projectId: flowRun.projectId,
            }, log)
            logsUploadUrl = logsUploadResult?.uploadUrl
            logsFileId = logsUploadResult?.fileId
        }
<<<<<<< HEAD
=======
        const platformId = await projectService.getPlatformId(flowRun.projectId)
>>>>>>> da2e05b6

        await jobQueue(log).add({
            id: flowRun.id,
            type: JobType.ONE_TIME,
            priority,
            data: {
                synchronousHandlerId: synchronousHandlerId ?? null,
                projectId: flowRun.projectId,
                platformId,
                environment: flowRun.environment,
                runId: flowRun.id,
                jobType: WorkerJobType.EXECUTE_FLOW,
                flowVersionId: flowRun.flowVersionId,
                payload,
                executeTrigger,
                httpRequestId,
                executionType,
                progressUpdateType,
                stepNameToTest,
                sampleData,
                logsUploadUrl,
                logsFileId,
            },
        })
        eventsHooks.get(log).sendWorkerEvent(flowRun.projectId, {
            action: ApplicationEventName.FLOW_RUN_STARTED,
            data: {
                flowRun,
            },
        })
    },

    async pause({ flowRun }: PauseParams): Promise<void> {
        log.info(
            `[FlowRunSideEffects#pause] flowRunId=${flowRun.id} pauseType=${flowRun.pauseMetadata?.type}`,
        )

        const { pauseMetadata } = flowRun

        if (isNil(pauseMetadata)) {
            throw new ActivepiecesError({
                code: ErrorCode.VALIDATION,
                params: {
                    message: `pauseMetadata is undefined flowRunId=${flowRun.id}`,
                },
            })
        }

        switch (pauseMetadata.type) {
            case PauseType.DELAY: {
<<<<<<< HEAD
=======
                const platformId = await projectService.getPlatformId(flowRun.projectId)
>>>>>>> da2e05b6
                await jobQueue(log).add({
                    id: flowRun.id,
                    type: JobType.ONE_TIME,
                    data: {
                        jobType: WorkerJobType.DELAYED_FLOW,
                        platformId,
                        schemaVersion: LATEST_JOB_DATA_SCHEMA_VERSION,
                        runId: flowRun.id,
                        flowId: flowRun.flowId,
                        synchronousHandlerId: flowRun.pauseMetadata?.handlerId ?? null,
                        progressUpdateType: flowRun.pauseMetadata?.progressUpdateType ?? ProgressUpdateType.NONE,
                        projectId: flowRun.projectId,
                        environment: flowRun.environment,
                        flowVersionId: flowRun.flowVersionId,
                    },
                    delay: calculateDelayForPausedRun(pauseMetadata.resumeDateTime),
                })
                break
            }
            case PauseType.WEBHOOK:
                break
        }
    },
})

const createLogsUploadUrl = async (params: CreateLogsUploadUrlParams, log: FastifyBaseLogger): Promise<{ uploadUrl: string, fileId: string } | undefined> => {
    const file = await fileService(log).save({
        projectId: params.projectId,
        data: null,
        size: 0,
        type: FileType.FLOW_RUN_LOG,
        compression: FileCompression.NONE,
        metadata: {
            flowRunId: params.flowRunId,
            projectId: params.projectId,
        },
    })

    assertNotNullOrUndefined(file.s3Key, 's3Key')
    const uploadUrl = await s3Helper(log).putS3SignedUrl(file.s3Key)
    return { uploadUrl, fileId: file.id }
}


type CreateLogsUploadUrlParams = {
    flowRunId: string
    projectId: string
}<|MERGE_RESOLUTION|>--- conflicted
+++ resolved
@@ -1,9 +1,5 @@
 import { ApplicationEventName } from '@activepieces/ee-shared'
-<<<<<<< HEAD
-import { AppSystemProp, JobType, LATEST_JOB_DATA_SCHEMA_VERSION, RepeatableJobType } from '@activepieces/server-shared'
-=======
 import { AppSystemProp } from '@activepieces/server-shared'
->>>>>>> da2e05b6
 import {
     ActivepiecesError,
     assertNotNullOrUndefined,
@@ -26,10 +22,7 @@
 import { s3Helper } from '../../file/s3-helper'
 import { eventsHooks } from '../../helper/application-events'
 import { system } from '../../helper/system/system'
-<<<<<<< HEAD
-=======
 import { projectService } from '../../project/project-service'
->>>>>>> da2e05b6
 import { jobQueue } from '../../workers/queue'
 import { JOB_PRIORITY, JobType } from '../../workers/queue/queue-manager'
 import { flowRunHooks } from './flow-run-hooks'
@@ -108,10 +101,7 @@
             logsUploadUrl = logsUploadResult?.uploadUrl
             logsFileId = logsUploadResult?.fileId
         }
-<<<<<<< HEAD
-=======
         const platformId = await projectService.getPlatformId(flowRun.projectId)
->>>>>>> da2e05b6
 
         await jobQueue(log).add({
             id: flowRun.id,
@@ -162,10 +152,7 @@
 
         switch (pauseMetadata.type) {
             case PauseType.DELAY: {
-<<<<<<< HEAD
-=======
                 const platformId = await projectService.getPlatformId(flowRun.projectId)
->>>>>>> da2e05b6
                 await jobQueue(log).add({
                     id: flowRun.id,
                     type: JobType.ONE_TIME,
