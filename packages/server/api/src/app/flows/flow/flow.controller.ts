
import { ApplicationEventName, GitPushOperationType } from '@activepieces/ee-shared'
import {
    ActivepiecesError,
    ApId,
    CountFlowsRequest,
    CreateFlowRequest,
    ErrorCode,
    FlowOperationRequest,
    FlowOperationType,
    FlowStatus,
    flowStructureUtil,
    FlowTemplateWithoutProjectInformation,
    FlowTrigger,
    FlowVersionState,
    GetFlowQueryParamsRequest,
    GetFlowTemplateRequestQuery,
    isNil,
    ListFlowsRequest,
    Permission,
    PlatformUsageMetric,
    PopulatedFlow,
    PrincipalType,
    SeekPage,
    SERVICE_KEY_SECURITY_OPENAPI,
} from '@activepieces/shared'
import {
    FastifyPluginAsyncTypebox,
    Type,
} from '@fastify/type-provider-typebox'
import dayjs from 'dayjs'
import { preValidationHookHandler, RawReplyDefaultExpression, RawRequestDefaultExpression, RawServerBase, RouteGenericInterface } from 'fastify'
import { StatusCodes } from 'http-status-codes'
import { authenticationUtils } from '../../authentication/authentication-utils'
import { entitiesMustBeOwnedByCurrentProject } from '../../authentication/authorization'
import { assertUserHasPermissionToFlow } from '../../ee/authentication/project-role/rbac-middleware'
import { PlatformPlanHelper } from '../../ee/platform/platform-plan/platform-plan-helper'
import { gitRepoService } from '../../ee/projects/project-release/git-sync/git-sync.service'
import { eventsHooks } from '../../helper/application-events'
import { flowService } from './flow.service'
<<<<<<< HEAD
import { flowMigrations } from '../flow-version/migrations'
=======
import { flowMigrations } from './migrations'
>>>>>>> 6cd53a68

const DEFAULT_PAGE_SIZE = 10

export const flowController: FastifyPluginAsyncTypebox = async (app) => {
    app.addHook('preSerialization', entitiesMustBeOwnedByCurrentProject)
    app.post('/', CreateFlowRequestOptions, async (request, reply) => {
        const newFlow = await flowService(request.log).create({
            projectId: request.principal.projectId,
            request: request.body,
        })

        eventsHooks.get(request.log).sendUserEventFromRequest(request, {
            action: ApplicationEventName.FLOW_CREATED,
            data: {
                flow: newFlow,
            },
        })

        return reply.status(StatusCodes.CREATED).send(newFlow)
    })

    app.post('/:id', UpdateFlowRequestOptions, async (request) => {
        const userId = await authenticationUtils.extractUserIdFromPrincipal(request.principal)
        await assertUserHasPermissionToFlow(request.principal, request.body.type, request.log)

        const flow = await flowService(request.log).getOnePopulatedOrThrow({
            id: request.params.id,
            projectId: request.principal.projectId,
        })

        const turnOnFlow = request.body.type === FlowOperationType.CHANGE_STATUS && request.body.request.status === FlowStatus.ENABLED
        const publishDisabledFlow = request.body.type === FlowOperationType.LOCK_AND_PUBLISH && flow.status === FlowStatus.DISABLED
        if (turnOnFlow || publishDisabledFlow) {
            await PlatformPlanHelper.checkQuotaOrThrow({
                platformId: request.principal.platform.id,
                projectId: request.principal.projectId,
                metric: PlatformUsageMetric.ACTIVE_FLOWS,
            })
        }
        await assertThatFlowIsNotBeingUsed(flow, userId)
        eventsHooks.get(request.log).sendUserEventFromRequest(request, {
            action: ApplicationEventName.FLOW_UPDATED,
            data: {
                request: request.body,
                flowVersion: flow.version,
            },
        })
        const updatedFlow = await flowService(request.log).update({
            id: request.params.id,
            userId: request.principal.type === PrincipalType.SERVICE ? null : userId,
            platformId: request.principal.platform.id,
            projectId: request.principal.projectId,
            operation: cleanOperation(request.body),
        })

        return updatedFlow
    })

    app.get('/', ListFlowsRequestOptions, async (request) => {
        return flowService(request.log).list({
            projectId: request.principal.projectId,
            folderId: request.query.folderId,
            cursorRequest: request.query.cursor ?? null,
            limit: request.query.limit ?? DEFAULT_PAGE_SIZE,
            status: request.query.status,
            name: request.query.name,
            versionState: request.query.versionState,
            externalIds: request.query.externalIds,
            connectionExternalIds: request.query.connectionExternalIds,
            agentExternalIds: request.query.agentExternalIds,
        })
    })

    app.get('/count', CountFlowsRequestOptions, async (request) => {
        return flowService(request.log).count({
            folderId: request.query.folderId,
            projectId: request.principal.projectId,
        })
    })

    app.get('/:id/template', GetFlowTemplateRequestOptions, async (request) => {
        return flowService(request.log).getTemplate({
            flowId: request.params.id,
            projectId: request.principal.projectId,
            versionId: undefined,
        })
    })

    app.get('/:id', GetFlowRequestOptions, async (request) => {
        return flowService(request.log).getOnePopulatedOrThrow({
            id: request.params.id,
            projectId: request.principal.projectId,
            versionId: request.query.versionId,
        })
    })

    app.delete('/:id', DeleteFlowRequestOptions, async (request, reply) => {
        const flow = await flowService(request.log).getOnePopulatedOrThrow({
            id: request.params.id,
            projectId: request.principal.projectId,
        })
        eventsHooks.get(request.log).sendUserEventFromRequest(request, {
            action: ApplicationEventName.FLOW_DELETED,
            data: {
                flow,
                flowVersion: flow.version,
            },
        })
        await gitRepoService(request.log).onDeleted({
            type: GitPushOperationType.DELETE_FLOW,
            externalId: flow.externalId,
            userId: request.principal.id,
            projectId: request.principal.projectId,
            platformId: request.principal.platform.id,
            log: request.log,
        })
        await flowService(request.log).delete({
            id: request.params.id,
            projectId: request.principal.projectId,
        })
        return reply.status(StatusCodes.NO_CONTENT).send()
    })
}

function cleanOperation(operation: FlowOperationRequest): FlowOperationRequest {
    if (operation.type === FlowOperationType.IMPORT_FLOW) {
        const clearSampleData = {
            sampleDataFileId: undefined,
            sampleDataInputFileId: undefined,
            lastTestDate: undefined,
        }
        const trigger = flowStructureUtil.transferStep(operation.request.trigger, (step) => {
            return {
                ...step,
                settings: {
                    ...step.settings,
                    sampleData: {
                        ...step.settings.sampleData,
                        ...clearSampleData,
                    },
                },
            }
        }) as FlowTrigger
        return {
            ...operation,
            request: {
                ...operation.request,
                trigger: {
                    ...trigger,
                    settings: {
                        ...trigger.settings,
                        sampleData: {
                            ...trigger.settings.sampleData,
                            ...clearSampleData,
                        },
                    },
                },
            },
        }
    }
    return operation
}

async function assertThatFlowIsNotBeingUsed(
    flow: PopulatedFlow,
    userId: string,
): Promise<void> {
    const currentTime = dayjs()
    if (
        !isNil(flow.version.updatedBy) &&
        flow.version.updatedBy !== userId &&
        currentTime.diff(dayjs(flow.version.updated), 'minute') <= 1
    ) {
        throw new ActivepiecesError({
            code: ErrorCode.FLOW_IN_USE,
            params: {
                flowVersionId: flow.version.id,
                message:
                    'Flow is being used by another user in the last minute. Please try again later.',
            },
        })
    }
}

const CreateFlowRequestOptions = {
    config: {
        allowedPrincipals: [PrincipalType.USER, PrincipalType.SERVICE],
        permission: Permission.WRITE_FLOW,
    },
    schema: {
        tags: ['flows'],
        description: 'Create a flow',
        security: [SERVICE_KEY_SECURITY_OPENAPI],
        body: CreateFlowRequest,
        response: {
            [StatusCodes.CREATED]: PopulatedFlow,
        },
    },
}

const migrateTemplatesHook: preValidationHookHandler<RawServerBase, RawRequestDefaultExpression, RawReplyDefaultExpression, FlowOperationRouteGeneric> = (request, _, done) => {

    if (request.body?.type === FlowOperationType.IMPORT_FLOW) {
        flowMigrations.apply({
            agentIds: [],
            connectionIds: [],
            created: new Date().toISOString(),
            displayName: '',
            flowId: '',
            id: '',
            updated: new Date().toISOString(),
            updatedBy: '',
            valid: false,
            trigger: request.body.request.trigger,
            state: FlowVersionState.DRAFT,
            schemaVersion: request.body.request.schemaVersion,
        }).then((migratedFlowVersion) => {
            request.body.request = {
                ...request.body.request,
                trigger: migratedFlowVersion.trigger,
                schemaVersion: migratedFlowVersion.schemaVersion,
            }
            done()
        }).catch((error) => {
            request.log.error(error)
           
        })
    }
}

const UpdateFlowRequestOptions = {
    config: {
        permission: Permission.UPDATE_FLOW_STATUS,
    },
    schema: {
        tags: ['flows'],
        description: 'Apply an operation to a flow',
        security: [SERVICE_KEY_SECURITY_OPENAPI],
        body: FlowOperationRequest,
        params: Type.Object({
            id: ApId,
        }),
    },
    preValidation: migrateTemplatesHook,
}

const ListFlowsRequestOptions = {
    config: {
        allowedPrincipals: [PrincipalType.USER, PrincipalType.SERVICE],
        permission: Permission.READ_FLOW,
    },
    schema: {
        tags: ['flows'],
        description: 'List flows',
        security: [SERVICE_KEY_SECURITY_OPENAPI],
        querystring: ListFlowsRequest,
        response: {
            [StatusCodes.OK]: SeekPage(PopulatedFlow),
        },
    },
}

const CountFlowsRequestOptions = {
    schema: {
        querystring: CountFlowsRequest,
    },
}

const GetFlowTemplateRequestOptions = {
    config: {
        allowedPrincipals: [PrincipalType.USER, PrincipalType.SERVICE],
        permission: Permission.READ_FLOW,
    },
    schema: {
        tags: ['flows'],
        security: [SERVICE_KEY_SECURITY_OPENAPI],
        description: 'Export flow as template',
        params: Type.Object({
            id: ApId,
        }),
        querystring: GetFlowTemplateRequestQuery,
        response: {
            [StatusCodes.OK]: FlowTemplateWithoutProjectInformation,
        },
    },
}

const GetFlowRequestOptions = {
    config: {
        allowedPrincipals: [PrincipalType.USER, PrincipalType.SERVICE],
        permission: Permission.READ_FLOW,
    },
    schema: {
        tags: ['flows'],
        security: [SERVICE_KEY_SECURITY_OPENAPI],
        description: 'Get a flow by id',
        params: Type.Object({
            id: ApId,
        }),
        querystring: GetFlowQueryParamsRequest,
        response: {
            [StatusCodes.OK]: PopulatedFlow,
        },
    },
}

const DeleteFlowRequestOptions = {
    config: {
        allowedPrincipals: [PrincipalType.USER, PrincipalType.SERVICE],
        permission: Permission.WRITE_FLOW,
    },
    schema: {
        tags: ['flows'],
        security: [SERVICE_KEY_SECURITY_OPENAPI],
        description: 'Delete a flow',
        params: Type.Object({
            id: ApId,
        }),
        response: {
            [StatusCodes.NO_CONTENT]: Type.Never(),
        },
    },
}



type FlowOperationRouteGeneric = {
    Body: FlowOperationRequest
} & RouteGenericInterface<|MERGE_RESOLUTION|>--- conflicted
+++ resolved
@@ -37,12 +37,8 @@
 import { PlatformPlanHelper } from '../../ee/platform/platform-plan/platform-plan-helper'
 import { gitRepoService } from '../../ee/projects/project-release/git-sync/git-sync.service'
 import { eventsHooks } from '../../helper/application-events'
+import { flowMigrations } from '../flow-version/migrations'
 import { flowService } from './flow.service'
-<<<<<<< HEAD
-import { flowMigrations } from '../flow-version/migrations'
-=======
-import { flowMigrations } from './migrations'
->>>>>>> 6cd53a68
 
 const DEFAULT_PAGE_SIZE = 10
 
@@ -268,7 +264,7 @@
             done()
         }).catch((error) => {
             request.log.error(error)
-           
+       
         })
     }
 }
