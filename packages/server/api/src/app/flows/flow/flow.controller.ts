--- conflicted
+++ resolved
@@ -264,10 +264,7 @@
             done()
         }).catch((error) => {
             request.log.error(error)
-<<<<<<< HEAD
        
-=======
->>>>>>> 89a1af05
         })
     }
     else {
