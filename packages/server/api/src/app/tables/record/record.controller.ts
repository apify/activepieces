import {
    CreateRecordsRequest,
    DeleteRecordsRequest,
    ListRecordsRequest,
    Permission,
    PlatformUsageMetric,
    PopulatedRecord,
    PrincipalType,
    SeekPage,
    SERVICE_KEY_SECURITY_OPENAPI,
    UpdateRecordRequest,
} from '@activepieces/shared'
import {
    FastifyPluginAsyncTypebox,
    Type,
} from '@fastify/type-provider-typebox'
import { StatusCodes } from 'http-status-codes'
import { entitiesMustBeOwnedByCurrentProject } from '../../authentication/authorization'
<<<<<<< HEAD
import { PlatformPlanHelper } from '../../ee/platform/platform-plan/platform-plan-helper'
=======
import { recordSideEffects } from './record-side-effects'
>>>>>>> be7e117b
import { recordService } from './record.service'
import { recordSideEffects } from './record-side-effects'

const DEFAULT_PAGE_SIZE = 10

export const recordController: FastifyPluginAsyncTypebox = async (fastify) => {
    fastify.addHook('preSerialization', entitiesMustBeOwnedByCurrentProject)

    fastify.post('/', CreateRequest, async (request, reply) => {
        await PlatformPlanHelper.checkResourceLocked({ resource: PlatformUsageMetric.TABLES, platformId: request.principal.platform.id })
        const records = await recordService.create({
            request: request.body,
            projectId: request.principal.projectId,
            logger: request.log,
        })
        await reply.status(StatusCodes.CREATED).send(records)
        await recordSideEffects(fastify.log).handleRecordsEvent({
            tableId: request.body.tableId,
            projectId: request.principal.projectId,
            records,
            logger: request.log,
            authorization: request.headers.authorization as string,
        }, 'created')
    })

    fastify.get('/:id', GetRecordByIdRequest, async (request) => {
        return recordService.getById({
            id: request.params.id,
            projectId: request.principal.projectId,
        })
    })

    fastify.post('/:id', UpdateRequest, async (request, reply) => {
        const record = await recordService.update({
            id: request.params.id,
            request: request.body,
            projectId: request.principal.projectId,
        })
        await reply.status(StatusCodes.OK).send(record)
        await recordSideEffects(fastify.log).handleRecordsEvent({
            tableId: request.body.tableId,
            projectId: request.principal.projectId,
            records: [record],
            logger: request.log,
            authorization: request.headers.authorization as string,
<<<<<<< HEAD
=======
            agentUpdate: request.body.agentUpdate ?? false,
>>>>>>> be7e117b
        }, 'updated')
    })

    fastify.delete('/', DeleteRecordRequest, async (request, reply) => {
        const deletedRecords = await recordService.delete({
            ids: request.body.ids,
            projectId: request.principal.projectId,
        })
        await reply.status(StatusCodes.NO_CONTENT).send()
        await recordSideEffects(fastify.log).handleRecordsEvent({
            tableId: deletedRecords[0]?.tableId,
            projectId: request.principal.projectId,
            records: deletedRecords,
            logger: request.log,
            authorization: request.headers.authorization as string,
        }, 'deleted')
    })

    fastify.get('/', ListRequest, async (request) => {
        return recordService.list({
            tableId: request.query.tableId,
            projectId: request.principal.projectId,
            cursorRequest: request.query.cursor ?? null,
            limit: request.query.limit ?? DEFAULT_PAGE_SIZE,
            filters: request.query.filters ?? null,
        })
    })
}

const CreateRequest = {
    config: {
        allowedPrincipals: [PrincipalType.ENGINE, PrincipalType.USER],
    },
    schema: {
        body: CreateRecordsRequest,
        response: {
            [StatusCodes.CREATED]: Type.Array(PopulatedRecord),
        },
    },
}

const GetRecordByIdRequest = {
    config: {
        allowedPrincipals: [PrincipalType.ENGINE, PrincipalType.USER, PrincipalType.WORKER],
    },
    schema: {
        params: Type.Object({
            id: Type.String(),
        }),
        response: {
            [StatusCodes.OK]: PopulatedRecord,
            [StatusCodes.NOT_FOUND]: Type.String(),
        },
    },
}

const UpdateRequest = {
    config: {
        allowedPrincipals: [PrincipalType.ENGINE, PrincipalType.USER, PrincipalType.WORKER],
        permission: Permission.WRITE_TABLE,
    },
    schema: {
        tags: ['records'],
        security: [SERVICE_KEY_SECURITY_OPENAPI],
        description: 'Update a record',
        params: Type.Object({
            id: Type.String(),
        }),
        body: UpdateRecordRequest,
        response: {
            [StatusCodes.OK]: PopulatedRecord,
        },

    },
}

const DeleteRecordRequest = {
    config: {
        allowedPrincipals: [PrincipalType.ENGINE, PrincipalType.USER],
        permission: Permission.WRITE_TABLE,
    },
    schema: {
        tags: ['records'],
        security: [SERVICE_KEY_SECURITY_OPENAPI],
        description: 'Delete records',
        body: DeleteRecordsRequest,
        response: {
            [StatusCodes.OK]: Type.Array(PopulatedRecord),
        },
    },
}

const ListRequest = {
    config: {
        allowedPrincipals: [PrincipalType.ENGINE, PrincipalType.USER],
        permission: Permission.READ_TABLE,
    },
    schema: {
        querystring: ListRecordsRequest,
        tags: ['records'],
        security: [SERVICE_KEY_SECURITY_OPENAPI],
        description: 'List records',
        response: {
            [StatusCodes.OK]: SeekPage(PopulatedRecord),
        },
    },
}
<|MERGE_RESOLUTION|>--- conflicted
+++ resolved
@@ -16,13 +16,9 @@
 } from '@fastify/type-provider-typebox'
 import { StatusCodes } from 'http-status-codes'
 import { entitiesMustBeOwnedByCurrentProject } from '../../authentication/authorization'
-<<<<<<< HEAD
 import { PlatformPlanHelper } from '../../ee/platform/platform-plan/platform-plan-helper'
-=======
 import { recordSideEffects } from './record-side-effects'
->>>>>>> be7e117b
 import { recordService } from './record.service'
-import { recordSideEffects } from './record-side-effects'
 
 const DEFAULT_PAGE_SIZE = 10
 
@@ -66,10 +62,7 @@
             records: [record],
             logger: request.log,
             authorization: request.headers.authorization as string,
-<<<<<<< HEAD
-=======
             agentUpdate: request.body.agentUpdate ?? false,
->>>>>>> be7e117b
         }, 'updated')
     })
 
