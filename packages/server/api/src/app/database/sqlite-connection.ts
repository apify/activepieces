--- conflicted
+++ resolved
@@ -107,13 +107,10 @@
 import { AddHandshakeConfigurationToFlowSqlite1746845932780 } from './migration/sqlite/1746845932780-AddHandshakeConfigurationToFlowSqlite'
 import { AddFolderDisplayOrder1747062679388 } from './migration/sqlite/1747062679388-AddFolderDisplayOrder'
 import { RemoveFeatureFlagsFromSqlite1747824740845 } from './migration/sqlite/1747824740845-RemoveFeatureFlagsFromSqlite'
-<<<<<<< HEAD
 import { AddAgentsSqlite1748573768714 } from './migration/sqlite/1748573768714-AddAgentsSqlite'
-=======
 import { AddMcpToolEntitySQLITE1748365593414 } from './migration/sqlite/1748365593414-AddMcpToolEntitySQLITE'
 import { AddMcpRunEntitySQLITE1748365786218 } from './migration/sqlite/1748365786218-AddMcpRunEntitySQLITE'
 
->>>>>>> cb8f37a7
 const getSqliteDatabaseFilePath = (): string => {
     const apConfigDirectoryPath = system.getOrThrow(AppSystemProp.CONFIG_PATH)
     mkdirSync(apConfigDirectoryPath, { recursive: true })
@@ -236,13 +233,10 @@
         ChangeExternalIdsForTables1747346473001,
         RemoveFeatureFlagsFromSqlite1747824740845,
         UpgradePieceVersionsToLatest1748253670449,
-<<<<<<< HEAD
-        AddAgentsSqlite1748573768714
-=======
+        AddAgentsSqlite1748573768714,
         DeprecateApproval1748648340742,
         AddMcpToolEntitySQLITE1748365593414,
         AddMcpRunEntitySQLITE1748365786218,
->>>>>>> cb8f37a7
     ]
     const edition = system.getEdition()
     if (edition !== ApEdition.COMMUNITY) {
