--- conflicted
+++ resolved
@@ -483,7 +483,6 @@
                 AddManualTaskCommentTable1742305104390,
                 AddMetadataFieldToFlowTemplates1744780800000,
                 AddLimitsOnPlatformPlan1747921788059,
-<<<<<<< HEAD
                 AddPlanNameOnPlatformPlan1748549003744,
                 AddPlatformIdToAiUsage1750526457504,
                 AddBillingCycleDates1750704192423,
@@ -493,10 +492,8 @@
                 AddPaymentMethodToPlatformPlan1751021111433,
               
        
-=======
 
                 AddAgentsLimitToPlatformPlan1749917984363,
->>>>>>> 5229e5ce
             )
             break
         case ApEdition.COMMUNITY:
