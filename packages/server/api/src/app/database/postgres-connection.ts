import { TlsOptions } from 'node:tls'
import { AppSystemProp } from '@activepieces/server-shared'
import { ApEdition, ApEnvironment, isNil } from '@activepieces/shared'
import { DataSource, MigrationInterface } from 'typeorm'
import { MakeStripeSubscriptionNullable1685053959806 } from '../ee/database/migrations/postgres/1685053959806-MakeStripeSubscriptionNullable'
import { AddTemplates1685538145476 } from '../ee/database/migrations/postgres/1685538145476-addTemplates'
import { ChangeToJsonToKeepKeysOrder1685991260335 } from '../ee/database/migrations/postgres/1685991260335-ChangeToJsonToPeserveKeys'
import { AddPinnedAndBlogUrlToTemplates1686133672743 } from '../ee/database/migrations/postgres/1686133672743-AddPinnedAndBlogUrlToTemplates'
import { AddPinnedOrder1686154285890 } from '../ee/database/migrations/postgres/1686154285890-add_pinned_order'
import { AddProjectIdToTemplate1688083336934 } from '../ee/database/migrations/postgres/1688083336934-AddProjectIdToTemplate'
import { AddBillingParameters1688739844617 } from '../ee/database/migrations/postgres/1688739844617-AddBillingParameters'
import { AddAppSumo1688943462327 } from '../ee/database/migrations/postgres/1688943462327-AddAppSumo'
import { AddProjectMembers1689177797092 } from '../ee/database/migrations/postgres/1689177797092-AddProjectMembers'
import { AddTasksPerDays1689336533370 } from '../ee/database/migrations/postgres/1689336533370-AddTasksPerDays'
import { RemoveCalculatedMetrics1689806173642 } from '../ee/database/migrations/postgres/1689806173642-RemoveCalculatedMetrics'
import { AddReferral1690459469381 } from '../ee/database/migrations/postgres/1690459469381-AddReferral'
import { FlowTemplateAddUserIdAndImageUrl1694379223109 } from '../ee/database/migrations/postgres/1694379223109-flow-template-add-user-id-and-image-url'
import { ProjectMemberRelations1694381968985 } from '../ee/database/migrations/postgres/1694381968985-project-member-relations'
import { AddFeaturedDescriptionAndFlagToTemplates1694604120205 } from '../ee/database/migrations/postgres/1694604120205-AddFeaturedDescriptionAndFlagToTemplates'
import { ModifyBilling1694902537045 } from '../ee/database/migrations/postgres/1694902537045-ModifyBilling'
import { AddDatasourcesLimit1695916063833 } from '../ee/database/migrations/postgres/1695916063833-AddDatasourcesLimit'
import { AddPlatform1697717995884 } from '../ee/database/migrations/postgres/1697717995884-add-platform'
import { AddCustomDomain1698077078271 } from '../ee/database/migrations/postgres/1698077078271-AddCustomDomain'
import { system } from '../helper/system/system'
import { commonProperties } from './database-connection'
import { AddPieceTypeAndPackageTypeToFlowVersion1696245170061 } from './migration/common/1696245170061-add-piece-type-and-package-type-to-flow-version'
import { AddPieceTypeAndPackageTypeToFlowTemplate1696245170062 } from './migration/common/1696245170062-add-piece-type-and-package-type-to-flow-template'
import { StoreCodeInsideFlow1697969398200 } from './migration/common/1697969398200-store-code-inside-flow'
import { UpdateUserStatusRenameShadowToInvited1699818680567 } from './migration/common/1699818680567-update-user-status-rename-shadow-to-invited'
import { AddPartialUniqueIndexForEmailAndPlatformIdIsNull1701096458822 } from './migration/common/1701096458822-add-partial-unique-index-for-email-and-platform-id-is-null'
import { AddTriggerTestStrategy1707087022764 } from './migration/common/1707087022764-add-trigger-test-strategy'
import { MigrateWebhook1709581196563 } from './migration/common/1709581196563-migrate-webhook'
import { RemoveShowActivityLog1716105958530 } from './migration/common/1716105958530-RemoveShowActivityLog'
import { AddDurationForRuns1716725027424 } from './migration/common/1716725027424-AddDurationForRuns'
import { ChangeEventRoutingConstraint1723549873495 } from './migration/common/1723549873495-ChangeEventRoutingConstraint'
import { RemoveUniqueConstraintOnStepFile1725570317713 } from './migration/common/1725570317713-RemoveUniqueConstraintOnStepFile'
import { AddUserSessionId1727130193726 } from './migration/common/1727130193726-AddUserSessionId'
import { AddLicenseKeyIntoPlatform1728827704109 } from './migration/common/1728827704109-AddLicenseKeyIntoPlatform'
import { ChangeProjectUniqueConstraintToPartialIndex1729098769827 } from './migration/common/1729098769827-ChangeProjectUniqueConstraintToPartialIndex'
import { SwitchToRouter1731019013340 } from './migration/common/1731019013340-switch-to-router'
import { AddAuthToPiecesMetadata1688922241747 } from './migration/postgres//1688922241747-AddAuthToPiecesMetadata'
import { FlowAndFileProjectId1674788714498 } from './migration/postgres/1674788714498-FlowAndFileProjectId'
import { initializeSchema1676238396411 } from './migration/postgres/1676238396411-initialize-schema'
import { encryptCredentials1676505294811 } from './migration/postgres/1676505294811-encrypt-credentials'
import { removeStoreAction1676649852890 } from './migration/postgres/1676649852890-remove-store-action'
import { billing1677286751592 } from './migration/postgres/1677286751592-billing'
import { addVersionToPieceSteps1677521257188 } from './migration/postgres/1677521257188-add-version-to-piece-steps'
import { productEmbed1677894800372 } from './migration/postgres/1677894800372-product-embed'
import { addEventRouting1678382946390 } from './migration/postgres/1678382946390-add-event-routing'
import { removeCollectionVersion1678492809093 } from './migration/postgres/1678492809093-removeCollectionVersion'
import { addtriggerevents1678621361185 } from './migration/postgres/1678621361185-addtriggerevents'
import { bumpFixPieceVersions1678928503715 } from './migration/postgres/1678928503715-bump-fix-piece-versions'
import { migrateSchedule1679014156667 } from './migration/postgres/1679014156667-migrate-schedule'
import { addNotificationsStatus1680563747425 } from './migration/postgres/1680563747425-add-notifications-status'
import { CreateWebhookSimulationSchema1680698259291 } from './migration/postgres/1680698259291-create-webhook-simulation-schema'
import { RemoveCollections1680986182074 } from './migration/postgres/1680986182074-RemoveCollections'
import { StoreAllPeriods1681019096716 } from './migration/postgres/1681019096716-StoreAllPeriods'
import { AddInputUiInfo1681107443963 } from './migration/postgres/1681107443963-AddInputUiInfo'
import { AllowNullableStoreEntryAndTrigger1683040965874 } from './migration/postgres/1683040965874-allow-nullable-store-entry'
import { RenameNotifications1683195711242 } from './migration/postgres/1683195711242-rename-notifications'
import { ListFlowRunsIndices1683199709317 } from './migration/postgres/1683199709317-list-flow-runs-indices'
import { ProjectNotifyStatusNotNull1683458275525 } from './migration/postgres/1683458275525-project-notify-status-not-null'
import { FlowRunPauseMetadata1683552928243 } from './migration/postgres/1683552928243-flow-run-pause-metadata'
import { ChangeVariableSyntax1683898241599 } from './migration/postgres/1683898241599-ChangeVariableSyntax'
import { PieceMetadata1685537054805 } from './migration/postgres/1685537054805-piece-metadata'
import { AddProjectIdToPieceMetadata1686090319016 } from './migration/postgres/1686090319016-AddProjectIdToPieceMetadata'
import { UnifyPieceName1686138629812 } from './migration/postgres/1686138629812-unifyPieceName'
import { AddScheduleOptions1687384796637 } from './migration/postgres/1687384796637-AddScheduleOptions'
import { AddUpdatedByInFlowVersion1689292797727 } from './migration/postgres/1689292797727-AddUpdatedByInFlowVersion'
import { AddTasksToRun1689351564290 } from './migration/postgres/1689351564290-AddTasksToRun'
import { AddAppConnectionTypeToTopLevel1691703023866 } from './migration/postgres/1691703023866-add-app-connection-type-to-top-level'
import { AddTagsToRun1692106375081 } from './migration/postgres/1692106375081-AddTagsToRun'
import { AddFileToPostgres1693004806926 } from './migration/postgres/1693004806926-AddFileToPostgres'
import { AddStatusToConnections1693402930301 } from './migration/postgres/1693402930301-AddStatusToConnections'
import { AddUserMetaInformation1693850082449 } from './migration/postgres/1693850082449-AddUserMetaInformation'
import { FixPieceMetadataOrderBug1694367186954 } from './migration/postgres/1694367186954-fix-piece-metadata-order-bug'
import { FileTypeCompression1694691554696 } from './migration/postgres/1694691554696-file-type-compression'
import { Chatbot1694902537040 } from './migration/postgres/1694902537040-Chatbot'
import { AddVisibilityStatusToChatbot1695719749099 } from './migration/postgres/1695719749099-AddVisibilityStatusToChatbot'
import { AddPieceTypeAndPackageTypeToPieceMetadata1695992551156 } from './migration/postgres/1695992551156-add-piece-type-and-package-type-to-piece-metadata'
import { AddArchiveIdToPieceMetadata1696950789636 } from './migration/postgres/1696950789636-add-archive-id-to-piece-metadata'
import { AddPlatformToProject1698065083750 } from './migration/postgres/1698065083750-add-platform-to-project'
import { AddTerminationReason1698323987669 } from './migration/postgres/1698323987669-AddTerminationReason'
import { AddSigningKey1698602417745 } from './migration/postgres/1698602417745-add-signing-key'
import { AddDisplayNameToSigningKey1698698190965 } from './migration/postgres/1698698190965-AddDisplayNameToSigningKey'
import { ManagedAuthnInitial1698700720482 } from './migration/postgres/1698700720482-managed-authn-initial'
import { AddOAuth2AppEntiity1699221414907 } from './migration/postgres/1699221414907-AddOAuth2AppEntiity'
import { AddFilteredPiecesToPlatform1699281870038 } from './migration/postgres/1699281870038-add-filtered-pieces-to-platform'
import { AddSmtpAndPrivacyUrlToPlatform1699491705906 } from './migration/postgres/1699491705906-AddSmtpAndPrivacyUrlToPlatform'
import { AddPlatformIdToUser1699901161457 } from './migration/postgres/1699901161457-add-platform-id-to-user'
import { RemoveUnusedFieldsinBilling1700132368636 } from './migration/postgres/1700132368636-RemoveUnusedFieldsinBilling'
import { AddOtpEntity1700396157624 } from './migration/postgres/1700396157624-add-otp-entity'
import { AddPlatformDefaultLanguage1700406308445 } from './migration/postgres/1700406308445-AddPlatformDefaultLanguage'
import { AddPlatformIdToPieceMetadata1700522340280 } from './migration/postgres/1700522340280-AddPlatformIdToPieceMetadata'
import { MakeStripeCustomerIdNullable1700751925992 } from './migration/postgres/1700751925992-MakeStripeCustomerIdNullable'
import { AddStateToOtp1701084418793 } from './migration/postgres/1701084418793-add-state-to-otp'
import { MigrateEeUsersToOldestPlatform1701261357197 } from './migration/postgres/1701261357197-migrate-ee-users-to-oldest-platform'
import { ModifyProjectMembersAndRemoveUserId1701647565290 } from './migration/postgres/1701647565290-ModifyProjectMembersAndRemoveUserId'
import { AddApiKeys1701716639135 } from './migration/postgres/1701716639135-AddApiKeys'
import { AddEmbeddingFeatureToPlatform1701794452891 } from './migration/postgres/1701794452891-AddEmbeddingFeatureToPlatform'
import { AddPlatformIdToFile1701807681821 } from './migration/postgres/1701807681821-AddPlatformIdToFile'
import { RemoveFlowInstance1702379794665 } from './migration/postgres/1702379794665-remove-flow-instance'
import { AddPlatformIdToFlowTemplates1703411318826 } from './migration/postgres/1703411318826-AddPlatformIdToFlowTemplates'
import { RenameAppNameToPieceName1703711596105 } from './migration/postgres/1703711596105-RenameAppNameToPieceName'
import { AddVerifiedAndChangeStatus1703769034497 } from './migration/postgres/1703769034497-AddVerifiedAndChangeStatus'
import { AddGitRepoMigrationPostgres1704503804056 } from './migration/postgres/1704503804056-AddGitRepoMigrationPostgres'
import { AddGitSyncEnabledToPlatform1704636362533 } from './migration/postgres/1704636362533-AddGitSyncEnabledToPlatform'
import { AddAuthOptionsToPlatform1704667304953 } from './migration/postgres/1704667304953-AddAuthOptionsToPlatform'
import { AddEnableEmailAuthToPlatform1704797979825 } from './migration/postgres/1704797979825-AddEnableEmailAuthToPlatform'
import { RemoveUniqueonAppNameAppCredentials1705586178452 } from './migration/postgres/1705586178452-RemoveUniqueonAppNameAppCredentials'
import { MakePlatformNotNullable1705969874745 } from './migration/postgres/1705969874745-MakePlatformNotNullable'
import { AddCategoriesToPieceMetadataPostgres1707231704973 } from './migration/postgres/1707231704973-AddCategoriesToPieceMetadataPostgres'
import { AddAuditEvents1707614902283 } from './migration/postgres/1707614902283-AddAuditEvents'
import { CreateActivityTable1708515756040 } from './migration/postgres/1708515756040-create-activity-table'
import { AddUniqueStoreConstraint1708521505204 } from './migration/postgres/1708521505204-AddUniqueStoreConstraint'
import { AddLengthLimitsToActivity1708529586342 } from './migration/postgres/1708529586342-add-length-limits-to-activity'
import { AddProjectBilling1708811745694 } from './migration/postgres/1708811745694-AddProjectBilling'
import { AddShowActivityLogToPlatform1708861032399 } from './migration/postgres/1708861032399-add-show-activity-log-to-platform'
import { AddPlatformToPostgres1709052740378 } from './migration/postgres/1709052740378-AddPlatformToPostgres'
import { AddSlugToGitRepo1709151540095 } from './migration/postgres/1709151540095-add-slug-to-git-repo'
import { AddUserEmailToReferral1709500213947 } from './migration/postgres/1709500213947-add-user-email-to-referral'
import { DropUnusedPlatformIndex1709500873378 } from './migration/postgres/1709500873378-DropUnusedPlatformIndex'
import { SetNotNullOnPlatform1709505632771 } from './migration/postgres/1709505632771-SetNotNullOnPlatform'
import { AddPlatformForeignKeyToProjectPostgres1709566642531 } from './migration/postgres/1709566642531-add-platform-foreign-key-to-project-postgres'
import { MigrateWebhookTemplate1709581196564 } from './migration/postgres/1709581196564-migrate-webhook-templates'
import { SetFlowVersionUpdatedByToNullIfUserIsDeletedPostgres1709641016072 } from './migration/postgres/1709641016072-set-flow-version-updated-by-to-null-if-user-is-deleted-postgres'
import { MoveGeneratedByFromSigningKeyToAuditEventPostgres1709669091258 } from './migration/postgres/1709669091258-move-generated-by-from-signing-key-to-audit-event-postgres'
import { AddMappingStateToGit1709753080714 } from './migration/postgres/1709753080714-AddMappingStateToGit'
import { AddAuthorsToPieces1710098373707 } from './migration/postgres/1710098373707-AddAuthorsToPieces'
import { AddDeletedToProjectPostgres1710243591721 } from './migration/postgres/1710243591721-add-deleted-to-project-postgres'
import { CascadeProjectDeleteAppCredentialsAndConnectionKey1710720610669 } from './migration/postgres/1710720610669-cascade-project-delete-app-credentials-and-connection-key'
import { CascadeProjectDeleteToActivity1710720610670 } from './migration/postgres/1710720610670-cascade-project-delete-activity'
import { AddBranchTypeToGit1711073772867 } from './migration/postgres/1711073772867-AddBranchTypeToGit'
import { MigrateInputUiInfo1711411372480 } from './migration/postgres/1711411372480-migrateInputUiInfo'
import { AddProjectUsageColumnToPiece1711768296861 } from './migration/postgres/1711768296861-AddProjectUsageColumnToPiece'
import { AddPieceTags1712107871405 } from './migration/postgres/1712107871405-AddPieceTags'
import { PiecesProjectLimits1712279318440 } from './migration/postgres/1712279318440-PiecesProjectLimits'
import { RemoveUniqueEmailOnUser1713221809186 } from './migration/postgres/1713221809186-RemoveUniqueEmailOnUser'
import { AddPlatformRoleToUser1713302610746 } from './migration/postgres/1713302610746-AddPlatformRoleToUser'
import { AddUniqueNameToFolder1713643694049 } from './migration/postgres/1713643694049-AddUniqueNameToFolder'
import { AddFeaturesToPlatform1714145914415 } from './migration/postgres/1714145914415-AddFeaturesToPlatform'
import { UnifyEnterpriseWithCloud1714249840058 } from './migration/postgres/1714249840058-UnifyEnterpriseWithCloud'
import { AddIssueEntityPostgres1714904516114 } from './migration/postgres/1714904516114-AddIssueEntityPostgres'
import { AddAlertsEntityPostgres1716989780835 } from './migration/postgres/1716989780835-AddAlertsEntityPostgres'
import { AddPremiumPiecesColumnPostgres1717370717678 } from './migration/postgres/1717370717678-AddPremiumPiecesColumnPostgres'
import { AddUserInvitation1717960689650 } from './migration/postgres/1717960689650-AddUserInvitation'
import { ModifyProjectMembers1717961669938 } from './migration/postgres/1717961669938-ModifyProjectMembers'
import { AddWorkerMachine1720101280025 } from './migration/postgres/1720101280025-AddWorkerMachine'
import { MigrateAuditEventSchema1723489038729 } from './migration/postgres/1723489038729-MigrateAuditEventSchema'
import { AddAnalyticsToPlatform1725113652923 } from './migration/postgres/1725113652923-AddAnalyticsToPlatform'
import { LogFileRelationWithFlowRun1725639666232 } from './migration/postgres/1725639666232-LogFileRelationWithFlowRun'
import { AddLogsFileIdIndex1725699690971 } from './migration/postgres/1725699690971-AddLogsFileIdIndex'
import { SupportS3Files1726364421096 } from './migration/postgres/1726364421096-SupportS3Files'
import { AddAiProviderTable1726445983043 } from './migration/postgres/1726445983043-AddAiProviderTable'
import { AddAiTokensForProjectPlan1726446092010 } from './migration/postgres/1726446092010-AddAiTokensForProjectPlan'
import { RemovePremiumPieces1727865841722 } from './migration/postgres/1727865841722-RemovePremiumPieces'
import { MigrateSMTPInPlatform1729602169179 } from './migration/postgres/1729602169179-MigrateSMTPInPlatform'
import { AddPinnedPieces1729776414647 } from './migration/postgres/1729776414647-AddPinnedPieces'
import { AddConnectionOwner1730123432651 } from './migration/postgres/1730123432651-AddConnectionOwner'
import { AppConnectionsSetNull1730627612799 } from './migration/postgres/1730627612799-AppConnectionsSetNull'
import { AddFlowSchemaVersion1730760434336 } from './migration/postgres/1730760434336-AddFlowSchemaVersion'
import { StoreTriggerEventsInFile1731247581852 } from './migration/postgres/1731247581852-StoreTriggerEventsInFile'
import { CreateProjectRoleTable1731424289830 } from './migration/postgres/1731424289830-CreateProjectRoleTable'
import { MigrateConnectionNames1731428722977 } from './migration/postgres/1731428722977-MigrateConnectionNames'
import { AddGlobalConnectionsAndRbacForPlatform1731532843905 } from './migration/postgres/1731532843905-AddGlobalConnectionsAndRbacForPlatform'
import { AddAuditLogIndicies1731711188507 } from './migration/postgres/1731711188507-AddAuditLogIndicies'
import { AddIndiciesToRunAndTriggerData1732324567513 } from './migration/postgres/1732324567513-AddIndiciesToRunAndTriggerData'
import { AddProjectRelationInUserInvitation1732790412900 } from './migration/postgres/1732790673766-AddProjectRelationInUserInvitation'
import { TablesProduct1734355488179 } from './migration/postgres/1734355488179-TablesProduct'
import { CreateProjectReleaseTable1734418823028 } from './migration/postgres/1734418823028-CreateProjectReleaseTable'
import { RemoveWorkerType1734439097357 } from './migration/postgres/1734439097357-RemoveWorkerType'
import { AddCopilotSettings1734479886363 } from './migration/postgres/1734479886363-AddCopilotSettings'
import { FieldAndRecordAndCellProjectId1734969829406 } from './migration/postgres/1734969829406-FieldAndRecordAndCell_ProjectId'
import { AddPlatformBilling1734971881345 } from './migration/postgres/1734971881345-AddPlatformBilling'
import { AddCellUniqueIndex1735057498882 } from './migration/postgres/1735057498882-AddCellUniqueIndex'
import { AddExternalIdForFlow1735262417593 } from './migration/postgres/1735262417593-AddExternalIdForFlow'
import { AddEnvironmentsEnabled1735267452262 } from './migration/postgres/1735267452262-AddEnvironmentsEnabled'
import { AddUserIdentity1735590074879 } from './migration/postgres/1735590074879-AddUserIdentity'
import { RemoveUnusedProjectBillingFields1736607721367 } from './migration/postgres/1736607721367-RemoveUnusedProjectBillingFields'
import { RenameGitRepoPermission1736813103505 } from './migration/postgres/1736813103505-RenameGitRepoPermission'
import { RestrictPieces1739546878775 } from './migration/postgres/1739546878775-RestrictPieces'
<<<<<<< HEAD
import { AddManualTask1741617317944 } from './migration/postgres/1741617317944-AddManualTask'
=======
import { ProjectIdNullableInTemplate1741357285896 } from './migration/postgres/1741357285896-ProjectIdNullableInTemplate'
import { CreateTableWebhooks1741669458075 } from './migration/postgres/1741669458075-CreateTableWebhooks'
import { UpdateNotifyStatusOnEmbedding1741963410825 } from './migration/postgres/1741963410825-UpdateNotifyStatusOnEmbedding'
>>>>>>> 9f2568e9

const getSslConfig = (): boolean | TlsOptions => {
    const useSsl = system.get(AppSystemProp.POSTGRES_USE_SSL)
    if (useSsl === 'true') {
        return {
            ca: system.get(AppSystemProp.POSTGRES_SSL_CA)?.replace(/\\n/g, '\n'),
        }
    }
    return false
}

const getMigrations = (): (new () => MigrationInterface)[] => {
    const commonMigration = [
        FlowAndFileProjectId1674788714498,
        initializeSchema1676238396411,
        encryptCredentials1676505294811,
        removeStoreAction1676649852890,
        billing1677286751592,
        addVersionToPieceSteps1677521257188,
        productEmbed1677894800372,
        addtriggerevents1678621361185,
        removeCollectionVersion1678492809093,
        addEventRouting1678382946390,
        bumpFixPieceVersions1678928503715,
        migrateSchedule1679014156667,
        addNotificationsStatus1680563747425,
        AddInputUiInfo1681107443963,
        CreateWebhookSimulationSchema1680698259291,
        RemoveCollections1680986182074,
        StoreAllPeriods1681019096716,
        AllowNullableStoreEntryAndTrigger1683040965874,
        RenameNotifications1683195711242,
        ListFlowRunsIndices1683199709317,
        ProjectNotifyStatusNotNull1683458275525,
        FlowRunPauseMetadata1683552928243,
        ChangeVariableSyntax1683898241599,
        PieceMetadata1685537054805,
        AddProjectIdToPieceMetadata1686090319016,
        UnifyPieceName1686138629812,
        AddScheduleOptions1687384796637,
        AddAuthToPiecesMetadata1688922241747,
        AddUpdatedByInFlowVersion1689292797727,
        AddTasksToRun1689351564290,
        AddAppConnectionTypeToTopLevel1691703023866,
        AddTagsToRun1692106375081,
        AddFileToPostgres1693004806926,
        AddStatusToConnections1693402930301,
        AddUserMetaInformation1693850082449,
        FixPieceMetadataOrderBug1694367186954,
        FileTypeCompression1694691554696,
        Chatbot1694902537040,
        AddVisibilityStatusToChatbot1695719749099,
        AddPieceTypeAndPackageTypeToPieceMetadata1695992551156,
        AddPieceTypeAndPackageTypeToFlowVersion1696245170061,
        AddArchiveIdToPieceMetadata1696950789636,
        StoreCodeInsideFlow1697969398200,
        AddPlatformToProject1698065083750,
        AddTerminationReason1698323987669,
        ManagedAuthnInitial1698700720482,
        UpdateUserStatusRenameShadowToInvited1699818680567,
        AddPlatformIdToUser1699901161457,
        AddPlatformIdToPieceMetadata1700522340280,
        AddPartialUniqueIndexForEmailAndPlatformIdIsNull1701096458822,
        AddPlatformIdToFile1701807681821,
        RemoveFlowInstance1702379794665,
        RenameAppNameToPieceName1703711596105,
        AddVerifiedAndChangeStatus1703769034497,
        AddTriggerTestStrategy1707087022764,
        AddCategoriesToPieceMetadataPostgres1707231704973,
        AddUniqueStoreConstraint1708521505204,
        SetFlowVersionUpdatedByToNullIfUserIsDeletedPostgres1709641016072,
        MigrateWebhook1709581196563,
        AddAuthorsToPieces1710098373707,
        AddDeletedToProjectPostgres1710243591721,
        MigrateInputUiInfo1711411372480,
        AddProjectUsageColumnToPiece1711768296861,
        AddPieceTags1712107871405,
        RemoveUniqueEmailOnUser1713221809186,
        AddPlatformRoleToUser1713302610746,
        AddUniqueNameToFolder1713643694049,
        AddFeaturesToPlatform1714145914415,
        AddIssueEntityPostgres1714904516114,
        RemoveShowActivityLog1716105958530,
        AddDurationForRuns1716725027424,
        AddAlertsEntityPostgres1716989780835,
        AddUserInvitation1717960689650,
        AddPremiumPiecesColumnPostgres1717370717678,
        AddWorkerMachine1720101280025,
        ChangeEventRoutingConstraint1723549873495,
        AddAnalyticsToPlatform1725113652923,
        RemoveUniqueConstraintOnStepFile1725570317713,
        LogFileRelationWithFlowRun1725639666232,
        AddLogsFileIdIndex1725699690971,
        AddAiProviderTable1726445983043,
        SupportS3Files1726364421096,
        AddUserSessionId1727130193726,
        RemovePremiumPieces1727865841722,
        AddLicenseKeyIntoPlatform1728827704109,
        ChangeProjectUniqueConstraintToPartialIndex1729098769827,
        MigrateSMTPInPlatform1729602169179,
        AddPinnedPieces1729776414647,
        AddConnectionOwner1730123432651,
        AppConnectionsSetNull1730627612799,
        AddFlowSchemaVersion1730760434336,
        SwitchToRouter1731019013340,
        StoreTriggerEventsInFile1731247581852,
        CreateProjectRoleTable1731424289830,
        MigrateConnectionNames1731428722977,
        AddGlobalConnectionsAndRbacForPlatform1731532843905,
        AddIndiciesToRunAndTriggerData1732324567513,
        AddProjectRelationInUserInvitation1732790412900,
        TablesProduct1734355488179,
        RemoveWorkerType1734439097357,
        FieldAndRecordAndCellProjectId1734969829406,
        AddCellUniqueIndex1735057498882,
        AddCopilotSettings1734479886363,
        AddExternalIdForFlow1735262417593,
        AddEnvironmentsEnabled1735267452262,
        AddUserIdentity1735590074879,
        RenameGitRepoPermission1736813103505,
        RestrictPieces1739546878775,
        CreateTableWebhooks1741669458075,
    ]

    const edition = system.getEdition()
    switch (edition) {
        case ApEdition.CLOUD:
        case ApEdition.ENTERPRISE:
            commonMigration.push(
                AddTemplates1685538145476,
                AddPinnedAndBlogUrlToTemplates1686133672743,
                AddPinnedOrder1686154285890,
                AddProjectIdToTemplate1688083336934,
                FlowTemplateAddUserIdAndImageUrl1694379223109,
                AddFeaturedDescriptionAndFlagToTemplates1694604120205,
                AddProjectMembers1689177797092,
                ProjectMemberRelations1694381968985,
                AddPlatform1697717995884,
                AddCustomDomain1698077078271,
                AddSigningKey1698602417745,
                AddDisplayNameToSigningKey1698698190965,
                AddOAuth2AppEntiity1699221414907,
                AddFilteredPiecesToPlatform1699281870038,
                AddSmtpAndPrivacyUrlToPlatform1699491705906,
                AddOtpEntity1700396157624,
                AddPlatformDefaultLanguage1700406308445,
                MakeStripeSubscriptionNullable1685053959806,
                AddBillingParameters1688739844617,
                AddTasksPerDays1689336533370,
                RemoveCalculatedMetrics1689806173642,
                ModifyBilling1694902537045,
                RemoveUnusedFieldsinBilling1700132368636,
                AddDatasourcesLimit1695916063833,
                MakeStripeCustomerIdNullable1700751925992,
                AddStateToOtp1701084418793,
                ModifyProjectMembersAndRemoveUserId1701647565290,
                AddApiKeys1701716639135,
                AddEmbeddingFeatureToPlatform1701794452891,
                AddPlatformIdToFlowTemplates1703411318826,
                AddAuthOptionsToPlatform1704667304953,
                AddEnableEmailAuthToPlatform1704797979825,
                AddGitRepoMigrationPostgres1704503804056,
                AddGitSyncEnabledToPlatform1704636362533,
                AddAuditEvents1707614902283,
                CreateActivityTable1708515756040,
                AddLengthLimitsToActivity1708529586342,
                AddShowActivityLogToPlatform1708861032399,
                MakePlatformNotNullable1705969874745,
                AddSlugToGitRepo1709151540095,
                DropUnusedPlatformIndex1709500873378,
                MigrateWebhookTemplate1709581196564,
                AddPlatformForeignKeyToProjectPostgres1709566642531,
                MoveGeneratedByFromSigningKeyToAuditEventPostgres1709669091258,
                AddMappingStateToGit1709753080714,
                CascadeProjectDeleteToActivity1710720610670,
                AddBranchTypeToGit1711073772867,
                PiecesProjectLimits1712279318440,
                
                // Cloud Only Migrations, before unifing the migrations.
                ChangeToJsonToKeepKeysOrder1685991260335,
                AddPieceTypeAndPackageTypeToFlowTemplate1696245170062,
                RemoveUniqueonAppNameAppCredentials1705586178452,
                CascadeProjectDeleteAppCredentialsAndConnectionKey1710720610669,
                // Enterprise Only Migrations, before unifing the migrations.
                MigrateEeUsersToOldestPlatform1701261357197,
                UnifyEnterpriseWithCloud1714249840058,
                // Cloud Only Entities, But we need to run them for Enterprise as well.
                AddAppSumo1688943462327,
                AddReferral1690459469381,
                AddUserEmailToReferral1709500213947,
                AddProjectBilling1708811745694,

                // New Migration After Unifying
                ModifyProjectMembers1717961669938,
                MigrateAuditEventSchema1723489038729,
                AddAiTokensForProjectPlan1726446092010,
                AddAuditLogIndicies1731711188507,
                AddPlatformBilling1734971881345,
                CreateProjectReleaseTable1734418823028,
                RemoveUnusedProjectBillingFields1736607721367,
                ProjectIdNullableInTemplate1741357285896,
<<<<<<< HEAD
                AddManualTask1741617317944,
=======
                UpdateNotifyStatusOnEmbedding1741963410825,
>>>>>>> 9f2568e9
            )
            break
        case ApEdition.COMMUNITY:
            commonMigration.push(
                AddPlatformToPostgres1709052740378,
                SetNotNullOnPlatform1709505632771,
            )
            break
    }

    return commonMigration
}

const getMigrationConfig = (): MigrationConfig => {
    const env = system.getOrThrow<ApEnvironment>(AppSystemProp.ENVIRONMENT)

    if (env === ApEnvironment.TESTING) {
        return {}
    }

    return {
        migrationsRun: true,
        migrationsTransactionMode: 'each',
        migrations: getMigrations(),
    }
}

export const createPostgresDataSource = (): DataSource => {
    const migrationConfig = getMigrationConfig()
    const url = system.get(AppSystemProp.POSTGRES_URL)

    if (!isNil(url)) {
        return new DataSource({
            type: 'postgres',
            url,
            ssl: getSslConfig(),
            ...migrationConfig,
            ...commonProperties,
        })
    }

    const database = system.getOrThrow(AppSystemProp.POSTGRES_DATABASE)
    const host = system.getOrThrow(AppSystemProp.POSTGRES_HOST)
    const password = system.getOrThrow(AppSystemProp.POSTGRES_PASSWORD)
    const serializedPort = system.getOrThrow(AppSystemProp.POSTGRES_PORT)
    const port = Number.parseInt(serializedPort, 10)
    const username = system.getOrThrow(AppSystemProp.POSTGRES_USERNAME)

    return new DataSource({
        type: 'postgres',
        host,
        port,
        username,
        password,
        database,
        ssl: getSslConfig(),
        ...migrationConfig,
        ...commonProperties,
    })
}

type MigrationConfig = {
    migrationsRun?: boolean
    migrationsTransactionMode?: 'all' | 'none' | 'each'
    migrations?: (new () => MigrationInterface)[]
}<|MERGE_RESOLUTION|>--- conflicted
+++ resolved
@@ -179,13 +179,10 @@
 import { RemoveUnusedProjectBillingFields1736607721367 } from './migration/postgres/1736607721367-RemoveUnusedProjectBillingFields'
 import { RenameGitRepoPermission1736813103505 } from './migration/postgres/1736813103505-RenameGitRepoPermission'
 import { RestrictPieces1739546878775 } from './migration/postgres/1739546878775-RestrictPieces'
-<<<<<<< HEAD
 import { AddManualTask1741617317944 } from './migration/postgres/1741617317944-AddManualTask'
-=======
 import { ProjectIdNullableInTemplate1741357285896 } from './migration/postgres/1741357285896-ProjectIdNullableInTemplate'
 import { CreateTableWebhooks1741669458075 } from './migration/postgres/1741669458075-CreateTableWebhooks'
 import { UpdateNotifyStatusOnEmbedding1741963410825 } from './migration/postgres/1741963410825-UpdateNotifyStatusOnEmbedding'
->>>>>>> 9f2568e9
 
 const getSslConfig = (): boolean | TlsOptions => {
     const useSsl = system.get(AppSystemProp.POSTGRES_USE_SSL)
@@ -387,11 +384,8 @@
                 CreateProjectReleaseTable1734418823028,
                 RemoveUnusedProjectBillingFields1736607721367,
                 ProjectIdNullableInTemplate1741357285896,
-<<<<<<< HEAD
                 AddManualTask1741617317944,
-=======
                 UpdateNotifyStatusOnEmbedding1741963410825,
->>>>>>> 9f2568e9
             )
             break
         case ApEdition.COMMUNITY:
