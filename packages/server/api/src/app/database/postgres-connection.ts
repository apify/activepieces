import { TlsOptions } from 'node:tls'
import { AppSystemProp } from '@activepieces/server-shared'
import { ApEdition, isNil, spreadIfDefined } from '@activepieces/shared'
import { DataSource, MigrationInterface } from 'typeorm'
import { MakeStripeSubscriptionNullable1685053959806 } from '../ee/database/migrations/postgres/1685053959806-MakeStripeSubscriptionNullable'
import { AddTemplates1685538145476 } from '../ee/database/migrations/postgres/1685538145476-addTemplates'
import { ChangeToJsonToKeepKeysOrder1685991260335 } from '../ee/database/migrations/postgres/1685991260335-ChangeToJsonToPeserveKeys'
import { AddPinnedAndBlogUrlToTemplates1686133672743 } from '../ee/database/migrations/postgres/1686133672743-AddPinnedAndBlogUrlToTemplates'
import { AddPinnedOrder1686154285890 } from '../ee/database/migrations/postgres/1686154285890-add_pinned_order'
import { AddProjectIdToTemplate1688083336934 } from '../ee/database/migrations/postgres/1688083336934-AddProjectIdToTemplate'
import { AddBillingParameters1688739844617 } from '../ee/database/migrations/postgres/1688739844617-AddBillingParameters'
import { AddAppSumo1688943462327 } from '../ee/database/migrations/postgres/1688943462327-AddAppSumo'
import { AddProjectMembers1689177797092 } from '../ee/database/migrations/postgres/1689177797092-AddProjectMembers'
import { AddTasksPerDays1689336533370 } from '../ee/database/migrations/postgres/1689336533370-AddTasksPerDays'
import { RemoveCalculatedMetrics1689806173642 } from '../ee/database/migrations/postgres/1689806173642-RemoveCalculatedMetrics'
import { AddReferral1690459469381 } from '../ee/database/migrations/postgres/1690459469381-AddReferral'
import { FlowTemplateAddUserIdAndImageUrl1694379223109 } from '../ee/database/migrations/postgres/1694379223109-flow-template-add-user-id-and-image-url'
import { ProjectMemberRelations1694381968985 } from '../ee/database/migrations/postgres/1694381968985-project-member-relations'
import { AddFeaturedDescriptionAndFlagToTemplates1694604120205 } from '../ee/database/migrations/postgres/1694604120205-AddFeaturedDescriptionAndFlagToTemplates'
import { ModifyBilling1694902537045 } from '../ee/database/migrations/postgres/1694902537045-ModifyBilling'
import { AddDatasourcesLimit1695916063833 } from '../ee/database/migrations/postgres/1695916063833-AddDatasourcesLimit'
import { AddPlatform1697717995884 } from '../ee/database/migrations/postgres/1697717995884-add-platform'
import { AddCustomDomain1698077078271 } from '../ee/database/migrations/postgres/1698077078271-AddCustomDomain'
import { AddMetadataFieldToFlowTemplates1744780800000 } from '../ee/database/migrations/postgres/1744780800000-AddMetadataFieldToFlowTemplates'
import { system } from '../helper/system/system'
import { commonProperties } from './database-connection'
import { AddPieceTypeAndPackageTypeToFlowVersion1696245170061 } from './migration/common/1696245170061-add-piece-type-and-package-type-to-flow-version'
import { AddPieceTypeAndPackageTypeToFlowTemplate1696245170062 } from './migration/common/1696245170062-add-piece-type-and-package-type-to-flow-template'
import { StoreCodeInsideFlow1697969398200 } from './migration/common/1697969398200-store-code-inside-flow'
import { UpdateUserStatusRenameShadowToInvited1699818680567 } from './migration/common/1699818680567-update-user-status-rename-shadow-to-invited'
import { AddPartialUniqueIndexForEmailAndPlatformIdIsNull1701096458822 } from './migration/common/1701096458822-add-partial-unique-index-for-email-and-platform-id-is-null'
import { AddTriggerTestStrategy1707087022764 } from './migration/common/1707087022764-add-trigger-test-strategy'
import { MigrateWebhook1709581196563 } from './migration/common/1709581196563-migrate-webhook'
import { RemoveShowActivityLog1716105958530 } from './migration/common/1716105958530-RemoveShowActivityLog'
import { AddDurationForRuns1716725027424 } from './migration/common/1716725027424-AddDurationForRuns'
import { ChangeEventRoutingConstraint1723549873495 } from './migration/common/1723549873495-ChangeEventRoutingConstraint'
import { RemoveUniqueConstraintOnStepFile1725570317713 } from './migration/common/1725570317713-RemoveUniqueConstraintOnStepFile'
import { AddUserSessionId1727130193726 } from './migration/common/1727130193726-AddUserSessionId'
import { AddLicenseKeyIntoPlatform1728827704109 } from './migration/common/1728827704109-AddLicenseKeyIntoPlatform'
import { ChangeProjectUniqueConstraintToPartialIndex1729098769827 } from './migration/common/1729098769827-ChangeProjectUniqueConstraintToPartialIndex'
import { SwitchToRouter1731019013340 } from './migration/common/1731019013340-switch-to-router'
import { ChangeExternalIdsForTables1747346473001 } from './migration/common/1747346473001-ChangeExternalIdsForTables'
import { UpgradePieceVersionsToLatest1748253670449 } from './migration/common/1748253670449-UpgradePieceVersionsToLatest'
import { DeprecateApproval1748648340742 } from './migration/common/1748648340742-DeprecateApproval'
import { RemoveProjectIdFromIndex1750712746125 } from './migration/common/1750712746125-RemoveProjectIdFromIndex'
import { SplitUpPieceMetadataIntoTools1752004202722 } from './migration/common/1752004202722-SplitUpPieceMetadataIntoTools'
import { AddIndexToIssues1756775080449 } from './migration/common/1756775080449-AddIndexToIssues'
import { AddFlowIndexToTriggerSource1757555419075 } from './migration/common/1757555283659-AddFlowIndexToTriggerSource'
import { AddIndexForAppEvents1759392852559 } from './migration/common/1759392852559-AddIndexForAppEvents'
import { AddAuthToPiecesMetadata1688922241747 } from './migration/postgres//1688922241747-AddAuthToPiecesMetadata'
import { FlowAndFileProjectId1674788714498 } from './migration/postgres/1674788714498-FlowAndFileProjectId'
import { initializeSchema1676238396411 } from './migration/postgres/1676238396411-initialize-schema'
import { encryptCredentials1676505294811 } from './migration/postgres/1676505294811-encrypt-credentials'
import { removeStoreAction1676649852890 } from './migration/postgres/1676649852890-remove-store-action'
import { billing1677286751592 } from './migration/postgres/1677286751592-billing'
import { addVersionToPieceSteps1677521257188 } from './migration/postgres/1677521257188-add-version-to-piece-steps'
import { productEmbed1677894800372 } from './migration/postgres/1677894800372-product-embed'
import { addEventRouting1678382946390 } from './migration/postgres/1678382946390-add-event-routing'
import { removeCollectionVersion1678492809093 } from './migration/postgres/1678492809093-removeCollectionVersion'
import { addtriggerevents1678621361185 } from './migration/postgres/1678621361185-addtriggerevents'
import { bumpFixPieceVersions1678928503715 } from './migration/postgres/1678928503715-bump-fix-piece-versions'
import { migrateSchedule1679014156667 } from './migration/postgres/1679014156667-migrate-schedule'
import { addNotificationsStatus1680563747425 } from './migration/postgres/1680563747425-add-notifications-status'
import { CreateWebhookSimulationSchema1680698259291 } from './migration/postgres/1680698259291-create-webhook-simulation-schema'
import { RemoveCollections1680986182074 } from './migration/postgres/1680986182074-RemoveCollections'
import { StoreAllPeriods1681019096716 } from './migration/postgres/1681019096716-StoreAllPeriods'
import { AddInputUiInfo1681107443963 } from './migration/postgres/1681107443963-AddInputUiInfo'
import { AllowNullableStoreEntryAndTrigger1683040965874 } from './migration/postgres/1683040965874-allow-nullable-store-entry'
import { RenameNotifications1683195711242 } from './migration/postgres/1683195711242-rename-notifications'
import { ListFlowRunsIndices1683199709317 } from './migration/postgres/1683199709317-list-flow-runs-indices'
import { ProjectNotifyStatusNotNull1683458275525 } from './migration/postgres/1683458275525-project-notify-status-not-null'
import { FlowRunPauseMetadata1683552928243 } from './migration/postgres/1683552928243-flow-run-pause-metadata'
import { ChangeVariableSyntax1683898241599 } from './migration/postgres/1683898241599-ChangeVariableSyntax'
import { PieceMetadata1685537054805 } from './migration/postgres/1685537054805-piece-metadata'
import { AddProjectIdToPieceMetadata1686090319016 } from './migration/postgres/1686090319016-AddProjectIdToPieceMetadata'
import { UnifyPieceName1686138629812 } from './migration/postgres/1686138629812-unifyPieceName'
import { AddScheduleOptions1687384796637 } from './migration/postgres/1687384796637-AddScheduleOptions'
import { AddUpdatedByInFlowVersion1689292797727 } from './migration/postgres/1689292797727-AddUpdatedByInFlowVersion'
import { AddTasksToRun1689351564290 } from './migration/postgres/1689351564290-AddTasksToRun'
import { AddAppConnectionTypeToTopLevel1691703023866 } from './migration/postgres/1691703023866-add-app-connection-type-to-top-level'
import { AddTagsToRun1692106375081 } from './migration/postgres/1692106375081-AddTagsToRun'
import { AddFileToPostgres1693004806926 } from './migration/postgres/1693004806926-AddFileToPostgres'
import { AddStatusToConnections1693402930301 } from './migration/postgres/1693402930301-AddStatusToConnections'
import { AddUserMetaInformation1693850082449 } from './migration/postgres/1693850082449-AddUserMetaInformation'
import { FixPieceMetadataOrderBug1694367186954 } from './migration/postgres/1694367186954-fix-piece-metadata-order-bug'
import { FileTypeCompression1694691554696 } from './migration/postgres/1694691554696-file-type-compression'
import { Chatbot1694902537040 } from './migration/postgres/1694902537040-Chatbot'
import { AddVisibilityStatusToChatbot1695719749099 } from './migration/postgres/1695719749099-AddVisibilityStatusToChatbot'
import { AddPieceTypeAndPackageTypeToPieceMetadata1695992551156 } from './migration/postgres/1695992551156-add-piece-type-and-package-type-to-piece-metadata'
import { AddArchiveIdToPieceMetadata1696950789636 } from './migration/postgres/1696950789636-add-archive-id-to-piece-metadata'
import { AddPlatformToProject1698065083750 } from './migration/postgres/1698065083750-add-platform-to-project'
import { AddTerminationReason1698323987669 } from './migration/postgres/1698323987669-AddTerminationReason'
import { AddSigningKey1698602417745 } from './migration/postgres/1698602417745-add-signing-key'
import { AddDisplayNameToSigningKey1698698190965 } from './migration/postgres/1698698190965-AddDisplayNameToSigningKey'
import { ManagedAuthnInitial1698700720482 } from './migration/postgres/1698700720482-managed-authn-initial'
import { AddOAuth2AppEntiity1699221414907 } from './migration/postgres/1699221414907-AddOAuth2AppEntiity'
import { AddFilteredPiecesToPlatform1699281870038 } from './migration/postgres/1699281870038-add-filtered-pieces-to-platform'
import { AddSmtpAndPrivacyUrlToPlatform1699491705906 } from './migration/postgres/1699491705906-AddSmtpAndPrivacyUrlToPlatform'
import { AddPlatformIdToUser1699901161457 } from './migration/postgres/1699901161457-add-platform-id-to-user'
import { RemoveUnusedFieldsinBilling1700132368636 } from './migration/postgres/1700132368636-RemoveUnusedFieldsinBilling'
import { AddOtpEntity1700396157624 } from './migration/postgres/1700396157624-add-otp-entity'
import { AddPlatformDefaultLanguage1700406308445 } from './migration/postgres/1700406308445-AddPlatformDefaultLanguage'
import { AddPlatformIdToPieceMetadata1700522340280 } from './migration/postgres/1700522340280-AddPlatformIdToPieceMetadata'
import { MakeStripeCustomerIdNullable1700751925992 } from './migration/postgres/1700751925992-MakeStripeCustomerIdNullable'
import { AddStateToOtp1701084418793 } from './migration/postgres/1701084418793-add-state-to-otp'
import { MigrateEeUsersToOldestPlatform1701261357197 } from './migration/postgres/1701261357197-migrate-ee-users-to-oldest-platform'
import { ModifyProjectMembersAndRemoveUserId1701647565290 } from './migration/postgres/1701647565290-ModifyProjectMembersAndRemoveUserId'
import { AddApiKeys1701716639135 } from './migration/postgres/1701716639135-AddApiKeys'
import { AddEmbeddingFeatureToPlatform1701794452891 } from './migration/postgres/1701794452891-AddEmbeddingFeatureToPlatform'
import { AddPlatformIdToFile1701807681821 } from './migration/postgres/1701807681821-AddPlatformIdToFile'
import { RemoveFlowInstance1702379794665 } from './migration/postgres/1702379794665-remove-flow-instance'
import { AddPlatformIdToFlowTemplates1703411318826 } from './migration/postgres/1703411318826-AddPlatformIdToFlowTemplates'
import { RenameAppNameToPieceName1703711596105 } from './migration/postgres/1703711596105-RenameAppNameToPieceName'
import { AddVerifiedAndChangeStatus1703769034497 } from './migration/postgres/1703769034497-AddVerifiedAndChangeStatus'
import { AddGitRepoMigrationPostgres1704503804056 } from './migration/postgres/1704503804056-AddGitRepoMigrationPostgres'
import { AddGitSyncEnabledToPlatform1704636362533 } from './migration/postgres/1704636362533-AddGitSyncEnabledToPlatform'
import { AddAuthOptionsToPlatform1704667304953 } from './migration/postgres/1704667304953-AddAuthOptionsToPlatform'
import { AddEnableEmailAuthToPlatform1704797979825 } from './migration/postgres/1704797979825-AddEnableEmailAuthToPlatform'
import { RemoveUniqueonAppNameAppCredentials1705586178452 } from './migration/postgres/1705586178452-RemoveUniqueonAppNameAppCredentials'
import { MakePlatformNotNullable1705969874745 } from './migration/postgres/1705969874745-MakePlatformNotNullable'
import { AddCategoriesToPieceMetadataPostgres1707231704973 } from './migration/postgres/1707231704973-AddCategoriesToPieceMetadataPostgres'
import { AddAuditEvents1707614902283 } from './migration/postgres/1707614902283-AddAuditEvents'
import { CreateActivityTable1708515756040 } from './migration/postgres/1708515756040-create-activity-table'
import { AddUniqueStoreConstraint1708521505204 } from './migration/postgres/1708521505204-AddUniqueStoreConstraint'
import { AddLengthLimitsToActivity1708529586342 } from './migration/postgres/1708529586342-add-length-limits-to-activity'
import { AddProjectBilling1708811745694 } from './migration/postgres/1708811745694-AddProjectBilling'
import { AddShowActivityLogToPlatform1708861032399 } from './migration/postgres/1708861032399-add-show-activity-log-to-platform'
import { AddPlatformToPostgres1709052740378 } from './migration/postgres/1709052740378-AddPlatformToPostgres'
import { AddSlugToGitRepo1709151540095 } from './migration/postgres/1709151540095-add-slug-to-git-repo'
import { AddUserEmailToReferral1709500213947 } from './migration/postgres/1709500213947-add-user-email-to-referral'
import { DropUnusedPlatformIndex1709500873378 } from './migration/postgres/1709500873378-DropUnusedPlatformIndex'
import { SetNotNullOnPlatform1709505632771 } from './migration/postgres/1709505632771-SetNotNullOnPlatform'
import { AddPlatformForeignKeyToProjectPostgres1709566642531 } from './migration/postgres/1709566642531-add-platform-foreign-key-to-project-postgres'
import { MigrateWebhookTemplate1709581196564 } from './migration/postgres/1709581196564-migrate-webhook-templates'
import { SetFlowVersionUpdatedByToNullIfUserIsDeletedPostgres1709641016072 } from './migration/postgres/1709641016072-set-flow-version-updated-by-to-null-if-user-is-deleted-postgres'
import { MoveGeneratedByFromSigningKeyToAuditEventPostgres1709669091258 } from './migration/postgres/1709669091258-move-generated-by-from-signing-key-to-audit-event-postgres'
import { AddMappingStateToGit1709753080714 } from './migration/postgres/1709753080714-AddMappingStateToGit'
import { AddAuthorsToPieces1710098373707 } from './migration/postgres/1710098373707-AddAuthorsToPieces'
import { AddDeletedToProjectPostgres1710243591721 } from './migration/postgres/1710243591721-add-deleted-to-project-postgres'
import { CascadeProjectDeleteAppCredentialsAndConnectionKey1710720610669 } from './migration/postgres/1710720610669-cascade-project-delete-app-credentials-and-connection-key'
import { CascadeProjectDeleteToActivity1710720610670 } from './migration/postgres/1710720610670-cascade-project-delete-activity'
import { AddBranchTypeToGit1711073772867 } from './migration/postgres/1711073772867-AddBranchTypeToGit'
import { MigrateInputUiInfo1711411372480 } from './migration/postgres/1711411372480-migrateInputUiInfo'
import { AddProjectUsageColumnToPiece1711768296861 } from './migration/postgres/1711768296861-AddProjectUsageColumnToPiece'
import { AddPieceTags1712107871405 } from './migration/postgres/1712107871405-AddPieceTags'
import { PiecesProjectLimits1712279318440 } from './migration/postgres/1712279318440-PiecesProjectLimits'
import { RemoveUniqueEmailOnUser1713221809186 } from './migration/postgres/1713221809186-RemoveUniqueEmailOnUser'
import { AddPlatformRoleToUser1713302610746 } from './migration/postgres/1713302610746-AddPlatformRoleToUser'
import { AddUniqueNameToFolder1713643694049 } from './migration/postgres/1713643694049-AddUniqueNameToFolder'
import { AddFeaturesToPlatform1714145914415 } from './migration/postgres/1714145914415-AddFeaturesToPlatform'
import { UnifyEnterpriseWithCloud1714249840058 } from './migration/postgres/1714249840058-UnifyEnterpriseWithCloud'
import { AddIssueEntityPostgres1714904516114 } from './migration/postgres/1714904516114-AddIssueEntityPostgres'
import { AddAlertsEntityPostgres1716989780835 } from './migration/postgres/1716989780835-AddAlertsEntityPostgres'
import { AddPremiumPiecesColumnPostgres1717370717678 } from './migration/postgres/1717370717678-AddPremiumPiecesColumnPostgres'
import { AddUserInvitation1717960689650 } from './migration/postgres/1717960689650-AddUserInvitation'
import { ModifyProjectMembers1717961669938 } from './migration/postgres/1717961669938-ModifyProjectMembers'
import { AddWorkerMachine1720101280025 } from './migration/postgres/1720101280025-AddWorkerMachine'
import { MigrateAuditEventSchema1723489038729 } from './migration/postgres/1723489038729-MigrateAuditEventSchema'
import { AddAnalyticsToPlatform1725113652923 } from './migration/postgres/1725113652923-AddAnalyticsToPlatform'
import { LogFileRelationWithFlowRun1725639666232 } from './migration/postgres/1725639666232-LogFileRelationWithFlowRun'
import { AddLogsFileIdIndex1725699690971 } from './migration/postgres/1725699690971-AddLogsFileIdIndex'
import { SupportS3Files1726364421096 } from './migration/postgres/1726364421096-SupportS3Files'
import { AddAiProviderTable1726445983043 } from './migration/postgres/1726445983043-AddAiProviderTable'
import { AddAiTokensForProjectPlan1726446092010 } from './migration/postgres/1726446092010-AddAiTokensForProjectPlan'
import { RemovePremiumPieces1727865841722 } from './migration/postgres/1727865841722-RemovePremiumPieces'
import { MigrateSMTPInPlatform1729602169179 } from './migration/postgres/1729602169179-MigrateSMTPInPlatform'
import { AddPinnedPieces1729776414647 } from './migration/postgres/1729776414647-AddPinnedPieces'
import { AddConnectionOwner1730123432651 } from './migration/postgres/1730123432651-AddConnectionOwner'
import { AppConnectionsSetNull1730627612799 } from './migration/postgres/1730627612799-AppConnectionsSetNull'
import { AddFlowSchemaVersion1730760434336 } from './migration/postgres/1730760434336-AddFlowSchemaVersion'
import { StoreTriggerEventsInFile1731247581852 } from './migration/postgres/1731247581852-StoreTriggerEventsInFile'
import { CreateProjectRoleTable1731424289830 } from './migration/postgres/1731424289830-CreateProjectRoleTable'
import { MigrateConnectionNames1731428722977 } from './migration/postgres/1731428722977-MigrateConnectionNames'
import { AddGlobalConnectionsAndRbacForPlatform1731532843905 } from './migration/postgres/1731532843905-AddGlobalConnectionsAndRbacForPlatform'
import { AddAuditLogIndicies1731711188507 } from './migration/postgres/1731711188507-AddAuditLogIndicies'
import { AddIndiciesToRunAndTriggerData1732324567513 } from './migration/postgres/1732324567513-AddIndiciesToRunAndTriggerData'
import { AddProjectRelationInUserInvitation1732790412900 } from './migration/postgres/1732790673766-AddProjectRelationInUserInvitation'
import { TablesProduct1734355488179 } from './migration/postgres/1734355488179-TablesProduct'
import { CreateProjectReleaseTable1734418823028 } from './migration/postgres/1734418823028-CreateProjectReleaseTable'
import { RemoveWorkerType1734439097357 } from './migration/postgres/1734439097357-RemoveWorkerType'
import { AddCopilotSettings1734479886363 } from './migration/postgres/1734479886363-AddCopilotSettings'
import { FieldAndRecordAndCellProjectId1734969829406 } from './migration/postgres/1734969829406-FieldAndRecordAndCell_ProjectId'
import { AddPlatformBilling1734971881345 } from './migration/postgres/1734971881345-AddPlatformBilling'
import { AddCellUniqueIndex1735057498882 } from './migration/postgres/1735057498882-AddCellUniqueIndex'
import { AddExternalIdForFlow1735262417593 } from './migration/postgres/1735262417593-AddExternalIdForFlow'
import { AddEnvironmentsEnabled1735267452262 } from './migration/postgres/1735267452262-AddEnvironmentsEnabled'
import { AddUserIdentity1735590074879 } from './migration/postgres/1735590074879-AddUserIdentity'
import { RemoveUnusedProjectBillingFields1736607721367 } from './migration/postgres/1736607721367-RemoveUnusedProjectBillingFields'
import { RenameGitRepoPermission1736813103505 } from './migration/postgres/1736813103505-RenameGitRepoPermission'
import { RestrictPieces1739546878775 } from './migration/postgres/1739546878775-RestrictPieces'
import { ProjectIdNullableInTemplate1741357285896 } from './migration/postgres/1741357285896-ProjectIdNullableInTemplate'
import { CreateTableWebhooks1741669458075 } from './migration/postgres/1741669458075-CreateTableWebhooks'
import { UpdateNotifyStatusOnEmbedding1741963410825 } from './migration/postgres/1741963410825-UpdateNotifyStatusOnEmbedding'
import { AddManualTaskTable1742304857701 } from './migration/postgres/1742304857701-AddManualTaskTable'
import { AddManualTaskCommentTable1742305104390 } from './migration/postgres/1742305104390-AddManualTaskCommentTable'
import { AddDataColumnToFieldEntity1742395892304 } from './migration/postgres/1742395892304-AddDataColumnToFieldEntity'
import { ChangeManualTasksToTodo1742432827826 } from './migration/postgres/1742432827826-ChangeManualTasksToTodo'
import { ChangeManualTasksCommentsToTodoComments1742433144687 } from './migration/postgres/1742433144687-ChangeManualTasksCommentsToTodoComments'
import { RenameApprovalUrlToResolveUrl1742991137557 } from './migration/postgres/1742991137557-RenameApprovalUrlToResolveUrl'
import { AddMCP1743128816786 } from './migration/postgres/1743128816786-AddMCP'
import { AddMetadataFields1743780156664 } from './migration/postgres/1743780156664-AddMetadataFields'
import { AddLastChangelogDismissed1744053592923 } from './migration/postgres/1744053592923-AddLastChangelogDismissed'
import { AddRecordIndexForTableIdAndProjectIdAndRecordId1744187975994 } from './migration/postgres/1744187975994-AddRecordIndexForTableIdAndProjectIdAndRecordId'
import { AddMcpPiece1744822233873 } from './migration/postgres/1744822233873-AddMcpPiece'
import { RenameTodoPostiveVariantName1745272231418 } from './migration/postgres/1745272231418-RenameTodoPostiveVariantName'
import { AddConnectionIdsToFlowVersion1745530653784 } from './migration/postgres/1745530653784-AddConnectionIdsToFlowVersion'
import { AddExternalIdForTablesAndFields1746356907629 } from './migration/postgres/1746356907629-AddExternalIdForTablesAndFields'
import { MakeExternalIdNotNullable1746531094548 } from './migration/postgres/1746531094548-MakeExternalIdNotNullable'
import { ChangeMcpPieceForeignKey1746543299109 } from './migration/postgres/1746543299109-ChangeMcpPieceForeignKey'
import { AddI18nColumnToPieceMetadata1746714836833 } from './migration/postgres/1746714836833-AddI18nColumnToPieceMetadata'
import { AddHandshakeConfigurationToFlow1746848208563 } from './migration/postgres/1746848208563-AddHandshakeConfigurationToFlow'
import { AddOrderToFolder1747095861746 } from './migration/postgres/1747095861746-AddOrderToFolder'
import { RenameProjectBillingToPlatformPLan1747819919988 } from './migration/postgres/1747819919988-RenameProjectBillingToPlatformPLan'
import { AddLimitsOnPlatformPlan1747921788059 } from './migration/postgres/1747921788059-AddLimitsOnPlatformPlan'
import { AddMcpToolEntity1748352614033 } from './migration/postgres/1748352614033-AddMcpToolEntity'
import { AddMcpRunEntity1748358415599 } from './migration/postgres/1748358415599-AddMcpRunEntity'
import { AddAgentsModule1748456786940 } from './migration/postgres/1748456786940-AddAgentsModule'
import { AddTodoActivity1748525529096 } from './migration/postgres/1748525529096-AddTodoActivity'
import { AddPlanNameOnPlatformPlan1748549003744 } from './migration/postgres/1748549003744-AddPlanNameOnPlatformPlan'
import { AddCreatedByUserIdInTodo1748565250553 } from './migration/postgres/1748565250553-AddCreatedByUserIdInTodo'
import { AddTodoEnvironment1748573003639 } from './migration/postgres/1748573003639-AddTodoEnvironment'
import { AIProviderRedactorPostgres1748871900624 } from './migration/postgres/1748871900624-AIProviderRedactorPostgres.ts'
import { MigrateMcpFlowsToBeTools1748996336492 } from './migration/postgres/1748996336492-MigrateMcpFlowsToBeTools'
import { AddMcpToolFlowCascadeDelete1749128866314 } from './migration/postgres/1749128866314-AddMcpToolFlowCascadeDelete'
import { AddAgents1749405724276 } from './migration/postgres/1749405724276-AddAgents'
import { RemoveDefaultLocaleFromPlatform1749733527371 } from './migration/postgres/1749733527371-removeDefaultLocaleFromPlatform'
import { AddAgentOutput1749859119064 } from './migration/postgres/1749859119064-AddAgentOutput'
import { AddAgentsLimitToPlatformPlan1749917984363 } from './migration/postgres/1749917984363-AddAgentsLimitToPlatformPlan'
import { AddStepToIssuesTable1750017637712 } from './migration/postgres/1750017637712-AddStepToIssuesTable'
import { MakeStepNameOptional1750025401754 } from './migration/postgres/1750025401754-MakeStepNameOptional'
import { AIUsagePostgres1750090291551 } from './migration/postgres/1750090291551-AIUsagePostgres'
import { RemoveUniqueOnFlow1750093037011 } from './migration/postgres/1750093037011-RemoveUniqueOnFlow'
import { ChangeTodoActivityContentFormat1750354589729 } from './migration/postgres/1750354589729-ChangeTodoActivityContentFormat'
import { RevertDescriptionTodoNaming1750389164014 } from './migration/postgres/1750389164014-RevertDescriptionTodoNaming'
import { RegenerateIssuesTable1750392148590 } from './migration/postgres/1750392148590-RegenerateIssuesTable'
import { AddPlatformIdToAiUsage1750526457504 } from './migration/postgres/1750526457504-AddPlatformIdToAiUsage'
import { AddBillingCycleDates1750704192423 } from './migration/postgres/1750704192423-addBillingCycleDates'
import { ReplaceTasksLimitWithIncludedTasks1750720173459 } from './migration/postgres/1750720173459-replaceTasksLimitWithIncludedTasks'
import { RenameIncludedTasksToTasksLimit1750722071472 } from './migration/postgres/1750722071472-renameIncludedTasksToTasksLimit'
import { AddPaymentMethodToPlatformPlan1751021111433 } from './migration/postgres/1751021111433-addPaymentMethodToPlatformPlan'
import { RevertTodoActivties1751217652277 } from './migration/postgres/1751217652277-RevertTodoActivties'
import { AddAgentsEnabledToPlatformPlan1751309258332 } from './migration/postgres/1751309258332-AddAgentsEnabledToPlatformPlan'
import { AddTrialFlagInPlatform1751394161203 } from './migration/postgres/1751394161203-AddTrialFlagInPlatform'
import { UpdateAiCredits1751404517528 } from './migration/postgres/1751404517528-update-ai-credits'
import { AddAiOverageState1751466404493 } from './migration/postgres/1751466404493-add-ai-overage-state'
import { RemoveTerminationReason1751728035816 } from './migration/postgres/1751728035816-RemoveTerminationReason'
import { AddLockedColumnToProjectPlan1751878623268 } from './migration/postgres/1751878623268-AddLockedColumnToProjectPlan'
import { AddFlowVersionToIssue1751927222122 } from './migration/postgres/1751927222122-AddFlowVersionToIssue'
import { AddMcpsEnabled1751989232042 } from './migration/postgres/1751989232042-AddMcpsEnabled'
import { AddIndexForSchemaVersionInFlowVersion1752151941009 } from './migration/postgres/1752151941009-AddIndexForSchemaVersionInFlowVersion'
import { AddCreatedToFlowVersionFlowIdIdxPostgres1752511716028 } from './migration/postgres/1752511716028-AddCreatedToFlowVersionFlowIdIdxPostgres'
import { AddAgentRunsEntityPostgres1752583341290 } from './migration/postgres/1752583341290-AddAgentRunsEntityPostgres'
import { AddPlatformAnalyticsReportEntity1753091760355 } from './migration/postgres/1753091760355-AddPlatformAnalyticsReportEntity'
import { AddAgentIdToTable1753315220453 } from './migration/postgres/1753315220453-AddAgentIdToTable'
import { MakeTriggerNullable1753366163403 } from './migration/postgres/1753366163403-MakeTriggerNullable'
import { AddIndexForAgentTable1753400133786 } from './migration/postgres/1753400133786-AddIndexForAgentTable'
import { AddAIUsageMetadatapostgres1753624069238 } from './migration/postgres/1753624069238-AddAIUsageMetadatapostgres'
import { AddExternalIdToAgentId1753641361099 } from './migration/postgres/1753641361099-AddExternalIdToAgentId'
import { AddParentRunIdToFlowRun1753699877817 } from './migration/postgres/1753699877817-AddParentRunIdToFlowRun'
import { AddCascadeOnAgents1753727379513 } from './migration/postgres/1753727379513-AddCascadeOnAgents'
import { AddExternalIdToMCPPostgres1753787093467 } from './migration/postgres/1753787093467-AddExternalIdToMCPPostgres'
import { AddExternalidToMCPToolPostgres1754214833292 } from './migration/postgres/1754214833292-AddExternalidToMCPToolPostgres'
import { AddStepNameToTestInFlowRunEntity1754330492027 } from './migration/postgres/1754330492027-AddStepNameToTestInFlowRunEntity'
import { AddTriggerSource1754478770608 } from './migration/postgres/1754478770608-AddTriggerSource'
import { AddJobIdToTriggerRun1754510611628 } from './migration/postgres/1754510611628-AddJobIdToTriggerRun'
import { AddBillingCycle1754559781173 } from './migration/postgres/1754559781173-addBillingCycle'
import { EligibileForTrial1754852385518 } from './migration/postgres/1754852385518-EligibileForTrial'
import { RemoveAgentTestPrompt1754863565929 } from './migration/postgres/1754863565929-RemoveAgentTestPrompt'
import { RemoveAgentRelationToTables1755954192258 } from './migration/postgres/1755954192258-RemoveAgentRelationToTables'
import { AddTriggerNameToTriggerSource1757018269905 } from './migration/postgres/1757018269905-AddTriggerNameToTriggerSource'
import { AddIndexOnTriggerRun1757557714045 } from './migration/postgres/1757557714045-AddIndexOnTriggerRun'
import { DeleteHandshakeFromTriggerSource1758108135968 } from './migration/postgres/1758108135968-DeleteHandshakeFromTriggerSource'
import { RemoveFlowRunDisplayName1759772332795 } from './migration/postgres/1759772332795-RemoveFlowRunDisplayName'
import { AddFlowVersionBackupFile1759964470862 } from './migration/postgres/1759964470862-AddFlowVersionBackupFile'
import { AddRunFlowVersionIdForForeignKeyPostgres1760346454506 } from './migration/postgres/1760346454506-AddRunFlowVersionIdForForeignKeyPostgres'
import { RestrictOnDeleteProjectForFlow1760376319952 } from './migration/postgres/1760376319952-RestrictOnDeleteProjectForFlow'
import { RemoveAgentidFromMcpEntity1760452015041 } from './migration/postgres/1760452015041-remove-agentid-from-mcp-entity'
import { RemoveAgentLimitFromPlatfromPlanEntity1760607967671 } from './migration/postgres/1760607967671-remove-agent-limit-from-platfrom-plan-entity'
import { RemoveTriggerRunEntity1760993216501 } from './migration/postgres/1760993216501-RemoveTriggerRunEntity'
import { AddDedicatedWorkersToPlatformPlanPostgres1760998784106 } from './migration/postgres/1760998784106-AddDedicatedWorkersToPlatformPlanPostgres'
import { RemoveProjectNotifyStatus1761056570728 } from './migration/postgres/1761056570728-RemoveProjectNotifyStatus'
import { DeprecateCopilot1761221158764 } from './migration/postgres/1761221158764-DeprecateCopilot'
import { AddMaximumConcurrentJobsPerProject1761245180906 } from './migration/postgres/1761245180906-AddMaximumConcurrentJobsPerProject'
import { RemoveTasksAndTasksLimit1761570485475 } from './migration/postgres/1761570485475-RemoveTasksAndTasksLimit'
<<<<<<< HEAD
import { RemoveEligibleForTrial1761588441492 } from './migration/postgres/1761588441492-remove-eligible-for-trial'
=======
import { AddRunUsageForPlatformAnalyticsReport1761668284685 } from './migration/postgres/1761668284685-AddRunUsageForPlatformAnalyticsReport'
>>>>>>> bba018d3

const getSslConfig = (): boolean | TlsOptions => {
    const useSsl = system.get(AppSystemProp.POSTGRES_USE_SSL)
    if (useSsl === 'true') {
        return {
            ca: system.get(AppSystemProp.POSTGRES_SSL_CA)?.replace(/\\n/g, '\n'),
        }
    }
    return false
}

const getMigrations = (): (new () => MigrationInterface)[] => {
    const commonMigration = [
        FlowAndFileProjectId1674788714498,
        initializeSchema1676238396411,
        encryptCredentials1676505294811,
        removeStoreAction1676649852890,
        billing1677286751592,
        addVersionToPieceSteps1677521257188,
        productEmbed1677894800372,
        addtriggerevents1678621361185,
        removeCollectionVersion1678492809093,
        addEventRouting1678382946390,
        bumpFixPieceVersions1678928503715,
        migrateSchedule1679014156667,
        addNotificationsStatus1680563747425,
        AddInputUiInfo1681107443963,
        CreateWebhookSimulationSchema1680698259291,
        RemoveCollections1680986182074,
        StoreAllPeriods1681019096716,
        AllowNullableStoreEntryAndTrigger1683040965874,
        RenameNotifications1683195711242,
        ListFlowRunsIndices1683199709317,
        ProjectNotifyStatusNotNull1683458275525,
        FlowRunPauseMetadata1683552928243,
        ChangeVariableSyntax1683898241599,
        PieceMetadata1685537054805,
        AddProjectIdToPieceMetadata1686090319016,
        UnifyPieceName1686138629812,
        AddScheduleOptions1687384796637,
        AddAuthToPiecesMetadata1688922241747,
        AddUpdatedByInFlowVersion1689292797727,
        AddTasksToRun1689351564290,
        AddAppConnectionTypeToTopLevel1691703023866,
        AddTagsToRun1692106375081,
        AddFileToPostgres1693004806926,
        AddStatusToConnections1693402930301,
        AddUserMetaInformation1693850082449,
        FixPieceMetadataOrderBug1694367186954,
        FileTypeCompression1694691554696,
        Chatbot1694902537040,
        AddVisibilityStatusToChatbot1695719749099,
        AddPieceTypeAndPackageTypeToPieceMetadata1695992551156,
        AddPieceTypeAndPackageTypeToFlowVersion1696245170061,
        AddArchiveIdToPieceMetadata1696950789636,
        StoreCodeInsideFlow1697969398200,
        AddPlatformToProject1698065083750,
        AddTerminationReason1698323987669,
        ManagedAuthnInitial1698700720482,
        UpdateUserStatusRenameShadowToInvited1699818680567,
        AddPlatformIdToUser1699901161457,
        AddPlatformIdToPieceMetadata1700522340280,
        AddPartialUniqueIndexForEmailAndPlatformIdIsNull1701096458822,
        AddPlatformIdToFile1701807681821,
        RemoveFlowInstance1702379794665,
        RenameAppNameToPieceName1703711596105,
        AddVerifiedAndChangeStatus1703769034497,
        AddTriggerTestStrategy1707087022764,
        AddCategoriesToPieceMetadataPostgres1707231704973,
        AddUniqueStoreConstraint1708521505204,
        SetFlowVersionUpdatedByToNullIfUserIsDeletedPostgres1709641016072,
        MigrateWebhook1709581196563,
        AddAuthorsToPieces1710098373707,
        AddDeletedToProjectPostgres1710243591721,
        MigrateInputUiInfo1711411372480,
        AddProjectUsageColumnToPiece1711768296861,
        AddPieceTags1712107871405,
        RemoveUniqueEmailOnUser1713221809186,
        AddPlatformRoleToUser1713302610746,
        AddUniqueNameToFolder1713643694049,
        AddFeaturesToPlatform1714145914415,
        AddIssueEntityPostgres1714904516114,
        RemoveShowActivityLog1716105958530,
        AddDurationForRuns1716725027424,
        AddAlertsEntityPostgres1716989780835,
        AddUserInvitation1717960689650,
        AddPremiumPiecesColumnPostgres1717370717678,
        AddWorkerMachine1720101280025,
        ChangeEventRoutingConstraint1723549873495,
        AddAnalyticsToPlatform1725113652923,
        RemoveUniqueConstraintOnStepFile1725570317713,
        LogFileRelationWithFlowRun1725639666232,
        AddLogsFileIdIndex1725699690971,
        AddAiProviderTable1726445983043,
        SupportS3Files1726364421096,
        AddUserSessionId1727130193726,
        RemovePremiumPieces1727865841722,
        AddLicenseKeyIntoPlatform1728827704109,
        ChangeProjectUniqueConstraintToPartialIndex1729098769827,
        MigrateSMTPInPlatform1729602169179,
        AddPinnedPieces1729776414647,
        AddConnectionOwner1730123432651,
        AppConnectionsSetNull1730627612799,
        AddFlowSchemaVersion1730760434336,
        SwitchToRouter1731019013340,
        StoreTriggerEventsInFile1731247581852,
        CreateProjectRoleTable1731424289830,
        MigrateConnectionNames1731428722977,
        AddGlobalConnectionsAndRbacForPlatform1731532843905,
        AddIndiciesToRunAndTriggerData1732324567513,
        AddProjectRelationInUserInvitation1732790412900,
        TablesProduct1734355488179,
        RemoveWorkerType1734439097357,
        FieldAndRecordAndCellProjectId1734969829406,
        AddCellUniqueIndex1735057498882,
        AddCopilotSettings1734479886363,
        AddExternalIdForFlow1735262417593,
        AddEnvironmentsEnabled1735267452262,
        AddUserIdentity1735590074879,
        RenameGitRepoPermission1736813103505,
        RestrictPieces1739546878775,
        CreateTableWebhooks1741669458075,
        AddDataColumnToFieldEntity1742395892304,
        AddManualTaskTable1742304857701,
        ChangeManualTasksToTodo1742432827826,
        AddMCP1743128816786,
        RenameApprovalUrlToResolveUrl1742991137557,
        AddMetadataFields1743780156664,
        AddRecordIndexForTableIdAndProjectIdAndRecordId1744187975994,
        AddLastChangelogDismissed1744053592923,
        AddMcpPiece1744822233873,
        RenameTodoPostiveVariantName1745272231418,
        AddConnectionIdsToFlowVersion1745530653784,
        MakeExternalIdNotNullable1746531094548,
        AddExternalIdForTablesAndFields1746356907629,
        ChangeMcpPieceForeignKey1746543299109,
        AddHandshakeConfigurationToFlow1746848208563,
        AddOrderToFolder1747095861746,
        AddI18nColumnToPieceMetadata1746714836833,
        ChangeExternalIdsForTables1747346473001,
        RenameProjectBillingToPlatformPLan1747819919988,
        UpgradePieceVersionsToLatest1748253670449,
        AddAgentsModule1748456786940,
        ChangeManualTasksCommentsToTodoComments1742433144687,
        AddTodoActivity1748525529096,
        AddCreatedByUserIdInTodo1748565250553,
        AddTodoEnvironment1748573003639,
        DeprecateApproval1748648340742,
        AddMcpToolEntity1748352614033,
        AddMcpRunEntity1748358415599,
        AIProviderRedactorPostgres1748871900624,
        MigrateMcpFlowsToBeTools1748996336492,
        AddMcpToolFlowCascadeDelete1749128866314,
        AIUsagePostgres1750090291551,
        AddAgents1749405724276,
        AddAgentOutput1749859119064,
        RemoveDefaultLocaleFromPlatform1749733527371,
        AddStepToIssuesTable1750017637712,
        MakeStepNameOptional1750025401754,
        RemoveUniqueOnFlow1750093037011,
        ChangeTodoActivityContentFormat1750354589729,
        RevertDescriptionTodoNaming1750389164014,
        RegenerateIssuesTable1750392148590,
        RemoveProjectIdFromIndex1750712746125,
        RevertTodoActivties1751217652277,
        RemoveTerminationReason1751728035816,
        AddFlowVersionToIssue1751927222122,
        SplitUpPieceMetadataIntoTools1752004202722,
        AddIndexForSchemaVersionInFlowVersion1752151941009,
        AddAgentRunsEntityPostgres1752583341290,
        AddCreatedToFlowVersionFlowIdIdxPostgres1752511716028,
        AddAgentIdToTable1753315220453,
        MakeTriggerNullable1753366163403,
        AddIndexForAgentTable1753400133786,
        AddAIUsageMetadatapostgres1753624069238,
        AddExternalIdToAgentId1753641361099,
        AddParentRunIdToFlowRun1753699877817,
        AddCascadeOnAgents1753727379513,
        AddExternalIdToMCPPostgres1753787093467,
        AddExternalidToMCPToolPostgres1754214833292,
        AddTriggerSource1754478770608,
        AddStepNameToTestInFlowRunEntity1754330492027,
        AddJobIdToTriggerRun1754510611628,
        RemoveAgentTestPrompt1754863565929,
        RemoveAgentRelationToTables1755954192258,
        AddIndexToIssues1756775080449,
        AddTriggerNameToTriggerSource1757018269905,
        AddFlowIndexToTriggerSource1757555419075,
        AddIndexOnTriggerRun1757557714045,
        DeleteHandshakeFromTriggerSource1758108135968,
        RemoveAgentidFromMcpEntity1760452015041,
        AddIndexForAppEvents1759392852559,
        RemoveFlowRunDisplayName1759772332795,
        AddFlowVersionBackupFile1759964470862,
        AddRunFlowVersionIdForForeignKeyPostgres1760346454506,
        RestrictOnDeleteProjectForFlow1760376319952,
        RemoveTriggerRunEntity1760993216501,
        DeprecateCopilot1761221158764,
        RemoveProjectNotifyStatus1761056570728,
        AddMaximumConcurrentJobsPerProject1761245180906,
        RemoveTasksAndTasksLimit1761570485475,
    ]

    const edition = system.getEdition()
    switch (edition) {
        case ApEdition.CLOUD:
        case ApEdition.ENTERPRISE:
            commonMigration.push(
                AddTemplates1685538145476,
                AddPinnedAndBlogUrlToTemplates1686133672743,
                AddPinnedOrder1686154285890,
                AddProjectIdToTemplate1688083336934,
                FlowTemplateAddUserIdAndImageUrl1694379223109,
                AddFeaturedDescriptionAndFlagToTemplates1694604120205,
                AddProjectMembers1689177797092,
                ProjectMemberRelations1694381968985,
                AddPlatform1697717995884,
                AddCustomDomain1698077078271,
                AddSigningKey1698602417745,
                AddDisplayNameToSigningKey1698698190965,
                AddOAuth2AppEntiity1699221414907,
                AddFilteredPiecesToPlatform1699281870038,
                AddSmtpAndPrivacyUrlToPlatform1699491705906,
                AddOtpEntity1700396157624,
                AddPlatformDefaultLanguage1700406308445,
                MakeStripeSubscriptionNullable1685053959806,
                AddBillingParameters1688739844617,
                AddTasksPerDays1689336533370,
                RemoveCalculatedMetrics1689806173642,
                ModifyBilling1694902537045,
                RemoveUnusedFieldsinBilling1700132368636,
                AddDatasourcesLimit1695916063833,
                MakeStripeCustomerIdNullable1700751925992,
                AddStateToOtp1701084418793,
                ModifyProjectMembersAndRemoveUserId1701647565290,
                AddApiKeys1701716639135,
                AddEmbeddingFeatureToPlatform1701794452891,
                AddPlatformIdToFlowTemplates1703411318826,
                AddAuthOptionsToPlatform1704667304953,
                AddEnableEmailAuthToPlatform1704797979825,
                AddGitRepoMigrationPostgres1704503804056,
                AddGitSyncEnabledToPlatform1704636362533,
                AddAuditEvents1707614902283,
                CreateActivityTable1708515756040,
                AddLengthLimitsToActivity1708529586342,
                AddShowActivityLogToPlatform1708861032399,
                MakePlatformNotNullable1705969874745,
                AddSlugToGitRepo1709151540095,
                DropUnusedPlatformIndex1709500873378,
                MigrateWebhookTemplate1709581196564,
                AddPlatformForeignKeyToProjectPostgres1709566642531,
                MoveGeneratedByFromSigningKeyToAuditEventPostgres1709669091258,
                AddMappingStateToGit1709753080714,
                CascadeProjectDeleteToActivity1710720610670,
                AddBranchTypeToGit1711073772867,
                PiecesProjectLimits1712279318440,

                // Cloud Only Migrations, before unifing the migrations.
                ChangeToJsonToKeepKeysOrder1685991260335,
                AddPieceTypeAndPackageTypeToFlowTemplate1696245170062,
                RemoveUniqueonAppNameAppCredentials1705586178452,
                CascadeProjectDeleteAppCredentialsAndConnectionKey1710720610669,
                // Enterprise Only Migrations, before unifing the migrations.
                MigrateEeUsersToOldestPlatform1701261357197,
                UnifyEnterpriseWithCloud1714249840058,
                // Cloud Only Entities, But we need to run them for Enterprise as well.
                AddAppSumo1688943462327,
                AddReferral1690459469381,
                AddUserEmailToReferral1709500213947,
                AddProjectBilling1708811745694,

                // New Migration After Unifying
                ModifyProjectMembers1717961669938,
                MigrateAuditEventSchema1723489038729,
                AddAiTokensForProjectPlan1726446092010,
                AddAuditLogIndicies1731711188507,
                AddPlatformBilling1734971881345,
                CreateProjectReleaseTable1734418823028,
                RemoveUnusedProjectBillingFields1736607721367,
                ProjectIdNullableInTemplate1741357285896,
                UpdateNotifyStatusOnEmbedding1741963410825,
                AddManualTaskCommentTable1742305104390,
                AddMetadataFieldToFlowTemplates1744780800000,
                AddLimitsOnPlatformPlan1747921788059,
                AddPlanNameOnPlatformPlan1748549003744,
                AddPlatformIdToAiUsage1750526457504,
                AddBillingCycleDates1750704192423,
                ReplaceTasksLimitWithIncludedTasks1750720173459,
                RenameIncludedTasksToTasksLimit1750722071472,
                AddPaymentMethodToPlatformPlan1751021111433,
                AddAgentsLimitToPlatformPlan1749917984363,
                AddAgentsEnabledToPlatformPlan1751309258332,
                AddTrialFlagInPlatform1751394161203,
                UpdateAiCredits1751404517528,
                AddAiOverageState1751466404493,
                AddLockedColumnToProjectPlan1751878623268,
                AddMcpsEnabled1751989232042,
                AddPlatformAnalyticsReportEntity1753091760355,
                AddBillingCycle1754559781173,
                EligibileForTrial1754852385518,
                RemoveAgentLimitFromPlatfromPlanEntity1760607967671,
                AddDedicatedWorkersToPlatformPlanPostgres1760998784106,
<<<<<<< HEAD
                RemoveEligibleForTrial1761588441492,
=======
                AddRunUsageForPlatformAnalyticsReport1761668284685,
>>>>>>> bba018d3
            )
            break
        case ApEdition.COMMUNITY:
            commonMigration.push(
                AddPlatformToPostgres1709052740378,
                SetNotNullOnPlatform1709505632771,
            )
            break
    }


    return commonMigration
}


export const createPostgresDataSource = (): DataSource => {
    const migrationConfig: MigrationConfig =  {
        migrationsRun: true,
        migrationsTransactionMode: 'each',
        migrations: getMigrations(),
        synchronize: false,
    }

    const url = system.get(AppSystemProp.POSTGRES_URL)

    if (!isNil(url)) {
        return new DataSource({
            type: 'postgres',
            url,
            ssl: getSslConfig(),
            ...spreadIfDefined('poolSize', system.get(AppSystemProp.POSTGRES_POOL_SIZE)),
            ...migrationConfig,
            ...commonProperties,
        })
    }

    const database = system.getOrThrow(AppSystemProp.POSTGRES_DATABASE)
    const host = system.getOrThrow(AppSystemProp.POSTGRES_HOST)
    const password = system.getOrThrow(AppSystemProp.POSTGRES_PASSWORD)
    const serializedPort = system.getOrThrow(AppSystemProp.POSTGRES_PORT)
    const port = Number.parseInt(serializedPort, 10)
    const idleTimeoutMillis = system.getNumberOrThrow(AppSystemProp.POSTGRES_IDLE_TIMEOUT_MS)
    const username = system.getOrThrow(AppSystemProp.POSTGRES_USERNAME)

    return new DataSource({
        type: 'postgres',
        host,
        port,
        username,
        password,
        database,
        ssl: getSslConfig(),
        ...spreadIfDefined('poolSize', system.get(AppSystemProp.POSTGRES_POOL_SIZE)),
        ...commonProperties,
        ...migrationConfig,
        extra: {
            idleTimeoutMillis,
        },
    })
}

type MigrationConfig = {
    migrationsRun?: boolean
    migrationsTransactionMode?: 'all' | 'none' | 'each'
    migrations?: (new () => MigrationInterface)[]
    synchronize: false
}<|MERGE_RESOLUTION|>--- conflicted
+++ resolved
@@ -282,11 +282,8 @@
 import { DeprecateCopilot1761221158764 } from './migration/postgres/1761221158764-DeprecateCopilot'
 import { AddMaximumConcurrentJobsPerProject1761245180906 } from './migration/postgres/1761245180906-AddMaximumConcurrentJobsPerProject'
 import { RemoveTasksAndTasksLimit1761570485475 } from './migration/postgres/1761570485475-RemoveTasksAndTasksLimit'
-<<<<<<< HEAD
 import { RemoveEligibleForTrial1761588441492 } from './migration/postgres/1761588441492-remove-eligible-for-trial'
-=======
 import { AddRunUsageForPlatformAnalyticsReport1761668284685 } from './migration/postgres/1761668284685-AddRunUsageForPlatformAnalyticsReport'
->>>>>>> bba018d3
 
 const getSslConfig = (): boolean | TlsOptions => {
     const useSsl = system.get(AppSystemProp.POSTGRES_USE_SSL)
@@ -589,11 +586,8 @@
                 EligibileForTrial1754852385518,
                 RemoveAgentLimitFromPlatfromPlanEntity1760607967671,
                 AddDedicatedWorkersToPlatformPlanPostgres1760998784106,
-<<<<<<< HEAD
                 RemoveEligibleForTrial1761588441492,
-=======
                 AddRunUsageForPlatformAnalyticsReport1761668284685,
->>>>>>> bba018d3
             )
             break
         case ApEdition.COMMUNITY:
