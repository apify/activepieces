--- conflicted
+++ resolved
@@ -169,12 +169,9 @@
 import { CreateProjectReleaseTable1734418823028 } from './migration/postgres/1734418823028-CreateProjectReleaseTable'
 import { RemoveWorkerType1734439097357 } from './migration/postgres/1734439097357-RemoveWorkerType'
 import { AddCopilotSettings1734479886363 } from './migration/postgres/1734479886363-AddCopilotSettings'
-<<<<<<< HEAD
 import { AddPlatformBilling1734971881345 } from './migration/1734971881345-AddPlatformBilling'
-=======
 import { AddExternalIdForFlow1735262417593 } from './migration/postgres/1735262417593-AddExternalIdForFlow'
 import { AddEnvironmentsEnabled1735267452262 } from './migration/postgres/1735267452262-AddEnvironmentsEnabled'
->>>>>>> a4636df8
 
 const getSslConfig = (): boolean | TlsOptions => {
     const useSsl = system.get(AppSystemProp.POSTGRES_USE_SSL)
@@ -365,12 +362,8 @@
                 MigrateAuditEventSchema1723489038729,
                 AddAiTokensForProjectPlan1726446092010,
                 AddAuditLogIndicies1731711188507,
-<<<<<<< HEAD
-                AddPlatformBilling1734971881345
-=======
+                AddPlatformBilling1734971881345,
                 CreateProjectReleaseTable1734418823028,
-
->>>>>>> a4636df8
             )
             break
         case ApEdition.COMMUNITY:
