--- conflicted
+++ resolved
@@ -253,11 +253,8 @@
 import { AddIndexForAgentTable1753400133786 } from './migration/postgres/1753400133786-AddIndexForAgentTable'
 import { AddAIUsageMetadatapostgres1753624069238 } from './migration/postgres/1753624069238-AddAIUsageMetadatapostgres'
 import { AddExternalIdToAgentId1753641361099 } from './migration/postgres/1753641361099-AddExternalIdToAgentId'
-<<<<<<< HEAD
 import { AddParentRunIdToFlowRun1753699877817 } from './migration/postgres/1753699877817-AddParentRunIdToFlowRun'
-=======
 import { AddCascadeOnAgents1753727379513 } from './migration/postgres/1753727379513-AddCascadeOnAgents'
->>>>>>> 9a97d13f
 
 const getSslConfig = (): boolean | TlsOptions => {
     const useSsl = system.get(AppSystemProp.POSTGRES_USE_SSL)
@@ -434,11 +431,8 @@
         AddIndexForAgentTable1753400133786,
         AddAIUsageMetadatapostgres1753624069238,
         AddExternalIdToAgentId1753641361099,
-<<<<<<< HEAD
         AddParentRunIdToFlowRun1753699877817,
-=======
         AddCascadeOnAgents1753727379513
->>>>>>> 9a97d13f
     ]
 
     const edition = system.getEdition()
