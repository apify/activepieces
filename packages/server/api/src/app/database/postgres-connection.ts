import { DataSource, MigrationInterface } from 'typeorm'
import { system, SystemProp } from 'server-shared'
import { TlsOptions } from 'node:tls'
import { FlowAndFileProjectId1674788714498 } from './migration/postgres/1674788714498-FlowAndFileProjectId'
import { initializeSchema1676238396411 } from './migration/postgres/1676238396411-initialize-schema'
import { removeStoreAction1676649852890 } from './migration/postgres/1676649852890-remove-store-action'
import { encryptCredentials1676505294811 } from './migration/postgres/1676505294811-encrypt-credentials'
import { billing1677286751592 } from './migration/postgres/1677286751592-billing'
import { addVersionToPieceSteps1677521257188 } from './migration/postgres/1677521257188-add-version-to-piece-steps'
import { productEmbed1677894800372 } from './migration/postgres/1677894800372-product-embed'
import { addtriggerevents1678621361185 } from './migration/postgres/1678621361185-addtriggerevents'
import { removeCollectionVersion1678492809093 } from './migration/postgres/1678492809093-removeCollectionVersion'
import { addEventRouting1678382946390 } from './migration/postgres/1678382946390-add-event-routing'
import { bumpFixPieceVersions1678928503715 } from './migration/postgres/1678928503715-bump-fix-piece-versions'
import { migrateSchedule1679014156667 } from './migration/postgres/1679014156667-migrate-schedule'
import { addNotificationsStatus1680563747425 } from './migration/postgres/1680563747425-add-notifications-status'
import { AddInputUiInfo1681107443963 } from './migration/postgres/1681107443963-AddInputUiInfo'
import { CreateWebhookSimulationSchema1680698259291 } from './migration/postgres/1680698259291-create-webhook-simulation-schema'
import { RemoveCollections1680986182074 } from './migration/postgres/1680986182074-RemoveCollections'
import { StoreAllPeriods1681019096716 } from './migration/postgres/1681019096716-StoreAllPeriods'
import { AllowNullableStoreEntryAndTrigger1683040965874 } from './migration/postgres/1683040965874-allow-nullable-store-entry'
import { RenameNotifications1683195711242 } from './migration/postgres/1683195711242-rename-notifications'
import { ListFlowRunsIndices1683199709317 } from './migration/postgres/1683199709317-list-flow-runs-indices'
import { ProjectNotifyStatusNotNull1683458275525 } from './migration/postgres/1683458275525-project-notify-status-not-null'
import { FlowRunPauseMetadata1683552928243 } from './migration/postgres/1683552928243-flow-run-pause-metadata'
import { ChangeVariableSyntax1683898241599 } from './migration/postgres/1683898241599-ChangeVariableSyntax'
import { PieceMetadata1685537054805 } from './migration/postgres/1685537054805-piece-metadata'
import { AddProjectIdToPieceMetadata1686090319016 } from './migration/postgres/1686090319016-AddProjectIdToPieceMetadata'
import { UnifyPieceName1686138629812 } from './migration/postgres/1686138629812-unifyPieceName'
import { AddScheduleOptions1687384796637 } from './migration/postgres/1687384796637-AddScheduleOptions'
import { AddAuthToPiecesMetadata1688922241747 } from './migration/postgres//1688922241747-AddAuthToPiecesMetadata'
import { AddUpdatedByInFlowVersion1689292797727 } from './migration/postgres/1689292797727-AddUpdatedByInFlowVersion'
import { AddTasksToRun1689351564290 } from './migration/postgres/1689351564290-AddTasksToRun'
import { commonProperties } from './database-connection'
import { AddAppConnectionTypeToTopLevel1691703023866 } from './migration/postgres/1691703023866-add-app-connection-type-to-top-level'
import { AddTagsToRun1692106375081 } from './migration/postgres/1692106375081-AddTagsToRun'
import { AddFileToPostgres1693004806926 } from './migration/postgres/1693004806926-AddFileToPostgres'
import { AddStatusToConnections1693402930301 } from './migration/postgres/1693402930301-AddStatusToConnections'
import { AddUserMetaInformation1693850082449 } from './migration/postgres/1693850082449-AddUserMetaInformation'
import { FixPieceMetadataOrderBug1694367186954 } from './migration/postgres/1694367186954-fix-piece-metadata-order-bug'
import { Chatbot1694902537040 } from './migration/postgres/1694902537040-Chatbot'
import { FileTypeCompression1694691554696 } from './migration/postgres/1694691554696-file-type-compression'
import { AddPieceTypeAndPackageTypeToPieceMetadata1695992551156 } from './migration/postgres/1695992551156-add-piece-type-and-package-type-to-piece-metadata'
import { AddPieceTypeAndPackageTypeToFlowVersion1696245170061 } from './migration/common/1696245170061-add-piece-type-and-package-type-to-flow-version'
import { AddPieceTypeAndPackageTypeToFlowTemplate1696245170062 } from './migration/common/1696245170062-add-piece-type-and-package-type-to-flow-template'
import { AddVisibilityStatusToChatbot1695719749099 } from './migration/postgres/1695719749099-AddVisibilityStatusToChatbot'
import { ApEdition, ApEnvironment, isNil } from '@activepieces/shared'
import { getEdition } from '../helper/secret-helper'
import { AddDatasourcesLimit1695916063833 } from '../ee/database/migrations/postgres/1695916063833-AddDatasourcesLimit'
import { MakeStripeSubscriptionNullable1685053959806 } from '../ee/database/migrations/postgres/1685053959806-MakeStripeSubscriptionNullable'
import { AddTemplates1685538145476 } from '../ee/database/migrations/postgres/1685538145476-addTemplates'
import { AddFeaturedDescriptionAndFlagToTemplates1694604120205 } from '../ee/database/migrations/postgres/1694604120205-AddFeaturedDescriptionAndFlagToTemplates'
import { ModifyBilling1694902537045 } from '../ee/database/migrations/postgres/1694902537045-ModifyBilling'
import { FlowTemplateAddUserIdAndImageUrl1694379223109 } from '../ee/database/migrations/postgres/1694379223109-flow-template-add-user-id-and-image-url'
import { ProjectMemberRelations1694381968985 } from '../ee/database/migrations/postgres/1694381968985-project-member-relations'
import { AddReferral1690459469381 } from '../ee/database/migrations/postgres/1690459469381-AddReferral'
import { RemoveCalculatedMetrics1689806173642 } from '../ee/database/migrations/postgres/1689806173642-RemoveCalculatedMetrics'
import { AddTasksPerDays1689336533370 } from '../ee/database/migrations/postgres/1689336533370-AddTasksPerDays'
import { AddProjectMembers1689177797092 } from '../ee/database/migrations/postgres/1689177797092-AddProjectMembers'
import { AddAppSumo1688943462327 } from '../ee/database/migrations/postgres/1688943462327-AddAppSumo'
import { AddBillingParameters1688739844617 } from '../ee/database/migrations/postgres/1688739844617-AddBillingParameters'
import { AddProjectIdToTemplate1688083336934 } from '../ee/database/migrations/postgres/1688083336934-AddProjectIdToTemplate'
import { AddPinnedOrder1686154285890 } from '../ee/database/migrations/postgres/1686154285890-add_pinned_order'
import { AddPinnedAndBlogUrlToTemplates1686133672743 } from '../ee/database/migrations/postgres/1686133672743-AddPinnedAndBlogUrlToTemplates'
import { ChangeToJsonToKeepKeysOrder1685991260335 } from '../ee/database/migrations/postgres/1685991260335-ChangeToJsonToPeserveKeys'
import { AddArchiveIdToPieceMetadata1696950789636 } from './migration/postgres/1696950789636-add-archive-id-to-piece-metadata'
import { AddPlatform1697717995884 } from '../ee/database/migrations/postgres/1697717995884-add-platform'
import { StoreCodeInsideFlow1697969398200 } from './migration/common/1697969398200-store-code-inside-flow'
import { AddPlatformToProject1698065083750 } from './migration/postgres/1698065083750-add-platform-to-project'
import { AddCustomDomain1698077078271 } from '../ee/database/migrations/postgres/1698077078271-AddCustomDomain'
import { AddTerminationReason1698323987669 } from './migration/postgres/1698323987669-AddTerminationReason'
import { AddSigningKey1698602417745 } from './migration/postgres/1698602417745-add-signing-key'
import { ManagedAuthnInitial1698700720482 } from './migration/postgres/1698700720482-managed-authn-initial'
import { AddDisplayNameToSigningKey1698698190965 } from './migration/postgres/1698698190965-AddDisplayNameToSigningKey'
import { AddOAuth2AppEntiity1699221414907 } from './migration/postgres/1699221414907-AddOAuth2AppEntiity'
import { AddFilteredPiecesToPlatform1699281870038 } from './migration/postgres/1699281870038-add-filtered-pieces-to-platform'
import { AddSmtpAndPrivacyUrlToPlatform1699491705906 } from './migration/postgres/1699491705906-AddSmtpAndPrivacyUrlToPlatform'
import { RemoveUnusedFieldsinBilling1700132368636 } from './migration/postgres/1700132368636-RemoveUnusedFieldsinBilling'
import { UpdateUserStatusRenameShadowToInvited1699818680567 } from './migration/common/1699818680567-update-user-status-rename-shadow-to-invited'
import { AddPlatformIdToUser1699901161457 } from './migration/postgres/1699901161457-add-platform-id-to-user'
import { AddOtpEntity1700396157624 } from './migration/postgres/1700396157624-add-otp-entity'
import { AddPlatformDefaultLanguage1700406308445 } from './migration/postgres/1700406308445-AddPlatformDefaultLanguage'
import { AddPlatformIdToPieceMetadata1700522340280 } from './migration/postgres/1700522340280-AddPlatformIdToPieceMetadata'
import { MakeStripeCustomerIdNullable1700751925992 } from './migration/postgres/1700751925992-MakeStripeCustomerIdNullable'
import { AddStateToOtp1701084418793 } from './migration/postgres/1701084418793-add-state-to-otp'
import { AddPartialUniqueIndexForEmailAndPlatformIdIsNull1701096458822 } from './migration/common/1701096458822-add-partial-unique-index-for-email-and-platform-id-is-null'
import { MigrateEeUsersToOldestPlatform1701261357197 } from './migration/postgres/1701261357197-migrate-ee-users-to-oldest-platform'
import { ModifyProjectMembersAndRemoveUserId1701647565290 } from './migration/postgres/1701647565290-ModifyProjectMembersAndRemoveUserId'
import { AddApiKeys1701716639135 } from './migration/postgres/1701716639135-AddApiKeys'
import { AddEmbeddingFeatureToPlatform1701794452891 } from './migration/postgres/1701794452891-AddEmbeddingFeatureToPlatform'
import { AddPlatformIdToFile1701807681821 } from './migration/postgres/1701807681821-AddPlatformIdToFile'
import { AddPlatformIdToFlowTemplates1703411318826 } from './migration/postgres/1703411318826-AddPlatformIdToFlowTemplates'
import { RemoveFlowInstance1702379794665 } from './migration/postgres/1702379794665-remove-flow-instance'
import { RenameAppNameToPieceName1703711596105 } from './migration/postgres/1703711596105-RenameAppNameToPieceName'
import { AddVerifiedAndChangeStatus1703769034497 } from './migration/postgres/1703769034497-AddVerifiedAndChangeStatus'
import { AddAuthOptionsToPlatform1704667304953 } from './migration/postgres/1704667304953-AddAuthOptionsToPlatform'
import { AddEnableEmailAuthToPlatform1704797979825 } from './migration/postgres/1704797979825-AddEnableEmailAuthToPlatform'
import { AddGitSyncEnabledToPlatform1704636362533 } from './migration/postgres/1704636362533-AddGitSyncEnabledToPlatform'
import { AddGitRepoMigrationPostgres1704503804056 } from './migration/postgres/1704503804056-AddGitRepoMigrationPostgres'
import { RemoveUniqueonAppNameAppCredentials1705586178452 } from './migration/postgres/1705586178452-RemoveUniqueonAppNameAppCredentials'
import { AddTriggerTestStrategy1707087022764 } from './migration/common/1707087022764-add-trigger-test-strategy'
import { AddCategoriesToPieceMetadataPostgres1707231704973 } from './migration/postgres/1707231704973-AddCategoriesToPieceMetadataPostgres'
import { AddAuditEvents1707614902283 } from './migration/postgres/1707614902283-AddAuditEvents'
import { AddUniqueStoreConstraint1708521505204 } from './migration/postgres/1708521505204-AddUniqueStoreConstraint'
import { CreateActivityTable1708515756040 } from './migration/postgres/1708515756040-create-activity-table'
import { AddLengthLimitsToActivity1708529586342 } from './migration/postgres/1708529586342-add-length-limits-to-activity'
import { AddProjectBilling1708811745694 } from './migration/postgres/1708811745694-AddProjectBilling'
import { AddShowActivityLogToPlatform1708861032399 } from './migration/postgres/1708861032399-add-show-activity-log-to-platform'
import { MakePlatformNotNullable1705969874745 } from './migration/postgres/1705969874745-MakePlatformNotNullable'
import { AddPlatformToPostgres1709052740378 } from './migration/postgres/1709052740378-AddPlatformToPostgres'
import { AddSlugToGitRepo1709151540095 } from './migration/postgres/1709151540095-add-slug-to-git-repo'
import { DropUnusedPlatformIndex1709500873378 } from './migration/postgres/1709500873378-DropUnusedPlatformIndex'
import { SetNotNullOnPlatform1709505632771 } from './migration/postgres/1709505632771-SetNotNullOnPlatform'
import { MigrateWebhook1709581196563 } from './migration/common/1709581196563-migrate-webhook'
import { MigrateWebhookTemplate1709581196564 } from './migration/postgres/1709581196564-migrate-webhook-templates'
import { AddPlatformForeignKeyToProjectPostgres1709566642531 } from './migration/postgres/1709566642531-add-platform-foreign-key-to-project-postgres'
<<<<<<< HEAD
import { AddUserEmailToReferral1709500213947 } from './migration/postgres/1709500213947-add-user-email-to-referral'
import { SetFlowVersionUpdatedByToNullIfUserIsDeletedPostgres1709641016072 } from './migration/postgres/1709641016072-set-flow-version-updated-by-to-null-if-user-is-deleted-postgres'
import { MoveGeneratedByFromSigningKeyToAuditEventPostgres1709669091258 } from './migration/postgres/1709669091258-move-generated-by-from-signing-key-to-audit-event-postgres'
=======
import { AddMappingStateToGit1709753080714 } from './migration/postgres/1709753080714-AddMappingStateToGit'
>>>>>>> c776b754

const getSslConfig = (): boolean | TlsOptions => {
    const useSsl = system.get(SystemProp.POSTGRES_USE_SSL)

    if (useSsl === 'true') {
        return {
            ca: system.get(SystemProp.POSTGRES_SSL_CA)?.replace(/\\n/g, '\n'),
        }
    }

    return false
}

const getMigrations = (): (new () => MigrationInterface)[] => {
    const commonMigration = [
        FlowAndFileProjectId1674788714498,
        initializeSchema1676238396411,
        encryptCredentials1676505294811,
        removeStoreAction1676649852890,
        billing1677286751592,
        addVersionToPieceSteps1677521257188,
        productEmbed1677894800372,
        addtriggerevents1678621361185,
        removeCollectionVersion1678492809093,
        addEventRouting1678382946390,
        bumpFixPieceVersions1678928503715,
        migrateSchedule1679014156667,
        addNotificationsStatus1680563747425,
        AddInputUiInfo1681107443963,
        CreateWebhookSimulationSchema1680698259291,
        RemoveCollections1680986182074,
        StoreAllPeriods1681019096716,
        AllowNullableStoreEntryAndTrigger1683040965874,
        RenameNotifications1683195711242,
        ListFlowRunsIndices1683199709317,
        ProjectNotifyStatusNotNull1683458275525,
        FlowRunPauseMetadata1683552928243,
        ChangeVariableSyntax1683898241599,
        PieceMetadata1685537054805,
        AddProjectIdToPieceMetadata1686090319016,
        UnifyPieceName1686138629812,
        AddScheduleOptions1687384796637,
        AddAuthToPiecesMetadata1688922241747,
        AddUpdatedByInFlowVersion1689292797727,
        AddTasksToRun1689351564290,
        AddAppConnectionTypeToTopLevel1691703023866,
        AddTagsToRun1692106375081,
        AddFileToPostgres1693004806926,
        AddStatusToConnections1693402930301,
        AddUserMetaInformation1693850082449,
        FixPieceMetadataOrderBug1694367186954,
        FileTypeCompression1694691554696,
        Chatbot1694902537040,
        AddVisibilityStatusToChatbot1695719749099,
        AddPieceTypeAndPackageTypeToPieceMetadata1695992551156,
        AddPieceTypeAndPackageTypeToFlowVersion1696245170061,
        AddArchiveIdToPieceMetadata1696950789636,
        StoreCodeInsideFlow1697969398200,
        AddPlatformToProject1698065083750,
        AddTerminationReason1698323987669,
        ManagedAuthnInitial1698700720482,
        UpdateUserStatusRenameShadowToInvited1699818680567,
        AddPlatformIdToUser1699901161457,
        AddPlatformIdToPieceMetadata1700522340280,
        AddPartialUniqueIndexForEmailAndPlatformIdIsNull1701096458822,
        AddPlatformIdToFile1701807681821,
        RemoveFlowInstance1702379794665,
        RenameAppNameToPieceName1703711596105,
        AddVerifiedAndChangeStatus1703769034497,
        AddTriggerTestStrategy1707087022764,
        AddCategoriesToPieceMetadataPostgres1707231704973,
        AddUniqueStoreConstraint1708521505204,
        SetFlowVersionUpdatedByToNullIfUserIsDeletedPostgres1709641016072,
        MigrateWebhook1709581196563,
    ]

    const edition = getEdition()
    switch (edition) {
        case ApEdition.CLOUD:
            commonMigration.push(
                MakeStripeSubscriptionNullable1685053959806,
                AddTemplates1685538145476,
                ChangeToJsonToKeepKeysOrder1685991260335,
                AddPinnedAndBlogUrlToTemplates1686133672743,
                AddPinnedOrder1686154285890,
                AddProjectIdToTemplate1688083336934,
                AddBillingParameters1688739844617,
                AddAppSumo1688943462327,
                AddProjectMembers1689177797092,
                AddTasksPerDays1689336533370,
                RemoveCalculatedMetrics1689806173642,
                AddReferral1690459469381,
                ProjectMemberRelations1694381968985,
                FlowTemplateAddUserIdAndImageUrl1694379223109,
                AddFeaturedDescriptionAndFlagToTemplates1694604120205,
                ModifyBilling1694902537045,
                AddDatasourcesLimit1695916063833,
                AddPieceTypeAndPackageTypeToFlowTemplate1696245170062,
                AddPlatform1697717995884,
                AddCustomDomain1698077078271,
                AddSigningKey1698602417745,
                AddDisplayNameToSigningKey1698698190965,
                AddOAuth2AppEntiity1699221414907,
                AddFilteredPiecesToPlatform1699281870038,
                AddSmtpAndPrivacyUrlToPlatform1699491705906,
                RemoveUnusedFieldsinBilling1700132368636,
                AddOtpEntity1700396157624,
                AddPlatformDefaultLanguage1700406308445,
                MakeStripeCustomerIdNullable1700751925992,
                AddStateToOtp1701084418793,
                ModifyProjectMembersAndRemoveUserId1701647565290,
                AddApiKeys1701716639135,
                AddEmbeddingFeatureToPlatform1701794452891,
                AddPlatformIdToFlowTemplates1703411318826,
                AddAuthOptionsToPlatform1704667304953,
                AddEnableEmailAuthToPlatform1704797979825,
                AddGitRepoMigrationPostgres1704503804056,
                AddGitSyncEnabledToPlatform1704636362533,
                RemoveUniqueonAppNameAppCredentials1705586178452,
                AddAuditEvents1707614902283,
                CreateActivityTable1708515756040,
                AddLengthLimitsToActivity1708529586342,
                AddProjectBilling1708811745694,
                AddShowActivityLogToPlatform1708861032399,
                MakePlatformNotNullable1705969874745,
                AddSlugToGitRepo1709151540095,
                DropUnusedPlatformIndex1709500873378,
                MigrateWebhookTemplate1709581196564,
                AddPlatformForeignKeyToProjectPostgres1709566642531,
<<<<<<< HEAD
                AddUserEmailToReferral1709500213947,
                MoveGeneratedByFromSigningKeyToAuditEventPostgres1709669091258,
=======
                AddMappingStateToGit1709753080714,
>>>>>>> c776b754
            )
            break
        case ApEdition.ENTERPRISE:
            commonMigration.push(
                AddTemplates1685538145476,
                AddPinnedAndBlogUrlToTemplates1686133672743,
                AddPinnedOrder1686154285890,
                AddProjectIdToTemplate1688083336934,
                FlowTemplateAddUserIdAndImageUrl1694379223109,
                AddFeaturedDescriptionAndFlagToTemplates1694604120205,
                AddProjectMembers1689177797092,
                ProjectMemberRelations1694381968985,
                AddPlatform1697717995884,
                AddCustomDomain1698077078271,
                AddSigningKey1698602417745,
                AddDisplayNameToSigningKey1698698190965,
                AddOAuth2AppEntiity1699221414907,
                AddFilteredPiecesToPlatform1699281870038,
                AddSmtpAndPrivacyUrlToPlatform1699491705906,
                AddOtpEntity1700396157624,
                AddPlatformDefaultLanguage1700406308445,
                MakeStripeSubscriptionNullable1685053959806,
                AddBillingParameters1688739844617,
                AddTasksPerDays1689336533370,
                RemoveCalculatedMetrics1689806173642,
                ModifyBilling1694902537045,
                RemoveUnusedFieldsinBilling1700132368636,
                AddDatasourcesLimit1695916063833,
                MakeStripeCustomerIdNullable1700751925992,
                AddStateToOtp1701084418793,
                MigrateEeUsersToOldestPlatform1701261357197,
                ModifyProjectMembersAndRemoveUserId1701647565290,
                AddApiKeys1701716639135,
                AddEmbeddingFeatureToPlatform1701794452891,
                AddPlatformIdToFlowTemplates1703411318826,
                AddAuthOptionsToPlatform1704667304953,
                AddEnableEmailAuthToPlatform1704797979825,
                AddGitRepoMigrationPostgres1704503804056,
                AddGitSyncEnabledToPlatform1704636362533,
                AddAuditEvents1707614902283,
                CreateActivityTable1708515756040,
                AddLengthLimitsToActivity1708529586342,
                AddShowActivityLogToPlatform1708861032399,
                MakePlatformNotNullable1705969874745,
                AddSlugToGitRepo1709151540095,
                DropUnusedPlatformIndex1709500873378,
                MigrateWebhookTemplate1709581196564,
                AddPlatformForeignKeyToProjectPostgres1709566642531,
<<<<<<< HEAD
                MoveGeneratedByFromSigningKeyToAuditEventPostgres1709669091258,
=======
                AddMappingStateToGit1709753080714,
>>>>>>> c776b754
            )
            break
        case ApEdition.COMMUNITY:
            commonMigration.push(
                AddPlatformToPostgres1709052740378,
                SetNotNullOnPlatform1709505632771,
            )
            break
    }

    return commonMigration
}

const getMigrationConfig = (): MigrationConfig => {
    const env = system.getOrThrow<ApEnvironment>(SystemProp.ENVIRONMENT)

    if (env === ApEnvironment.TESTING) {
        return {}
    }

    return {
        migrationsRun: true,
        migrationsTransactionMode: 'each',
        migrations: getMigrations(),
    }
}

export const createPostgresDataSource = (): DataSource => {
    const migrationConfig = getMigrationConfig()
    const url = system.get(SystemProp.POSTGRES_URL)

    if (!isNil(url)) {
        return new DataSource({
            type: 'postgres',
            url,
            ssl: getSslConfig(),
            ...migrationConfig,
            ...commonProperties,
        })
    }

    const database = system.getOrThrow(SystemProp.POSTGRES_DATABASE)
    const host = system.getOrThrow(SystemProp.POSTGRES_HOST)
    const password = system.getOrThrow(SystemProp.POSTGRES_PASSWORD)
    const serializedPort = system.getOrThrow(SystemProp.POSTGRES_PORT)
    const port = Number.parseInt(serializedPort, 10)
    const username = system.getOrThrow(SystemProp.POSTGRES_USERNAME)

    return new DataSource({
        type: 'postgres',
        host,
        port,
        username,
        password,
        database,
        ssl: getSslConfig(),
        ...migrationConfig,
        ...commonProperties,
    })
}

type MigrationConfig = {
    migrationsRun?: boolean
    migrationsTransactionMode?: 'all' | 'none' | 'each'
    migrations?: (new () => MigrationInterface)[]
}<|MERGE_RESOLUTION|>--- conflicted
+++ resolved
@@ -114,13 +114,10 @@
 import { MigrateWebhook1709581196563 } from './migration/common/1709581196563-migrate-webhook'
 import { MigrateWebhookTemplate1709581196564 } from './migration/postgres/1709581196564-migrate-webhook-templates'
 import { AddPlatformForeignKeyToProjectPostgres1709566642531 } from './migration/postgres/1709566642531-add-platform-foreign-key-to-project-postgres'
-<<<<<<< HEAD
 import { AddUserEmailToReferral1709500213947 } from './migration/postgres/1709500213947-add-user-email-to-referral'
 import { SetFlowVersionUpdatedByToNullIfUserIsDeletedPostgres1709641016072 } from './migration/postgres/1709641016072-set-flow-version-updated-by-to-null-if-user-is-deleted-postgres'
 import { MoveGeneratedByFromSigningKeyToAuditEventPostgres1709669091258 } from './migration/postgres/1709669091258-move-generated-by-from-signing-key-to-audit-event-postgres'
-=======
 import { AddMappingStateToGit1709753080714 } from './migration/postgres/1709753080714-AddMappingStateToGit'
->>>>>>> c776b754
 
 const getSslConfig = (): boolean | TlsOptions => {
     const useSsl = system.get(SystemProp.POSTGRES_USE_SSL)
@@ -250,12 +247,9 @@
                 DropUnusedPlatformIndex1709500873378,
                 MigrateWebhookTemplate1709581196564,
                 AddPlatformForeignKeyToProjectPostgres1709566642531,
-<<<<<<< HEAD
                 AddUserEmailToReferral1709500213947,
                 MoveGeneratedByFromSigningKeyToAuditEventPostgres1709669091258,
-=======
                 AddMappingStateToGit1709753080714,
->>>>>>> c776b754
             )
             break
         case ApEdition.ENTERPRISE:
@@ -304,11 +298,8 @@
                 DropUnusedPlatformIndex1709500873378,
                 MigrateWebhookTemplate1709581196564,
                 AddPlatformForeignKeyToProjectPostgres1709566642531,
-<<<<<<< HEAD
                 MoveGeneratedByFromSigningKeyToAuditEventPostgres1709669091258,
-=======
                 AddMappingStateToGit1709753080714,
->>>>>>> c776b754
             )
             break
         case ApEdition.COMMUNITY:
