import { TlsOptions } from 'node:tls'
import { AppSystemProp } from '@activepieces/server-shared'
import { ApEdition, ApEnvironment, isNil, spreadIfDefined } from '@activepieces/shared'
import { DataSource, MigrationInterface } from 'typeorm'
import { MakeStripeSubscriptionNullable1685053959806 } from '../ee/database/migrations/postgres/1685053959806-MakeStripeSubscriptionNullable'
import { AddTemplates1685538145476 } from '../ee/database/migrations/postgres/1685538145476-addTemplates'
import { ChangeToJsonToKeepKeysOrder1685991260335 } from '../ee/database/migrations/postgres/1685991260335-ChangeToJsonToPeserveKeys'
import { AddPinnedAndBlogUrlToTemplates1686133672743 } from '../ee/database/migrations/postgres/1686133672743-AddPinnedAndBlogUrlToTemplates'
import { AddPinnedOrder1686154285890 } from '../ee/database/migrations/postgres/1686154285890-add_pinned_order'
import { AddProjectIdToTemplate1688083336934 } from '../ee/database/migrations/postgres/1688083336934-AddProjectIdToTemplate'
import { AddBillingParameters1688739844617 } from '../ee/database/migrations/postgres/1688739844617-AddBillingParameters'
import { AddAppSumo1688943462327 } from '../ee/database/migrations/postgres/1688943462327-AddAppSumo'
import { AddProjectMembers1689177797092 } from '../ee/database/migrations/postgres/1689177797092-AddProjectMembers'
import { AddTasksPerDays1689336533370 } from '../ee/database/migrations/postgres/1689336533370-AddTasksPerDays'
import { RemoveCalculatedMetrics1689806173642 } from '../ee/database/migrations/postgres/1689806173642-RemoveCalculatedMetrics'
import { AddReferral1690459469381 } from '../ee/database/migrations/postgres/1690459469381-AddReferral'
import { FlowTemplateAddUserIdAndImageUrl1694379223109 } from '../ee/database/migrations/postgres/1694379223109-flow-template-add-user-id-and-image-url'
import { ProjectMemberRelations1694381968985 } from '../ee/database/migrations/postgres/1694381968985-project-member-relations'
import { AddFeaturedDescriptionAndFlagToTemplates1694604120205 } from '../ee/database/migrations/postgres/1694604120205-AddFeaturedDescriptionAndFlagToTemplates'
import { ModifyBilling1694902537045 } from '../ee/database/migrations/postgres/1694902537045-ModifyBilling'
import { AddDatasourcesLimit1695916063833 } from '../ee/database/migrations/postgres/1695916063833-AddDatasourcesLimit'
import { AddPlatform1697717995884 } from '../ee/database/migrations/postgres/1697717995884-add-platform'
import { AddCustomDomain1698077078271 } from '../ee/database/migrations/postgres/1698077078271-AddCustomDomain'
import { AddMetadataFieldToFlowTemplates1744780800000 } from '../ee/database/migrations/postgres/1744780800000-AddMetadataFieldToFlowTemplates'
import { system } from '../helper/system/system'
import { commonProperties } from './database-connection'
import { AddPieceTypeAndPackageTypeToFlowVersion1696245170061 } from './migration/common/1696245170061-add-piece-type-and-package-type-to-flow-version'
import { AddPieceTypeAndPackageTypeToFlowTemplate1696245170062 } from './migration/common/1696245170062-add-piece-type-and-package-type-to-flow-template'
import { StoreCodeInsideFlow1697969398200 } from './migration/common/1697969398200-store-code-inside-flow'
import { UpdateUserStatusRenameShadowToInvited1699818680567 } from './migration/common/1699818680567-update-user-status-rename-shadow-to-invited'
import { AddPartialUniqueIndexForEmailAndPlatformIdIsNull1701096458822 } from './migration/common/1701096458822-add-partial-unique-index-for-email-and-platform-id-is-null'
import { AddTriggerTestStrategy1707087022764 } from './migration/common/1707087022764-add-trigger-test-strategy'
import { MigrateWebhook1709581196563 } from './migration/common/1709581196563-migrate-webhook'
import { RemoveShowActivityLog1716105958530 } from './migration/common/1716105958530-RemoveShowActivityLog'
import { AddDurationForRuns1716725027424 } from './migration/common/1716725027424-AddDurationForRuns'
import { ChangeEventRoutingConstraint1723549873495 } from './migration/common/1723549873495-ChangeEventRoutingConstraint'
import { RemoveUniqueConstraintOnStepFile1725570317713 } from './migration/common/1725570317713-RemoveUniqueConstraintOnStepFile'
import { AddUserSessionId1727130193726 } from './migration/common/1727130193726-AddUserSessionId'
import { AddLicenseKeyIntoPlatform1728827704109 } from './migration/common/1728827704109-AddLicenseKeyIntoPlatform'
import { ChangeProjectUniqueConstraintToPartialIndex1729098769827 } from './migration/common/1729098769827-ChangeProjectUniqueConstraintToPartialIndex'
import { SwitchToRouter1731019013340 } from './migration/common/1731019013340-switch-to-router'
import { ChangeExternalIdsForTables1747346473001 } from './migration/common/1747346473001-ChangeExternalIdsForTables'
import { UpgradePieceVersionsToLatest1748253670449 } from './migration/common/1748253670449-UpgradePieceVersionsToLatest'
import { DeprecateApproval1748648340742 } from './migration/common/1748648340742-DeprecateApproval'
import { RemoveProjectIdFromIndex1750712746125 } from './migration/common/1750712746125-RemoveProjectIdFromIndex'
import { SplitUpPieceMetadataIntoTools1752004202722 } from './migration/common/1752004202722-SplitUpPieceMetadataIntoTools'
import { AddAuthToPiecesMetadata1688922241747 } from './migration/postgres//1688922241747-AddAuthToPiecesMetadata'
import { FlowAndFileProjectId1674788714498 } from './migration/postgres/1674788714498-FlowAndFileProjectId'
import { initializeSchema1676238396411 } from './migration/postgres/1676238396411-initialize-schema'
import { encryptCredentials1676505294811 } from './migration/postgres/1676505294811-encrypt-credentials'
import { removeStoreAction1676649852890 } from './migration/postgres/1676649852890-remove-store-action'
import { billing1677286751592 } from './migration/postgres/1677286751592-billing'
import { addVersionToPieceSteps1677521257188 } from './migration/postgres/1677521257188-add-version-to-piece-steps'
import { productEmbed1677894800372 } from './migration/postgres/1677894800372-product-embed'
import { addEventRouting1678382946390 } from './migration/postgres/1678382946390-add-event-routing'
import { removeCollectionVersion1678492809093 } from './migration/postgres/1678492809093-removeCollectionVersion'
import { addtriggerevents1678621361185 } from './migration/postgres/1678621361185-addtriggerevents'
import { bumpFixPieceVersions1678928503715 } from './migration/postgres/1678928503715-bump-fix-piece-versions'
import { migrateSchedule1679014156667 } from './migration/postgres/1679014156667-migrate-schedule'
import { addNotificationsStatus1680563747425 } from './migration/postgres/1680563747425-add-notifications-status'
import { CreateWebhookSimulationSchema1680698259291 } from './migration/postgres/1680698259291-create-webhook-simulation-schema'
import { RemoveCollections1680986182074 } from './migration/postgres/1680986182074-RemoveCollections'
import { StoreAllPeriods1681019096716 } from './migration/postgres/1681019096716-StoreAllPeriods'
import { AddInputUiInfo1681107443963 } from './migration/postgres/1681107443963-AddInputUiInfo'
import { AllowNullableStoreEntryAndTrigger1683040965874 } from './migration/postgres/1683040965874-allow-nullable-store-entry'
import { RenameNotifications1683195711242 } from './migration/postgres/1683195711242-rename-notifications'
import { ListFlowRunsIndices1683199709317 } from './migration/postgres/1683199709317-list-flow-runs-indices'
import { ProjectNotifyStatusNotNull1683458275525 } from './migration/postgres/1683458275525-project-notify-status-not-null'
import { FlowRunPauseMetadata1683552928243 } from './migration/postgres/1683552928243-flow-run-pause-metadata'
import { ChangeVariableSyntax1683898241599 } from './migration/postgres/1683898241599-ChangeVariableSyntax'
import { PieceMetadata1685537054805 } from './migration/postgres/1685537054805-piece-metadata'
import { AddProjectIdToPieceMetadata1686090319016 } from './migration/postgres/1686090319016-AddProjectIdToPieceMetadata'
import { UnifyPieceName1686138629812 } from './migration/postgres/1686138629812-unifyPieceName'
import { AddScheduleOptions1687384796637 } from './migration/postgres/1687384796637-AddScheduleOptions'
import { AddUpdatedByInFlowVersion1689292797727 } from './migration/postgres/1689292797727-AddUpdatedByInFlowVersion'
import { AddTasksToRun1689351564290 } from './migration/postgres/1689351564290-AddTasksToRun'
import { AddAppConnectionTypeToTopLevel1691703023866 } from './migration/postgres/1691703023866-add-app-connection-type-to-top-level'
import { AddTagsToRun1692106375081 } from './migration/postgres/1692106375081-AddTagsToRun'
import { AddFileToPostgres1693004806926 } from './migration/postgres/1693004806926-AddFileToPostgres'
import { AddStatusToConnections1693402930301 } from './migration/postgres/1693402930301-AddStatusToConnections'
import { AddUserMetaInformation1693850082449 } from './migration/postgres/1693850082449-AddUserMetaInformation'
import { FixPieceMetadataOrderBug1694367186954 } from './migration/postgres/1694367186954-fix-piece-metadata-order-bug'
import { FileTypeCompression1694691554696 } from './migration/postgres/1694691554696-file-type-compression'
import { Chatbot1694902537040 } from './migration/postgres/1694902537040-Chatbot'
import { AddVisibilityStatusToChatbot1695719749099 } from './migration/postgres/1695719749099-AddVisibilityStatusToChatbot'
import { AddPieceTypeAndPackageTypeToPieceMetadata1695992551156 } from './migration/postgres/1695992551156-add-piece-type-and-package-type-to-piece-metadata'
import { AddArchiveIdToPieceMetadata1696950789636 } from './migration/postgres/1696950789636-add-archive-id-to-piece-metadata'
import { AddPlatformToProject1698065083750 } from './migration/postgres/1698065083750-add-platform-to-project'
import { AddTerminationReason1698323987669 } from './migration/postgres/1698323987669-AddTerminationReason'
import { AddSigningKey1698602417745 } from './migration/postgres/1698602417745-add-signing-key'
import { AddDisplayNameToSigningKey1698698190965 } from './migration/postgres/1698698190965-AddDisplayNameToSigningKey'
import { ManagedAuthnInitial1698700720482 } from './migration/postgres/1698700720482-managed-authn-initial'
import { AddOAuth2AppEntiity1699221414907 } from './migration/postgres/1699221414907-AddOAuth2AppEntiity'
import { AddFilteredPiecesToPlatform1699281870038 } from './migration/postgres/1699281870038-add-filtered-pieces-to-platform'
import { AddSmtpAndPrivacyUrlToPlatform1699491705906 } from './migration/postgres/1699491705906-AddSmtpAndPrivacyUrlToPlatform'
import { AddPlatformIdToUser1699901161457 } from './migration/postgres/1699901161457-add-platform-id-to-user'
import { RemoveUnusedFieldsinBilling1700132368636 } from './migration/postgres/1700132368636-RemoveUnusedFieldsinBilling'
import { AddOtpEntity1700396157624 } from './migration/postgres/1700396157624-add-otp-entity'
import { AddPlatformDefaultLanguage1700406308445 } from './migration/postgres/1700406308445-AddPlatformDefaultLanguage'
import { AddPlatformIdToPieceMetadata1700522340280 } from './migration/postgres/1700522340280-AddPlatformIdToPieceMetadata'
import { MakeStripeCustomerIdNullable1700751925992 } from './migration/postgres/1700751925992-MakeStripeCustomerIdNullable'
import { AddStateToOtp1701084418793 } from './migration/postgres/1701084418793-add-state-to-otp'
import { MigrateEeUsersToOldestPlatform1701261357197 } from './migration/postgres/1701261357197-migrate-ee-users-to-oldest-platform'
import { ModifyProjectMembersAndRemoveUserId1701647565290 } from './migration/postgres/1701647565290-ModifyProjectMembersAndRemoveUserId'
import { AddApiKeys1701716639135 } from './migration/postgres/1701716639135-AddApiKeys'
import { AddEmbeddingFeatureToPlatform1701794452891 } from './migration/postgres/1701794452891-AddEmbeddingFeatureToPlatform'
import { AddPlatformIdToFile1701807681821 } from './migration/postgres/1701807681821-AddPlatformIdToFile'
import { RemoveFlowInstance1702379794665 } from './migration/postgres/1702379794665-remove-flow-instance'
import { AddPlatformIdToFlowTemplates1703411318826 } from './migration/postgres/1703411318826-AddPlatformIdToFlowTemplates'
import { RenameAppNameToPieceName1703711596105 } from './migration/postgres/1703711596105-RenameAppNameToPieceName'
import { AddVerifiedAndChangeStatus1703769034497 } from './migration/postgres/1703769034497-AddVerifiedAndChangeStatus'
import { AddGitRepoMigrationPostgres1704503804056 } from './migration/postgres/1704503804056-AddGitRepoMigrationPostgres'
import { AddGitSyncEnabledToPlatform1704636362533 } from './migration/postgres/1704636362533-AddGitSyncEnabledToPlatform'
import { AddAuthOptionsToPlatform1704667304953 } from './migration/postgres/1704667304953-AddAuthOptionsToPlatform'
import { AddEnableEmailAuthToPlatform1704797979825 } from './migration/postgres/1704797979825-AddEnableEmailAuthToPlatform'
import { RemoveUniqueonAppNameAppCredentials1705586178452 } from './migration/postgres/1705586178452-RemoveUniqueonAppNameAppCredentials'
import { MakePlatformNotNullable1705969874745 } from './migration/postgres/1705969874745-MakePlatformNotNullable'
import { AddCategoriesToPieceMetadataPostgres1707231704973 } from './migration/postgres/1707231704973-AddCategoriesToPieceMetadataPostgres'
import { AddAuditEvents1707614902283 } from './migration/postgres/1707614902283-AddAuditEvents'
import { CreateActivityTable1708515756040 } from './migration/postgres/1708515756040-create-activity-table'
import { AddUniqueStoreConstraint1708521505204 } from './migration/postgres/1708521505204-AddUniqueStoreConstraint'
import { AddLengthLimitsToActivity1708529586342 } from './migration/postgres/1708529586342-add-length-limits-to-activity'
import { AddProjectBilling1708811745694 } from './migration/postgres/1708811745694-AddProjectBilling'
import { AddShowActivityLogToPlatform1708861032399 } from './migration/postgres/1708861032399-add-show-activity-log-to-platform'
import { AddPlatformToPostgres1709052740378 } from './migration/postgres/1709052740378-AddPlatformToPostgres'
import { AddSlugToGitRepo1709151540095 } from './migration/postgres/1709151540095-add-slug-to-git-repo'
import { AddUserEmailToReferral1709500213947 } from './migration/postgres/1709500213947-add-user-email-to-referral'
import { DropUnusedPlatformIndex1709500873378 } from './migration/postgres/1709500873378-DropUnusedPlatformIndex'
import { SetNotNullOnPlatform1709505632771 } from './migration/postgres/1709505632771-SetNotNullOnPlatform'
import { AddPlatformForeignKeyToProjectPostgres1709566642531 } from './migration/postgres/1709566642531-add-platform-foreign-key-to-project-postgres'
import { MigrateWebhookTemplate1709581196564 } from './migration/postgres/1709581196564-migrate-webhook-templates'
import { SetFlowVersionUpdatedByToNullIfUserIsDeletedPostgres1709641016072 } from './migration/postgres/1709641016072-set-flow-version-updated-by-to-null-if-user-is-deleted-postgres'
import { MoveGeneratedByFromSigningKeyToAuditEventPostgres1709669091258 } from './migration/postgres/1709669091258-move-generated-by-from-signing-key-to-audit-event-postgres'
import { AddMappingStateToGit1709753080714 } from './migration/postgres/1709753080714-AddMappingStateToGit'
import { AddAuthorsToPieces1710098373707 } from './migration/postgres/1710098373707-AddAuthorsToPieces'
import { AddDeletedToProjectPostgres1710243591721 } from './migration/postgres/1710243591721-add-deleted-to-project-postgres'
import { CascadeProjectDeleteAppCredentialsAndConnectionKey1710720610669 } from './migration/postgres/1710720610669-cascade-project-delete-app-credentials-and-connection-key'
import { CascadeProjectDeleteToActivity1710720610670 } from './migration/postgres/1710720610670-cascade-project-delete-activity'
import { AddBranchTypeToGit1711073772867 } from './migration/postgres/1711073772867-AddBranchTypeToGit'
import { MigrateInputUiInfo1711411372480 } from './migration/postgres/1711411372480-migrateInputUiInfo'
import { AddProjectUsageColumnToPiece1711768296861 } from './migration/postgres/1711768296861-AddProjectUsageColumnToPiece'
import { AddPieceTags1712107871405 } from './migration/postgres/1712107871405-AddPieceTags'
import { PiecesProjectLimits1712279318440 } from './migration/postgres/1712279318440-PiecesProjectLimits'
import { RemoveUniqueEmailOnUser1713221809186 } from './migration/postgres/1713221809186-RemoveUniqueEmailOnUser'
import { AddPlatformRoleToUser1713302610746 } from './migration/postgres/1713302610746-AddPlatformRoleToUser'
import { AddUniqueNameToFolder1713643694049 } from './migration/postgres/1713643694049-AddUniqueNameToFolder'
import { AddFeaturesToPlatform1714145914415 } from './migration/postgres/1714145914415-AddFeaturesToPlatform'
import { UnifyEnterpriseWithCloud1714249840058 } from './migration/postgres/1714249840058-UnifyEnterpriseWithCloud'
import { AddIssueEntityPostgres1714904516114 } from './migration/postgres/1714904516114-AddIssueEntityPostgres'
import { AddAlertsEntityPostgres1716989780835 } from './migration/postgres/1716989780835-AddAlertsEntityPostgres'
import { AddPremiumPiecesColumnPostgres1717370717678 } from './migration/postgres/1717370717678-AddPremiumPiecesColumnPostgres'
import { AddUserInvitation1717960689650 } from './migration/postgres/1717960689650-AddUserInvitation'
import { ModifyProjectMembers1717961669938 } from './migration/postgres/1717961669938-ModifyProjectMembers'
import { AddWorkerMachine1720101280025 } from './migration/postgres/1720101280025-AddWorkerMachine'
import { MigrateAuditEventSchema1723489038729 } from './migration/postgres/1723489038729-MigrateAuditEventSchema'
import { AddAnalyticsToPlatform1725113652923 } from './migration/postgres/1725113652923-AddAnalyticsToPlatform'
import { LogFileRelationWithFlowRun1725639666232 } from './migration/postgres/1725639666232-LogFileRelationWithFlowRun'
import { AddLogsFileIdIndex1725699690971 } from './migration/postgres/1725699690971-AddLogsFileIdIndex'
import { SupportS3Files1726364421096 } from './migration/postgres/1726364421096-SupportS3Files'
import { AddAiProviderTable1726445983043 } from './migration/postgres/1726445983043-AddAiProviderTable'
import { AddAiTokensForProjectPlan1726446092010 } from './migration/postgres/1726446092010-AddAiTokensForProjectPlan'
import { RemovePremiumPieces1727865841722 } from './migration/postgres/1727865841722-RemovePremiumPieces'
import { MigrateSMTPInPlatform1729602169179 } from './migration/postgres/1729602169179-MigrateSMTPInPlatform'
import { AddPinnedPieces1729776414647 } from './migration/postgres/1729776414647-AddPinnedPieces'
import { AddConnectionOwner1730123432651 } from './migration/postgres/1730123432651-AddConnectionOwner'
import { AppConnectionsSetNull1730627612799 } from './migration/postgres/1730627612799-AppConnectionsSetNull'
import { AddFlowSchemaVersion1730760434336 } from './migration/postgres/1730760434336-AddFlowSchemaVersion'
import { StoreTriggerEventsInFile1731247581852 } from './migration/postgres/1731247581852-StoreTriggerEventsInFile'
import { CreateProjectRoleTable1731424289830 } from './migration/postgres/1731424289830-CreateProjectRoleTable'
import { MigrateConnectionNames1731428722977 } from './migration/postgres/1731428722977-MigrateConnectionNames'
import { AddGlobalConnectionsAndRbacForPlatform1731532843905 } from './migration/postgres/1731532843905-AddGlobalConnectionsAndRbacForPlatform'
import { AddAuditLogIndicies1731711188507 } from './migration/postgres/1731711188507-AddAuditLogIndicies'
import { AddIndiciesToRunAndTriggerData1732324567513 } from './migration/postgres/1732324567513-AddIndiciesToRunAndTriggerData'
import { AddProjectRelationInUserInvitation1732790412900 } from './migration/postgres/1732790673766-AddProjectRelationInUserInvitation'
import { TablesProduct1734355488179 } from './migration/postgres/1734355488179-TablesProduct'
import { CreateProjectReleaseTable1734418823028 } from './migration/postgres/1734418823028-CreateProjectReleaseTable'
import { RemoveWorkerType1734439097357 } from './migration/postgres/1734439097357-RemoveWorkerType'
import { AddCopilotSettings1734479886363 } from './migration/postgres/1734479886363-AddCopilotSettings'
import { FieldAndRecordAndCellProjectId1734969829406 } from './migration/postgres/1734969829406-FieldAndRecordAndCell_ProjectId'
import { AddPlatformBilling1734971881345 } from './migration/postgres/1734971881345-AddPlatformBilling'
import { AddCellUniqueIndex1735057498882 } from './migration/postgres/1735057498882-AddCellUniqueIndex'
import { AddExternalIdForFlow1735262417593 } from './migration/postgres/1735262417593-AddExternalIdForFlow'
import { AddEnvironmentsEnabled1735267452262 } from './migration/postgres/1735267452262-AddEnvironmentsEnabled'
import { AddUserIdentity1735590074879 } from './migration/postgres/1735590074879-AddUserIdentity'
import { RemoveUnusedProjectBillingFields1736607721367 } from './migration/postgres/1736607721367-RemoveUnusedProjectBillingFields'
import { RenameGitRepoPermission1736813103505 } from './migration/postgres/1736813103505-RenameGitRepoPermission'
import { RestrictPieces1739546878775 } from './migration/postgres/1739546878775-RestrictPieces'
import { ProjectIdNullableInTemplate1741357285896 } from './migration/postgres/1741357285896-ProjectIdNullableInTemplate'
import { CreateTableWebhooks1741669458075 } from './migration/postgres/1741669458075-CreateTableWebhooks'
import { UpdateNotifyStatusOnEmbedding1741963410825 } from './migration/postgres/1741963410825-UpdateNotifyStatusOnEmbedding'
import { AddManualTaskTable1742304857701 } from './migration/postgres/1742304857701-AddManualTaskTable'
import { AddManualTaskCommentTable1742305104390 } from './migration/postgres/1742305104390-AddManualTaskCommentTable'
import { AddDataColumnToFieldEntity1742395892304 } from './migration/postgres/1742395892304-AddDataColumnToFieldEntity'
import { ChangeManualTasksToTodo1742432827826 } from './migration/postgres/1742432827826-ChangeManualTasksToTodo'
import { ChangeManualTasksCommentsToTodoComments1742433144687 } from './migration/postgres/1742433144687-ChangeManualTasksCommentsToTodoComments'
import { RenameApprovalUrlToResolveUrl1742991137557 } from './migration/postgres/1742991137557-RenameApprovalUrlToResolveUrl'
import { AddMCP1743128816786 } from './migration/postgres/1743128816786-AddMCP'
import { AddMetadataFields1743780156664 } from './migration/postgres/1743780156664-AddMetadataFields'
import { AddLastChangelogDismissed1744053592923 } from './migration/postgres/1744053592923-AddLastChangelogDismissed'
import { AddRecordIndexForTableIdAndProjectIdAndRecordId1744187975994 } from './migration/postgres/1744187975994-AddRecordIndexForTableIdAndProjectIdAndRecordId'
import { AddMcpPiece1744822233873 } from './migration/postgres/1744822233873-AddMcpPiece'
import { RenameTodoPostiveVariantName1745272231418 } from './migration/postgres/1745272231418-RenameTodoPostiveVariantName'
import { AddConnectionIdsToFlowVersion1745530653784 } from './migration/postgres/1745530653784-AddConnectionIdsToFlowVersion'
import { AddExternalIdForTablesAndFields1746356907629 } from './migration/postgres/1746356907629-AddExternalIdForTablesAndFields'
import { MakeExternalIdNotNullable1746531094548 } from './migration/postgres/1746531094548-MakeExternalIdNotNullable'
import { ChangeMcpPieceForeignKey1746543299109 } from './migration/postgres/1746543299109-ChangeMcpPieceForeignKey'
import { AddI18nColumnToPieceMetadata1746714836833 } from './migration/postgres/1746714836833-AddI18nColumnToPieceMetadata'
import { AddHandshakeConfigurationToFlow1746848208563 } from './migration/postgres/1746848208563-AddHandshakeConfigurationToFlow'
import { AddOrderToFolder1747095861746 } from './migration/postgres/1747095861746-AddOrderToFolder'
import { RenameProjectBillingToPlatformPLan1747819919988 } from './migration/postgres/1747819919988-RenameProjectBillingToPlatformPLan'
import { AddLimitsOnPlatformPlan1747921788059 } from './migration/postgres/1747921788059-AddLimitsOnPlatformPlan'
import { AddMcpToolEntity1748352614033 } from './migration/postgres/1748352614033-AddMcpToolEntity'
import { AddMcpRunEntity1748358415599 } from './migration/postgres/1748358415599-AddMcpRunEntity'
import { AddAgentsModule1748456786940 } from './migration/postgres/1748456786940-AddAgentsModule'
import { AddTodoActivity1748525529096 } from './migration/postgres/1748525529096-AddTodoActivity'
import { AddPlanNameOnPlatformPlan1748549003744 } from './migration/postgres/1748549003744-AddPlanNameOnPlatformPlan'
import { AddCreatedByUserIdInTodo1748565250553 } from './migration/postgres/1748565250553-AddCreatedByUserIdInTodo'
import { AddTodoEnvironment1748573003639 } from './migration/postgres/1748573003639-AddTodoEnvironment'
import { AIProviderRedactorPostgres1748871900624 } from './migration/postgres/1748871900624-AIProviderRedactorPostgres.ts'
import { MigrateMcpFlowsToBeTools1748996336492 } from './migration/postgres/1748996336492-MigrateMcpFlowsToBeTools'
import { AddMcpToolFlowCascadeDelete1749128866314 } from './migration/postgres/1749128866314-AddMcpToolFlowCascadeDelete'
import { AddAgents1749405724276 } from './migration/postgres/1749405724276-AddAgents'
import { RemoveDefaultLocaleFromPlatform1749733527371 } from './migration/postgres/1749733527371-removeDefaultLocaleFromPlatform'
import { AddAgentOutput1749859119064 } from './migration/postgres/1749859119064-AddAgentOutput'
import { AddAgentsLimitToPlatformPlan1749917984363 } from './migration/postgres/1749917984363-AddAgentsLimitToPlatformPlan'
import { AddStepToIssuesTable1750017637712 } from './migration/postgres/1750017637712-AddStepToIssuesTable'
import { MakeStepNameOptional1750025401754 } from './migration/postgres/1750025401754-MakeStepNameOptional'
import { AIUsagePostgres1750090291551 } from './migration/postgres/1750090291551-AIUsagePostgres'
import { RemoveUniqueOnFlow1750093037011 } from './migration/postgres/1750093037011-RemoveUniqueOnFlow'
import { ChangeTodoActivityContentFormat1750354589729 } from './migration/postgres/1750354589729-ChangeTodoActivityContentFormat'
import { RevertDescriptionTodoNaming1750389164014 } from './migration/postgres/1750389164014-RevertDescriptionTodoNaming'
import { RegenerateIssuesTable1750392148590 } from './migration/postgres/1750392148590-RegenerateIssuesTable'
import { AddPlatformIdToAiUsage1750526457504 } from './migration/postgres/1750526457504-AddPlatformIdToAiUsage'
import { AddBillingCycleDates1750704192423 } from './migration/postgres/1750704192423-addBillingCycleDates'
import { ReplaceTasksLimitWithIncludedTasks1750720173459 } from './migration/postgres/1750720173459-replaceTasksLimitWithIncludedTasks'
import { RenameIncludedTasksToTasksLimit1750722071472 } from './migration/postgres/1750722071472-renameIncludedTasksToTasksLimit'
import { AddPaymentMethodToPlatformPlan1751021111433 } from './migration/postgres/1751021111433-addPaymentMethodToPlatformPlan'
import { RevertTodoActivties1751217652277 } from './migration/postgres/1751217652277-RevertTodoActivties'
import { AddAgentsEnabledToPlatformPlan1751309258332 } from './migration/postgres/1751309258332-AddAgentsEnabledToPlatformPlan'
import { AddTrialFlagInPlatform1751394161203 } from './migration/postgres/1751394161203-AddTrialFlagInPlatform'
import { UpdateAiCredits1751404517528 } from './migration/postgres/1751404517528-update-ai-credits'
import { AddAiOverageState1751466404493 } from './migration/postgres/1751466404493-add-ai-overage-state'
import { RemoveTerminationReason1751728035816 } from './migration/postgres/1751728035816-RemoveTerminationReason'
import { AddLockedColumnToProjectPlan1751878623268 } from './migration/postgres/1751878623268-AddLockedColumnToProjectPlan'
import { AddFlowVersionToIssue1751927222122 } from './migration/postgres/1751927222122-AddFlowVersionToIssue'
import { AddMcpsEnabled1751989232042 } from './migration/postgres/1751989232042-AddMcpsEnabled'
import { AddIndexForSchemaVersionInFlowVersion1752151941009 } from './migration/postgres/1752151941009-AddIndexForSchemaVersionInFlowVersion'
import { AddCreatedToFlowVersionFlowIdIdxPostgres1752511716028 } from './migration/postgres/1752511716028-AddCreatedToFlowVersionFlowIdIdxPostgres'
import { AddAgentRunsEntityPostgres1752583341290 } from './migration/postgres/1752583341290-AddAgentRunsEntityPostgres'
import { AddPlatformAnalyticsReportEntity1753091760355 } from './migration/postgres/1753091760355-AddPlatformAnalyticsReportEntity'
import { AddAgentIdToTable1753315220453 } from './migration/postgres/1753315220453-AddAgentIdToTable'
import { MakeTriggerNullable1753366163403 } from './migration/postgres/1753366163403-MakeTriggerNullable'
import { AddIndexForAgentTable1753400133786 } from './migration/postgres/1753400133786-AddIndexForAgentTable'
import { AddAIUsageMetadatapostgres1753624069238 } from './migration/postgres/1753624069238-AddAIUsageMetadatapostgres'
import { AddExternalIdToAgentId1753641361099 } from './migration/postgres/1753641361099-AddExternalIdToAgentId'
import { AddParentRunIdToFlowRun1753699877817 } from './migration/postgres/1753699877817-AddParentRunIdToFlowRun'
import { AddCascadeOnAgents1753727379513 } from './migration/postgres/1753727379513-AddCascadeOnAgents'
import { AddExternalIdToMCPPostgres1753787093467 } from './migration/postgres/1753787093467-AddExternalIdToMCPPostgres'
<<<<<<< HEAD
import { AddExternalidToMCPToolPostgres1754214833292 } from './migration/postgres/1754214833292-AddExternalidToMCPToolPostgres'
=======
import { AddTriggerSource1754478770608 } from './migration/postgres/1754478770608-AddTriggerSource'
import { AddJobIdToTriggerRun1754510611628 } from './migration/postgres/1754510611628-AddJobIdToTriggerRun'
>>>>>>> 86526f71

const getSslConfig = (): boolean | TlsOptions => {
    const useSsl = system.get(AppSystemProp.POSTGRES_USE_SSL)
    if (useSsl === 'true') {
        return {
            ca: system.get(AppSystemProp.POSTGRES_SSL_CA)?.replace(/\\n/g, '\n'),
        }
    }
    return false
}

const getMigrations = (): (new () => MigrationInterface)[] => {
    const commonMigration = [
        FlowAndFileProjectId1674788714498,
        initializeSchema1676238396411,
        encryptCredentials1676505294811,
        removeStoreAction1676649852890,
        billing1677286751592,
        addVersionToPieceSteps1677521257188,
        productEmbed1677894800372,
        addtriggerevents1678621361185,
        removeCollectionVersion1678492809093,
        addEventRouting1678382946390,
        bumpFixPieceVersions1678928503715,
        migrateSchedule1679014156667,
        addNotificationsStatus1680563747425,
        AddInputUiInfo1681107443963,
        CreateWebhookSimulationSchema1680698259291,
        RemoveCollections1680986182074,
        StoreAllPeriods1681019096716,
        AllowNullableStoreEntryAndTrigger1683040965874,
        RenameNotifications1683195711242,
        ListFlowRunsIndices1683199709317,
        ProjectNotifyStatusNotNull1683458275525,
        FlowRunPauseMetadata1683552928243,
        ChangeVariableSyntax1683898241599,
        PieceMetadata1685537054805,
        AddProjectIdToPieceMetadata1686090319016,
        UnifyPieceName1686138629812,
        AddScheduleOptions1687384796637,
        AddAuthToPiecesMetadata1688922241747,
        AddUpdatedByInFlowVersion1689292797727,
        AddTasksToRun1689351564290,
        AddAppConnectionTypeToTopLevel1691703023866,
        AddTagsToRun1692106375081,
        AddFileToPostgres1693004806926,
        AddStatusToConnections1693402930301,
        AddUserMetaInformation1693850082449,
        FixPieceMetadataOrderBug1694367186954,
        FileTypeCompression1694691554696,
        Chatbot1694902537040,
        AddVisibilityStatusToChatbot1695719749099,
        AddPieceTypeAndPackageTypeToPieceMetadata1695992551156,
        AddPieceTypeAndPackageTypeToFlowVersion1696245170061,
        AddArchiveIdToPieceMetadata1696950789636,
        StoreCodeInsideFlow1697969398200,
        AddPlatformToProject1698065083750,
        AddTerminationReason1698323987669,
        ManagedAuthnInitial1698700720482,
        UpdateUserStatusRenameShadowToInvited1699818680567,
        AddPlatformIdToUser1699901161457,
        AddPlatformIdToPieceMetadata1700522340280,
        AddPartialUniqueIndexForEmailAndPlatformIdIsNull1701096458822,
        AddPlatformIdToFile1701807681821,
        RemoveFlowInstance1702379794665,
        RenameAppNameToPieceName1703711596105,
        AddVerifiedAndChangeStatus1703769034497,
        AddTriggerTestStrategy1707087022764,
        AddCategoriesToPieceMetadataPostgres1707231704973,
        AddUniqueStoreConstraint1708521505204,
        SetFlowVersionUpdatedByToNullIfUserIsDeletedPostgres1709641016072,
        MigrateWebhook1709581196563,
        AddAuthorsToPieces1710098373707,
        AddDeletedToProjectPostgres1710243591721,
        MigrateInputUiInfo1711411372480,
        AddProjectUsageColumnToPiece1711768296861,
        AddPieceTags1712107871405,
        RemoveUniqueEmailOnUser1713221809186,
        AddPlatformRoleToUser1713302610746,
        AddUniqueNameToFolder1713643694049,
        AddFeaturesToPlatform1714145914415,
        AddIssueEntityPostgres1714904516114,
        RemoveShowActivityLog1716105958530,
        AddDurationForRuns1716725027424,
        AddAlertsEntityPostgres1716989780835,
        AddUserInvitation1717960689650,
        AddPremiumPiecesColumnPostgres1717370717678,
        AddWorkerMachine1720101280025,
        ChangeEventRoutingConstraint1723549873495,
        AddAnalyticsToPlatform1725113652923,
        RemoveUniqueConstraintOnStepFile1725570317713,
        LogFileRelationWithFlowRun1725639666232,
        AddLogsFileIdIndex1725699690971,
        AddAiProviderTable1726445983043,
        SupportS3Files1726364421096,
        AddUserSessionId1727130193726,
        RemovePremiumPieces1727865841722,
        AddLicenseKeyIntoPlatform1728827704109,
        ChangeProjectUniqueConstraintToPartialIndex1729098769827,
        MigrateSMTPInPlatform1729602169179,
        AddPinnedPieces1729776414647,
        AddConnectionOwner1730123432651,
        AppConnectionsSetNull1730627612799,
        AddFlowSchemaVersion1730760434336,
        SwitchToRouter1731019013340,
        StoreTriggerEventsInFile1731247581852,
        CreateProjectRoleTable1731424289830,
        MigrateConnectionNames1731428722977,
        AddGlobalConnectionsAndRbacForPlatform1731532843905,
        AddIndiciesToRunAndTriggerData1732324567513,
        AddProjectRelationInUserInvitation1732790412900,
        TablesProduct1734355488179,
        RemoveWorkerType1734439097357,
        FieldAndRecordAndCellProjectId1734969829406,
        AddCellUniqueIndex1735057498882,
        AddCopilotSettings1734479886363,
        AddExternalIdForFlow1735262417593,
        AddEnvironmentsEnabled1735267452262,
        AddUserIdentity1735590074879,
        RenameGitRepoPermission1736813103505,
        RestrictPieces1739546878775,
        CreateTableWebhooks1741669458075,
        AddDataColumnToFieldEntity1742395892304,
        AddManualTaskTable1742304857701,
        ChangeManualTasksToTodo1742432827826,
        AddMCP1743128816786,
        RenameApprovalUrlToResolveUrl1742991137557,
        AddMetadataFields1743780156664,
        AddRecordIndexForTableIdAndProjectIdAndRecordId1744187975994,
        AddLastChangelogDismissed1744053592923,
        AddMcpPiece1744822233873,
        RenameTodoPostiveVariantName1745272231418,
        AddConnectionIdsToFlowVersion1745530653784,
        MakeExternalIdNotNullable1746531094548,
        AddExternalIdForTablesAndFields1746356907629,
        ChangeMcpPieceForeignKey1746543299109,
        AddHandshakeConfigurationToFlow1746848208563,
        AddOrderToFolder1747095861746,
        AddI18nColumnToPieceMetadata1746714836833,
        ChangeExternalIdsForTables1747346473001,
        RenameProjectBillingToPlatformPLan1747819919988,
        UpgradePieceVersionsToLatest1748253670449,
        AddAgentsModule1748456786940,
        ChangeManualTasksCommentsToTodoComments1742433144687,
        AddTodoActivity1748525529096,
        AddCreatedByUserIdInTodo1748565250553,
        AddTodoEnvironment1748573003639,
        DeprecateApproval1748648340742,
        AddMcpToolEntity1748352614033,
        AddMcpRunEntity1748358415599,
        AIProviderRedactorPostgres1748871900624,
        MigrateMcpFlowsToBeTools1748996336492,
        AddMcpToolFlowCascadeDelete1749128866314,
        AIUsagePostgres1750090291551,
        AddAgents1749405724276,
        AddAgentOutput1749859119064,
        RemoveDefaultLocaleFromPlatform1749733527371,
        AddStepToIssuesTable1750017637712,
        MakeStepNameOptional1750025401754,
        RemoveUniqueOnFlow1750093037011,
        ChangeTodoActivityContentFormat1750354589729,
        RevertDescriptionTodoNaming1750389164014,
        RegenerateIssuesTable1750392148590,
        RemoveProjectIdFromIndex1750712746125,
        RevertTodoActivties1751217652277,
        RemoveTerminationReason1751728035816,
        AddFlowVersionToIssue1751927222122,
        SplitUpPieceMetadataIntoTools1752004202722,
        AddIndexForSchemaVersionInFlowVersion1752151941009,
        AddAgentRunsEntityPostgres1752583341290,
        AddCreatedToFlowVersionFlowIdIdxPostgres1752511716028,
        AddAgentIdToTable1753315220453,
        MakeTriggerNullable1753366163403,
        AddIndexForAgentTable1753400133786,
        AddAIUsageMetadatapostgres1753624069238,
        AddExternalIdToAgentId1753641361099,
        AddParentRunIdToFlowRun1753699877817,
        AddCascadeOnAgents1753727379513,
        AddExternalIdToMCPPostgres1753787093467,
<<<<<<< HEAD
        AddExternalidToMCPToolPostgres1754214833292,
=======
        AddTriggerSource1754478770608,
        AddJobIdToTriggerRun1754510611628,
>>>>>>> 86526f71
    ]

    const edition = system.getEdition()
    switch (edition) {
        case ApEdition.CLOUD:
        case ApEdition.ENTERPRISE:
            commonMigration.push(
                AddTemplates1685538145476,
                AddPinnedAndBlogUrlToTemplates1686133672743,
                AddPinnedOrder1686154285890,
                AddProjectIdToTemplate1688083336934,
                FlowTemplateAddUserIdAndImageUrl1694379223109,
                AddFeaturedDescriptionAndFlagToTemplates1694604120205,
                AddProjectMembers1689177797092,
                ProjectMemberRelations1694381968985,
                AddPlatform1697717995884,
                AddCustomDomain1698077078271,
                AddSigningKey1698602417745,
                AddDisplayNameToSigningKey1698698190965,
                AddOAuth2AppEntiity1699221414907,
                AddFilteredPiecesToPlatform1699281870038,
                AddSmtpAndPrivacyUrlToPlatform1699491705906,
                AddOtpEntity1700396157624,
                AddPlatformDefaultLanguage1700406308445,
                MakeStripeSubscriptionNullable1685053959806,
                AddBillingParameters1688739844617,
                AddTasksPerDays1689336533370,
                RemoveCalculatedMetrics1689806173642,
                ModifyBilling1694902537045,
                RemoveUnusedFieldsinBilling1700132368636,
                AddDatasourcesLimit1695916063833,
                MakeStripeCustomerIdNullable1700751925992,
                AddStateToOtp1701084418793,
                ModifyProjectMembersAndRemoveUserId1701647565290,
                AddApiKeys1701716639135,
                AddEmbeddingFeatureToPlatform1701794452891,
                AddPlatformIdToFlowTemplates1703411318826,
                AddAuthOptionsToPlatform1704667304953,
                AddEnableEmailAuthToPlatform1704797979825,
                AddGitRepoMigrationPostgres1704503804056,
                AddGitSyncEnabledToPlatform1704636362533,
                AddAuditEvents1707614902283,
                CreateActivityTable1708515756040,
                AddLengthLimitsToActivity1708529586342,
                AddShowActivityLogToPlatform1708861032399,
                MakePlatformNotNullable1705969874745,
                AddSlugToGitRepo1709151540095,
                DropUnusedPlatformIndex1709500873378,
                MigrateWebhookTemplate1709581196564,
                AddPlatformForeignKeyToProjectPostgres1709566642531,
                MoveGeneratedByFromSigningKeyToAuditEventPostgres1709669091258,
                AddMappingStateToGit1709753080714,
                CascadeProjectDeleteToActivity1710720610670,
                AddBranchTypeToGit1711073772867,
                PiecesProjectLimits1712279318440,

                // Cloud Only Migrations, before unifing the migrations.
                ChangeToJsonToKeepKeysOrder1685991260335,
                AddPieceTypeAndPackageTypeToFlowTemplate1696245170062,
                RemoveUniqueonAppNameAppCredentials1705586178452,
                CascadeProjectDeleteAppCredentialsAndConnectionKey1710720610669,
                // Enterprise Only Migrations, before unifing the migrations.
                MigrateEeUsersToOldestPlatform1701261357197,
                UnifyEnterpriseWithCloud1714249840058,
                // Cloud Only Entities, But we need to run them for Enterprise as well.
                AddAppSumo1688943462327,
                AddReferral1690459469381,
                AddUserEmailToReferral1709500213947,
                AddProjectBilling1708811745694,

                // New Migration After Unifying
                ModifyProjectMembers1717961669938,
                MigrateAuditEventSchema1723489038729,
                AddAiTokensForProjectPlan1726446092010,
                AddAuditLogIndicies1731711188507,
                AddPlatformBilling1734971881345,
                CreateProjectReleaseTable1734418823028,
                RemoveUnusedProjectBillingFields1736607721367,
                ProjectIdNullableInTemplate1741357285896,
                UpdateNotifyStatusOnEmbedding1741963410825,
                AddManualTaskCommentTable1742305104390,
                AddMetadataFieldToFlowTemplates1744780800000,
                AddLimitsOnPlatformPlan1747921788059,
                AddPlanNameOnPlatformPlan1748549003744,
                AddPlatformIdToAiUsage1750526457504,
                AddBillingCycleDates1750704192423,
                ReplaceTasksLimitWithIncludedTasks1750720173459,
                RenameIncludedTasksToTasksLimit1750722071472,
                AddPaymentMethodToPlatformPlan1751021111433,
                AddAgentsLimitToPlatformPlan1749917984363,
                AddAgentsEnabledToPlatformPlan1751309258332,
                AddTrialFlagInPlatform1751394161203,
                UpdateAiCredits1751404517528,
                AddAiOverageState1751466404493,
                AddLockedColumnToProjectPlan1751878623268,
                AddMcpsEnabled1751989232042,
                AddPlatformAnalyticsReportEntity1753091760355,
            )
            break
        case ApEdition.COMMUNITY:
            commonMigration.push(
                AddPlatformToPostgres1709052740378,
                SetNotNullOnPlatform1709505632771,
            )
            break
    }

    return commonMigration
}

const getMigrationConfig = (): MigrationConfig => {
    const env = system.getOrThrow<ApEnvironment>(AppSystemProp.ENVIRONMENT)

    if (env === ApEnvironment.TESTING) {
        return {}
    }

    return {
        migrationsRun: true,
        migrationsTransactionMode: 'each',
        migrations: getMigrations(),
    }
}

export const createPostgresDataSource = (): DataSource => {
    const migrationConfig = getMigrationConfig()
    const url = system.get(AppSystemProp.POSTGRES_URL)

    if (!isNil(url)) {
        return new DataSource({
            type: 'postgres',
            url,
            ssl: getSslConfig(),
            ...migrationConfig,
            ...commonProperties,
        })
    }

    const database = system.getOrThrow(AppSystemProp.POSTGRES_DATABASE)
    const host = system.getOrThrow(AppSystemProp.POSTGRES_HOST)
    const password = system.getOrThrow(AppSystemProp.POSTGRES_PASSWORD)
    const serializedPort = system.getOrThrow(AppSystemProp.POSTGRES_PORT)
    const port = Number.parseInt(serializedPort, 10)
    const username = system.getOrThrow(AppSystemProp.POSTGRES_USERNAME)

    return new DataSource({
        type: 'postgres',
        host,
        port,
        username,
        password,
        database,
        ssl: getSslConfig(),
        ...spreadIfDefined('poolSize', system.get(AppSystemProp.POSTGRES_POOL_SIZE)),
        ...migrationConfig,
        ...commonProperties,
    })
}

type MigrationConfig = {
    migrationsRun?: boolean
    migrationsTransactionMode?: 'all' | 'none' | 'each'
    migrations?: (new () => MigrationInterface)[]
}<|MERGE_RESOLUTION|>--- conflicted
+++ resolved
@@ -256,12 +256,9 @@
 import { AddParentRunIdToFlowRun1753699877817 } from './migration/postgres/1753699877817-AddParentRunIdToFlowRun'
 import { AddCascadeOnAgents1753727379513 } from './migration/postgres/1753727379513-AddCascadeOnAgents'
 import { AddExternalIdToMCPPostgres1753787093467 } from './migration/postgres/1753787093467-AddExternalIdToMCPPostgres'
-<<<<<<< HEAD
 import { AddExternalidToMCPToolPostgres1754214833292 } from './migration/postgres/1754214833292-AddExternalidToMCPToolPostgres'
-=======
 import { AddTriggerSource1754478770608 } from './migration/postgres/1754478770608-AddTriggerSource'
 import { AddJobIdToTriggerRun1754510611628 } from './migration/postgres/1754510611628-AddJobIdToTriggerRun'
->>>>>>> 86526f71
 
 const getSslConfig = (): boolean | TlsOptions => {
     const useSsl = system.get(AppSystemProp.POSTGRES_USE_SSL)
@@ -441,12 +438,9 @@
         AddParentRunIdToFlowRun1753699877817,
         AddCascadeOnAgents1753727379513,
         AddExternalIdToMCPPostgres1753787093467,
-<<<<<<< HEAD
         AddExternalidToMCPToolPostgres1754214833292,
-=======
         AddTriggerSource1754478770608,
         AddJobIdToTriggerRun1754510611628,
->>>>>>> 86526f71
     ]
 
     const edition = system.getEdition()
