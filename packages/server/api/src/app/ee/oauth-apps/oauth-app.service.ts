--- conflicted
+++ resolved
@@ -1,11 +1,3 @@
-<<<<<<< HEAD
-import { databaseConnection } from '../../database/database-connection'
-import { encryptUtils } from '../../helper/encryption'
-import { buildPaginator } from '../../helper/pagination/build-paginator'
-import { paginationHelper } from '../../helper/pagination/pagination-utils'
-import { OAuthAppEntity, OAuthAppWithSecret } from './oauth-app.entity'
-=======
->>>>>>> 480ff8a9
 import {
     ListOAuth2AppRequest,
     OAuthApp,
@@ -20,6 +12,7 @@
     SeekPage,
 } from '@activepieces/shared'
 import { databaseConnection } from '../../database/database-connection'
+import { encryptUtils } from '../../helper/encryption'
 import { buildPaginator } from '../../helper/pagination/build-paginator'
 import { paginationHelper } from '../../helper/pagination/pagination-utils'
 import { OAuthAppEntity, OAuthAppWithSecret } from './oauth-app.entity'
