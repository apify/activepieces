--- conflicted
+++ resolved
@@ -194,17 +194,10 @@
                     id: request.flowIds[0],
                     projectId: gitRepo.projectId,
                 })
-<<<<<<< HEAD
-                const externalId = flow.externalId
-                const deleted = await gitSyncHelper(log).deleteFlowFromGit({
-                    flowId: externalId,
-                    flowFolderPath,
-=======
                 const fileName = flow.externalId || flow.id
                 const deleted = await gitSyncHelper(log).deleteFromGit({
                     fileName,
                     folderPath: flowFolderPath,
->>>>>>> 659db3ef
                 })
                 if (deleted) {
                     await gitHelper.commitAndPush(git, gitRepo, request.commitMessage ?? `chore: deleted flow ${request.flowIds[0]} from user interface`)
