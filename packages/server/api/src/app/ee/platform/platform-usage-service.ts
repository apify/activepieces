import { AppSystemProp } from '@activepieces/server-shared'
import { AiOverageState, ApEdition, ApEnvironment,  apId,  FlowStatus, PlatformUsage, UserStatus } from '@activepieces/shared'
import dayjs from 'dayjs'
import { FastifyBaseLogger } from 'fastify'
import { In, IsNull } from 'typeorm'
import { agentRepo } from '../../agents/agents-service'
<<<<<<< HEAD
=======
import { AIUsageEntity, AIUsageSchema } from '../../ai/ai-usage-entity'
import { repoFactory } from '../../core/db/repo-factory'
>>>>>>> 5b315818
import { getRedisConnection } from '../../database/redis-connection'
import { flowRepo } from '../../flows/flow/flow.repo'
import { apDayjs } from '../../helper/dayjs-helper'
import { system } from '../../helper/system/system'
import { systemJobsSchedule } from '../../helper/system-jobs'
import { SystemJobName } from '../../helper/system-jobs/common'
import { mcpRepo } from '../../mcp/mcp-service'
import { projectRepo, projectService } from '../../project/project-service'
import { tableRepo } from '../../tables/table/table.service'
import { userRepo } from '../../user/user-service'
import { platformPlanService } from './platform-plan/platform-plan.service'
import { repoFactory } from '../../core/db/repo-factory'
import { AIUsageEntity, AIUsageSchema } from '../../ai/ai-usage-entity'

const aiUsageRepo = repoFactory<AIUsageSchema>(AIUsageEntity)

const environment = system.get(AppSystemProp.ENVIRONMENT)

const aiUsageRepo = repoFactory<AIUsageSchema>(AIUsageEntity)

const getDailyUsageRedisKey = (
    metric: 'tasks' | 'ai_credits',
    entityType: 'project' | 'platform',
    entityId: string,
    date: dayjs.Dayjs,
): string => {
    return `${metric}:${entityType}:${entityId}:${date.format('YYYY-MM-DD')}`
}

export const platformUsageService = (_log?: FastifyBaseLogger) => ({
    async getAllPlatformUsage(platformId: string): Promise<PlatformUsage> {
        const platformBilling = await platformPlanService(system.globalLogger()).getOrCreateForPlatform(platformId)

        const { startDate, endDate } = await platformPlanService(system.globalLogger()).getBillingDates(platformBilling)

        const platformTasksUsage = await this.getPlatformUsage({ platformId, metric: 'tasks', startDate, endDate })
        const platformAICreditUsage = await this.getPlatformUsage({ platformId, metric: 'ai_credits', startDate, endDate })

        const activeFlows = await getActiveFlows(platformId)
        const mcps = await getMCPsCount(platformId)
        const projects = await getProjectsCount(platformId)
        const seats = await getActiveUsers(platformId)
        const tables = await getTables(platformId)
        const agents = await getAgentsCount(platformId)

        return { tasks: platformTasksUsage, aiCredits: platformAICreditUsage, activeFlows, mcps, projects, seats, tables, agents }
    },

    async increaseTasksUsage(projectId: string, incrementBy: number): Promise<{ projectTasksUsage: number, platformTasksUsage: number }> {
        const edition = system.getEdition()

        if (edition === ApEdition.COMMUNITY || environment === ApEnvironment.TESTING) {
            return { projectTasksUsage: 0, platformTasksUsage: 0 }
        }

        const redisConnection = getRedisConnection()
        const today = dayjs()
        const thirtyDays = 60 * 60 * 24 * 90

        const projectRedisKey = getDailyUsageRedisKey('tasks', 'project', projectId, today)
        const projectTasksUsageIncremented = await redisConnection.incrby(projectRedisKey, incrementBy)

        await redisConnection.expire(projectRedisKey, thirtyDays)

        const platformId = await projectService.getPlatformId(projectId)
        const platformRedisKey = getDailyUsageRedisKey('tasks', 'platform', platformId, today)
        const platformTasksUsageIncremented = await redisConnection.incrby(platformRedisKey, incrementBy)
        await redisConnection.expire(platformRedisKey, thirtyDays)

        return { projectTasksUsage: projectTasksUsageIncremented, platformTasksUsage: platformTasksUsageIncremented }
    },


    async resetPlatformUsage(platformId: string): Promise<void> {
        const redisConnection = getRedisConnection()
        const today = dayjs()

        const platformTasksRedisKey = getDailyUsageRedisKey('tasks', 'platform', platformId, today)
        await redisConnection.del(platformTasksRedisKey)

        const platformAiCreditRedisKey = getDailyUsageRedisKey('ai_credits', 'platform', platformId, today)
        await redisConnection.del(platformAiCreditRedisKey)

        const projectIds = await getProjectIds(platformId)
        for (const projectId of projectIds) {
            const projectTasksRedisKey = getDailyUsageRedisKey('tasks', 'project', projectId, today)
            await redisConnection.del(projectTasksRedisKey)

            const projectAiCreditRedisKey = getDailyUsageRedisKey('ai_credits', 'project', projectId, today)
            await redisConnection.del(projectAiCreditRedisKey)
        }

        await systemJobsSchedule(system.globalLogger()).upsertJob({
            job: {
                name: SystemJobName.AI_USAGE_REPORT,
                data: {
                    platformId,
                    overage: '0',
                },
                jobId: `ai-credit-usage-reset-${platformId}-${apDayjs().unix()}`,
            },
            schedule: {
                type: 'one-time',
                date: apDayjs().add(1, 'seconds'),
            },
        })


    },

    async increaseAiCreditUsage({ projectId, cost, platformId, provider, model }: IncreaseProjectAIUsageParams): Promise<{ projectAiCreditUsage: number, platformAiCreditUsage: number }> {
        const incrementBy = cost * 1000
        const edition = system.getEdition()

        if (edition === ApEdition.COMMUNITY) {
            return { projectAiCreditUsage: 0, platformAiCreditUsage: 0 }
        }

        const redisConnection = getRedisConnection()
        const today = dayjs()
        const thirtyDays = 60 * 60 * 24 * 90

        const projectRedisKey = getDailyUsageRedisKey('ai_credits', 'project', projectId, today)
        const projectAiCreditUsageIncremented = parseFloat(await redisConnection.incrbyfloat(projectRedisKey, incrementBy))

        await redisConnection.expire(projectRedisKey, thirtyDays)

        const platformRedisKey = getDailyUsageRedisKey('ai_credits', 'platform', platformId, today)
        const platformAiCreditUsageIncremented = parseFloat(await redisConnection.incrbyfloat(platformRedisKey, incrementBy))
        await redisConnection.expire(platformRedisKey, thirtyDays)

        const platformPlan = await platformPlanService(system.globalLogger()).getOrCreateForPlatform(platformId)

        await aiUsageRepo().insert({
            id: apId(),
            projectId,
            platformId,
            provider,
            model,
            cost,
        })
        
        const shouldReportUsage = platformPlan.aiCreditsOverageState === AiOverageState.ALLOWED_AND_ON
        const overage = Math.round(platformAiCreditUsageIncremented - platformPlan.includedAiCredits)
        const hasOverage = overage > 0

        if (!shouldReportUsage || !hasOverage) {
            return { projectAiCreditUsage: projectAiCreditUsageIncremented, platformAiCreditUsage: platformAiCreditUsageIncremented }
        }
        
        await systemJobsSchedule(system.globalLogger()).upsertJob({
            job: {
                name: SystemJobName.AI_USAGE_REPORT,
                data: {
                    platformId,
                    overage: overage.toString(),
                },
                jobId: `ai-credit-usage-report-${platformId}-${apDayjs().unix()}`,
            },
            schedule: {
                type: 'one-time',
                date: apDayjs().add(1, 'seconds'),
            },
        })

        return { projectAiCreditUsage: projectAiCreditUsageIncremented, platformAiCreditUsage: platformAiCreditUsageIncremented }
    },

    async getPlatformUsage({ platformId, metric, startDate, endDate }: GetPlatformUsageParams): Promise<number> {
        if (environment === ApEnvironment.TESTING) {
            return 0
        }

        return getUsage(platformId, startDate, endDate, metric, 'platform')
    },

    async getProjectUsage({ projectId, metric, startDate, endDate }: GetProjectUsageParams): Promise<number> {
        if (environment === ApEnvironment.TESTING) {
            return 0
        }

        return getUsage(projectId, startDate, endDate, metric, 'project')
    },
})

async function getUsage(
    entityId: string,
    startDate: number,
    endDate: number,
    metric: 'tasks' | 'ai_credits',
    entityType: 'project' | 'platform',
): Promise<number> {
    if (environment === ApEnvironment.TESTING) {
        return 0
    }

    const redisConnection = getRedisConnection()
    let totalUsage = 0

    let currentDay = dayjs.unix(startDate).startOf('day')
    const endDay = dayjs.unix(endDate).endOf('day')

    const keysToFetch: string[] = []
    while (currentDay.isBefore(endDay) || currentDay.isSame(endDay, 'day')) {
        keysToFetch.push(getDailyUsageRedisKey(metric, entityType, entityId, currentDay))
        currentDay = currentDay.add(1, 'day')
    }

    if (keysToFetch.length > 0) {
        const values = await redisConnection.mget(keysToFetch)

        for (const value of values) {
            if (value !== null) {
                totalUsage += Number(value)
            }
        }
    }

    return totalUsage
}


async function getActiveFlows(platformId: string): Promise<number> {
    const projectIds = await getProjectIds(platformId)
    const activeFlows = await flowRepo().count({
        where: {
            projectId: In(projectIds),
            status: FlowStatus.ENABLED,
        },
    })
    return activeFlows
}

async function getTables(platformId: string): Promise<number> {
    const projectIds = await getProjectIds(platformId)
    const tables = await tableRepo().count({
        where: {
            projectId: In(projectIds),
        },
    })
    return tables
}

async function getProjectsCount(platformId: string): Promise<number> {
    const projectIds = await getProjectIds(platformId)
    return projectIds.length
}

async function getMCPsCount(platformId: string): Promise<number> {
    const projectIds = await getProjectIds(platformId)
    const mcpIds = await mcpRepo().count({
        where: {
            projectId: In(projectIds),
            agentId: IsNull(),
        },
    })
    return mcpIds
}

async function getAgentsCount(platformId: string): Promise<number> {
    const projectIds = await getProjectIds(platformId)
    const agents = await agentRepo().count({
        where: {
            projectId: In(projectIds),
        },
    })
    return agents
}

async function getActiveUsers(platformId: string): Promise<number> {
    const activeUsers = await userRepo().count({
        where: {
            platformId,
            status: UserStatus.ACTIVE,
        },
    })
    return activeUsers
}

async function getProjectIds(platformId: string): Promise<string[]> {
    const projects = await projectRepo().find({
        select: {
            id: true,
        },
        where: {
            platformId,
            deleted: IsNull(),
        },

    })
    return projects.map((project) => project.id)
}


type IncreaseProjectAIUsageParams = {
    platformId: string
    projectId: string
    provider: string
    model: string
    cost: number
}

type GetProjectUsageParams = {
    projectId: string
    metric: 'tasks' | 'ai_credits'
    startDate: number
    endDate: number
}

type GetPlatformUsageParams = {
    platformId: string
    metric: 'tasks' | 'ai_credits'
    startDate: number
    endDate: number
}<|MERGE_RESOLUTION|>--- conflicted
+++ resolved
@@ -4,11 +4,8 @@
 import { FastifyBaseLogger } from 'fastify'
 import { In, IsNull } from 'typeorm'
 import { agentRepo } from '../../agents/agents-service'
-<<<<<<< HEAD
-=======
 import { AIUsageEntity, AIUsageSchema } from '../../ai/ai-usage-entity'
 import { repoFactory } from '../../core/db/repo-factory'
->>>>>>> 5b315818
 import { getRedisConnection } from '../../database/redis-connection'
 import { flowRepo } from '../../flows/flow/flow.repo'
 import { apDayjs } from '../../helper/dayjs-helper'
