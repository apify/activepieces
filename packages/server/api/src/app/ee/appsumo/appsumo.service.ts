import { APPSUMO_PLAN, FREE_CLOUD_PLAN } from '@activepieces/ee-shared'
import { isNil, PlanName, PlatformPlanWithOnlyLimits, PlatformRole } from '@activepieces/shared'
import { FastifyBaseLogger } from 'fastify'
import { userIdentityService } from '../../authentication/user-identity/user-identity-service'
import { repoFactory } from '../../core/db/repo-factory'
import { projectService } from '../../project/project-service'
import { userRepo } from '../../user/user-service'
import { platformPlanService } from '../platform/platform-plan/platform-plan.service'
import { AppSumoEntity, AppSumoPlan } from './appsumo.entity'

const appsumoRepo = repoFactory(AppSumoEntity)

const appSumoPlans: Record<string, PlatformPlanWithOnlyLimits> = {
    activepieces_tier1: APPSUMO_PLAN({
<<<<<<< HEAD
        planName: 'appsumo_activepieces_tier1',
=======
        planName: PlanName.APPSUMO_ACTIVEPIECES_TIER1,
        tasksLimit: 10000,
>>>>>>> d789520c
        userSeatsLimit: 1,
        tablesLimit: 5,
        mcpLimit: 5,
    }),
    activepieces_tier2: APPSUMO_PLAN({
<<<<<<< HEAD
        planName: 'appsumo_activepieces_tier2',
=======
        planName: PlanName.APPSUMO_ACTIVEPIECES_TIER2,
        tasksLimit: 50000,
>>>>>>> d789520c
        userSeatsLimit: 1,
        tablesLimit: 5,
        mcpLimit: 5,
    }),
    activepieces_tier3: APPSUMO_PLAN({
<<<<<<< HEAD
        planName: 'appsumo_activepieces_tier3',
=======
        planName: PlanName.APPSUMO_ACTIVEPIECES_TIER3,
        tasksLimit: 200000,
>>>>>>> d789520c
        userSeatsLimit: 5,
        tablesLimit: 5,
        mcpLimit: 5,
    }),
    activepieces_tier4: APPSUMO_PLAN({
<<<<<<< HEAD
        planName: 'appsumo_activepieces_tier4',
=======
        planName: PlanName.APPSUMO_ACTIVEPIECES_TIER4,
        tasksLimit: 500000,
>>>>>>> d789520c
        userSeatsLimit: 5,
        tablesLimit: 10,
        mcpLimit: 10,
    }),
    activepieces_tier5: APPSUMO_PLAN({
<<<<<<< HEAD
        planName: 'appsumo_activepieces_tier5',
=======
        planName: PlanName.APPSUMO_ACTIVEPIECES_TIER5,
        tasksLimit: 1000000,
>>>>>>> d789520c
        userSeatsLimit: 5,
        tablesLimit: 20,
        mcpLimit: 20,
    }),
    activepieces_tier6: APPSUMO_PLAN({
<<<<<<< HEAD
        planName: 'appsumo_activepieces_tier6',
=======
        planName: PlanName.APPSUMO_ACTIVEPIECES_TIER6,
        tasksLimit: 10000000,
>>>>>>> d789520c
        userSeatsLimit: 5,
        tablesLimit: 50,
        mcpLimit: 50,
    }),
}

export const appsumoService = (log: FastifyBaseLogger) => ({
    getPlanInformation(plan_id: string): PlatformPlanWithOnlyLimits {
        return appSumoPlans[plan_id]
    },
    async getByEmail(email: string): Promise<AppSumoPlan | null> {
        return appsumoRepo().findOneBy({
            activation_email: email,
        })
    },
    async getById(uuid: string): Promise<AppSumoPlan | null> {
        return appsumoRepo().findOneBy({
            uuid,
        })
    },
    async delete({ email }: { email: string }): Promise<void> {
        await appsumoRepo().delete({
            activation_email: email,
        })
    },
    async upsert(plan: AppSumoPlan): Promise<void> {
        await appsumoRepo().upsert(plan, ['uuid'])
    },
    async handleRequest(request: {
        plan_id: string
        action: string
        uuid: string
        activation_email: string
    }): Promise<void> {
        const { plan_id, action, uuid, activation_email: rawEmail } = request
        const appSumoLicense = await appsumoService(log).getById(uuid)
        const activation_email = appSumoLicense?.activation_email ?? rawEmail
        const appSumoPlan = appsumoService(log).getPlanInformation(plan_id)
        const identity = await userIdentityService(log).getIdentityByEmail(activation_email)
        if (!isNil(identity)) {
            const user = await userRepo().findOne({
                where: {
                    identityId: identity.id,
                    platformRole: PlatformRole.ADMIN,
                },
                order: {
                    created: 'ASC',
                },
            })
            if (!isNil(user)) {
                const project = await projectService.getUserProjectOrThrow(user.id)
                await platformPlanService(log).getOrCreateForPlatform(project.platformId)

                if (action === 'refund') {
                    await platformPlanService(log).update({
                        platformId: project.platformId,
                        ...FREE_CLOUD_PLAN,
                    })
                }
                else {
                    await platformPlanService(log).update({
                        platformId: project.platformId,
                        ...appSumoPlan,
                        eligibleForTrial: undefined,
                    })

                }
            }
        }

        if (action === 'refund') {
            await appsumoService(log).delete({
                email: activation_email,
            })
        }
        else {
            await appsumoService(log).upsert({
                uuid,
                plan_id,
                activation_email,
            })
        }
    },
})<|MERGE_RESOLUTION|>--- conflicted
+++ resolved
@@ -12,67 +12,37 @@
 
 const appSumoPlans: Record<string, PlatformPlanWithOnlyLimits> = {
     activepieces_tier1: APPSUMO_PLAN({
-<<<<<<< HEAD
-        planName: 'appsumo_activepieces_tier1',
-=======
         planName: PlanName.APPSUMO_ACTIVEPIECES_TIER1,
-        tasksLimit: 10000,
->>>>>>> d789520c
         userSeatsLimit: 1,
         tablesLimit: 5,
         mcpLimit: 5,
     }),
     activepieces_tier2: APPSUMO_PLAN({
-<<<<<<< HEAD
-        planName: 'appsumo_activepieces_tier2',
-=======
         planName: PlanName.APPSUMO_ACTIVEPIECES_TIER2,
-        tasksLimit: 50000,
->>>>>>> d789520c
         userSeatsLimit: 1,
         tablesLimit: 5,
         mcpLimit: 5,
     }),
     activepieces_tier3: APPSUMO_PLAN({
-<<<<<<< HEAD
-        planName: 'appsumo_activepieces_tier3',
-=======
         planName: PlanName.APPSUMO_ACTIVEPIECES_TIER3,
-        tasksLimit: 200000,
->>>>>>> d789520c
         userSeatsLimit: 5,
         tablesLimit: 5,
         mcpLimit: 5,
     }),
     activepieces_tier4: APPSUMO_PLAN({
-<<<<<<< HEAD
-        planName: 'appsumo_activepieces_tier4',
-=======
         planName: PlanName.APPSUMO_ACTIVEPIECES_TIER4,
-        tasksLimit: 500000,
->>>>>>> d789520c
         userSeatsLimit: 5,
         tablesLimit: 10,
         mcpLimit: 10,
     }),
     activepieces_tier5: APPSUMO_PLAN({
-<<<<<<< HEAD
-        planName: 'appsumo_activepieces_tier5',
-=======
         planName: PlanName.APPSUMO_ACTIVEPIECES_TIER5,
-        tasksLimit: 1000000,
->>>>>>> d789520c
         userSeatsLimit: 5,
         tablesLimit: 20,
         mcpLimit: 20,
     }),
     activepieces_tier6: APPSUMO_PLAN({
-<<<<<<< HEAD
-        planName: 'appsumo_activepieces_tier6',
-=======
         planName: PlanName.APPSUMO_ACTIVEPIECES_TIER6,
-        tasksLimit: 10000000,
->>>>>>> d789520c
         userSeatsLimit: 5,
         tablesLimit: 50,
         mcpLimit: 50,
