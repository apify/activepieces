--- conflicted
+++ resolved
@@ -35,22 +35,8 @@
             flowId,
             status: IssueStatus.ONGOING,
         })
-<<<<<<< HEAD
-
-        if (updatedIssue.count === 1) {
-            await emailService.sendIssuesReminder({ projectId })
-        }
-        
-        const flowVersion = await flowVersionService.getLatestLockedVersionOrThrow(flowId)
-        await emailService.sendIssueCreatedNotification({
-            projectId,
-            flowName: flowVersion.displayName,
-            createdAt: dayjs(date).tz('America/Los_Angeles').format('DD MMM YYYY, HH:mm [PT]'),
-        })
-=======
         
         return updatedIssue
->>>>>>> 63fb1f69
     },
     async get({ projectId, flowId }: { projectId: string, flowId: string }): Promise<Issue | null> {
         return repo.findOneBy({
