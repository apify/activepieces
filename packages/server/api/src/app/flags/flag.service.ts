--- conflicted
+++ resolved
@@ -1,16 +1,10 @@
-import { flowTimeoutSandbox, system, SystemProp, webhookSecretsUtils } from '@activepieces/server-shared'
+import { AppSystemProp, flowTimeoutSandbox, SharedSystemProp, system, webhookSecretsUtils } from '@activepieces/server-shared'
 import { ApEdition, ApFlagId, Flag, isNil } from '@activepieces/shared'
 import axios from 'axios'
 import { webhookUtils } from 'server-worker'
 import { databaseConnection } from '../database/database-connection'
 import { FlagEntity } from './flag.entity'
 import { defaultTheme } from './theme'
-<<<<<<< HEAD
-import { AppSystemProp, flowTimeoutSandbox, SharedSystemProp, system, webhookSecretsUtils } from '@activepieces/server-shared'
-import { ApEdition, ApFlagId, Flag, isNil } from '@activepieces/shared'
-import { webhookUtils } from 'server-worker'
-=======
->>>>>>> 480ff8a9
 
 const flagRepo = databaseConnection.getRepository(FlagEntity)
 
