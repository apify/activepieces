import { AppSystemProp, ContainerType, PiecesSource, SystemProp, WorkerSystemProp } from '@activepieces/server-shared'
import { ApEdition, ApEnvironment, ExecutionMode, FileLocation, isNil, PieceSyncMode } from '@activepieces/shared'
import { FastifyBaseLogger } from 'fastify'
import { s3Helper } from '../file/s3-helper'
import { encryptUtils } from './encryption'
import { jwtUtils } from './jwt-utils'
import { DatabaseType, QueueMode, RedisType, system } from './system/system'


function enumValidator<T extends string>(enumValues: T[]) {
    return (value: string) => {
        const isValid = enumValues.includes(value as T)
        return isValid ? true : `Value must be one of: ${enumValues.join(', ')}`
    }
}

function booleanValidator(value: string | undefined) {
    const isValid = value === 'true' || value === 'false'
    return isValid ? true : 'Value must be either "true" or "false"'
}

function numberValidator(value: string | undefined) {
    const isValid = !isNil(value) && !Number.isNaN(Number(value))
    return isValid ? true : 'Value must be a valid number'
}

function stringValidator(value: string) {
    const isValid = typeof value === 'string' && value.length > 0
    return isValid ? true : 'Value must be a non-empty string'
}

function urlValidator(value: string) {
    try {
        new URL(value)
        return true
    }
    catch {
        return 'Value must be a valid URL'
    }
}

const systemPropValidators: {
    [key in SystemProp]: (value: string) => true | string
} = {
    // AppSystemProp
    [AppSystemProp.EXECUTION_MODE]: enumValidator(Object.values(ExecutionMode)),
    [AppSystemProp.LOG_LEVEL]: enumValidator(['error', 'warn', 'info', 'debug', 'trace']),
    [AppSystemProp.LOG_PRETTY]: booleanValidator,
    [AppSystemProp.ENVIRONMENT]: enumValidator(Object.values(ApEnvironment)),
    [AppSystemProp.TRIGGER_TIMEOUT_SECONDS]: numberValidator,
    [AppSystemProp.FLOW_TIMEOUT_SECONDS]: numberValidator,
    [AppSystemProp.AGENT_TIMEOUT_SECONDS]: numberValidator,
    [AppSystemProp.PAUSED_FLOW_TIMEOUT_DAYS]: numberValidator,
    [AppSystemProp.APP_WEBHOOK_SECRETS]: stringValidator,
    [AppSystemProp.MAX_FILE_SIZE_MB]: numberValidator,
    [AppSystemProp.SANDBOX_MEMORY_LIMIT]: numberValidator,
    [AppSystemProp.SANDBOX_PROPAGATED_ENV_VARS]: stringValidator,
    [AppSystemProp.PIECES_SOURCE]: enumValidator(Object.values(PiecesSource)),
    [AppSystemProp.SENTRY_DSN]: urlValidator,
    
    [AppSystemProp.LOKI_PASSWORD]: stringValidator,
    [AppSystemProp.LOKI_URL]: urlValidator,
    [AppSystemProp.LOKI_USERNAME]: stringValidator,
    
    [AppSystemProp.AXIOM_DATASET]: stringValidator,
    [AppSystemProp.AXIOM_TOKEN]: stringValidator,
<<<<<<< HEAD
    [AppSystemProp.OTEL_ENABLED]: booleanValidator,
=======
    [AppSystemProp.AXIOM_DOMAIN]: stringValidator,
    
    [AppSystemProp.HYPERDX_TOKEN]: stringValidator,

>>>>>>> fa7406fd
    [WorkerSystemProp.FRONTEND_URL]: urlValidator,
    [WorkerSystemProp.CONTAINER_TYPE]: enumValidator(Object.values(ContainerType)),
    [WorkerSystemProp.WORKER_TOKEN]: stringValidator,
    // AppSystemProp
    [AppSystemProp.API_KEY]: stringValidator,
    [AppSystemProp.API_RATE_LIMIT_AUTHN_ENABLED]: booleanValidator,
    [AppSystemProp.API_RATE_LIMIT_AUTHN_MAX]: numberValidator,
    [AppSystemProp.API_RATE_LIMIT_AUTHN_WINDOW]: stringValidator,
    [AppSystemProp.CLIENT_REAL_IP_HEADER]: stringValidator,
    [AppSystemProp.CLOUD_AUTH_ENABLED]: booleanValidator,
    [AppSystemProp.CONFIG_PATH]: stringValidator,
    [AppSystemProp.DB_TYPE]: enumValidator(Object.values(DatabaseType)),
    [AppSystemProp.DEV_PIECES]: stringValidator,
    [AppSystemProp.ENCRYPTION_KEY]: stringValidator,
    [AppSystemProp.EXECUTION_DATA_RETENTION_DAYS]: numberValidator,
    [AppSystemProp.JWT_SECRET]: stringValidator,
    [AppSystemProp.MAX_CONCURRENT_JOBS_PER_PROJECT]: numberValidator,
    [AppSystemProp.PIECES_SYNC_MODE]: enumValidator(Object.values(PieceSyncMode)),
    [AppSystemProp.POSTGRES_DATABASE]: stringValidator,
    [AppSystemProp.POSTGRES_HOST]: stringValidator,
    [AppSystemProp.POSTGRES_PASSWORD]: stringValidator,
    [AppSystemProp.POSTGRES_PORT]: numberValidator,
    [AppSystemProp.POSTGRES_SSL_CA]: stringValidator,
    [AppSystemProp.POSTGRES_URL]: stringValidator,
    [AppSystemProp.POSTGRES_USERNAME]: stringValidator,
    [AppSystemProp.POSTGRES_USE_SSL]: booleanValidator,
    [AppSystemProp.PROJECT_RATE_LIMITER_ENABLED]: booleanValidator,
    [AppSystemProp.QUEUE_MODE]: enumValidator(Object.values(QueueMode)),
    [AppSystemProp.QUEUE_UI_ENABLED]: booleanValidator,
    [AppSystemProp.QUEUE_UI_PASSWORD]: stringValidator,
    [AppSystemProp.QUEUE_UI_USERNAME]: stringValidator,
    [AppSystemProp.REDIS_TYPE]: enumValidator(Object.values(RedisType)),
    [AppSystemProp.REDIS_FAILED_JOB_RETENTION_DAYS]: numberValidator,
    [AppSystemProp.REDIS_FAILED_JOB_RETENTION_MAX_COUNT]: numberValidator,
    [AppSystemProp.REDIS_SSL_CA_FILE]: stringValidator,
    [AppSystemProp.REDIS_DB]: numberValidator,
    [AppSystemProp.REDIS_HOST]: stringValidator,
    [AppSystemProp.REDIS_PASSWORD]: stringValidator,
    [AppSystemProp.REDIS_PORT]: numberValidator,
    [AppSystemProp.REDIS_URL]: stringValidator,
    [AppSystemProp.REDIS_USER]: stringValidator,
    [AppSystemProp.REDIS_USE_SSL]: booleanValidator,
    [AppSystemProp.REDIS_SENTINEL_ROLE]: stringValidator,
    [AppSystemProp.REDIS_SENTINEL_HOSTS]: stringValidator,
    [AppSystemProp.REDIS_SENTINEL_NAME]: stringValidator,
    [AppSystemProp.S3_ACCESS_KEY_ID]: stringValidator,
    [AppSystemProp.S3_BUCKET]: stringValidator,
    [AppSystemProp.S3_ENDPOINT]: stringValidator,
    [AppSystemProp.S3_REGION]: stringValidator,
    [AppSystemProp.S3_SECRET_ACCESS_KEY]: stringValidator,
    [AppSystemProp.S3_USE_SIGNED_URLS]: booleanValidator,
    [AppSystemProp.S3_USE_IRSA]: booleanValidator,
    [AppSystemProp.SMTP_HOST]: stringValidator,
    [AppSystemProp.SMTP_PASSWORD]: stringValidator,
    [AppSystemProp.SMTP_PORT]: numberValidator,
    [AppSystemProp.SMTP_SENDER_EMAIL]: (value: string) => value.includes('@') ? true : 'Value must be a valid email address',
    [AppSystemProp.SMTP_SENDER_NAME]: stringValidator,
    [AppSystemProp.SMTP_USERNAME]: stringValidator,
    [AppSystemProp.TELEMETRY_ENABLED]: booleanValidator,
    [AppSystemProp.TEMPLATES_SOURCE_URL]: stringValidator,
    [AppSystemProp.TRIGGER_DEFAULT_POLL_INTERVAL]: numberValidator,
    [AppSystemProp.TRIGGER_FAILURES_THRESHOLD]: numberValidator,
    [AppSystemProp.WEBHOOK_TIMEOUT_SECONDS]: numberValidator,
    [AppSystemProp.APPSUMO_TOKEN]: stringValidator,
    [AppSystemProp.FILE_STORAGE_LOCATION]: enumValidator(Object.values(FileLocation)),
    [AppSystemProp.FIREBASE_ADMIN_CREDENTIALS]: stringValidator,
    [AppSystemProp.FIREBASE_HASH_PARAMETERS]: stringValidator,
    [AppSystemProp.STRIPE_SECRET_KEY]: stringValidator,
    [AppSystemProp.STRIPE_WEBHOOK_SECRET]: stringValidator,
    [AppSystemProp.CLOUD_PLATFORM_ID]: stringValidator,
    [AppSystemProp.INTERNAL_URL]: stringValidator,
    [AppSystemProp.EDITION]: enumValidator(Object.values(ApEdition)),
    [AppSystemProp.FEATUREBASE_API_KEY]: stringValidator,
    // Copilot
    [AppSystemProp.PERPLEXITY_BASE_URL]: urlValidator,

    // AppSystemProp
    [WorkerSystemProp.FLOW_WORKER_CONCURRENCY]: numberValidator,
    [WorkerSystemProp.SCHEDULED_WORKER_CONCURRENCY]: numberValidator,
    [WorkerSystemProp.AGENTS_WORKER_CONCURRENCY]: numberValidator,

    // Cloud
    [AppSystemProp.GOOGLE_CLIENT_ID]: stringValidator,
    [AppSystemProp.GOOGLE_CLIENT_SECRET]: stringValidator,

    // Cloudflare
    [AppSystemProp.CLOUDFLARE_API_TOKEN]: stringValidator,
    [AppSystemProp.CLOUDFLARE_API_BASE]: stringValidator,
    [AppSystemProp.CLOUDFLARE_ZONE_ID]: stringValidator,

    // Secret Manager
    [AppSystemProp.SECRET_MANAGER_API_KEY]: stringValidator,

    // Tables
    [AppSystemProp.MAX_RECORDS_PER_TABLE]: numberValidator,
    [AppSystemProp.MAX_FIELDS_PER_TABLE]: numberValidator,
    [AppSystemProp.SHOW_CHANGELOG]: booleanValidator,

    // MCP
    [AppSystemProp.ENABLE_FLOW_ON_PUBLISH]: booleanValidator,
    [AppSystemProp.ISSUE_ARCHIVE_DAYS]: (value: string) => {
        const days = parseInt(value)
        if (isNaN(days) || days < 0) {
            return 'Value must be a non-negative number'
        }
        return true
    },
}



const validateSystemPropTypes = () => {
    const systemProperties: SystemProp[] = [...Object.values(AppSystemProp), ...Object.values(AppSystemProp)]
    const errors: {
        [key in SystemProp]?: string
    } = {}

    for (const prop of systemProperties) {
        const value = system.get(prop)
        const onlyValidateIfValueIsSet = !isNil(value)
        if (onlyValidateIfValueIsSet) {
            const validationResult = systemPropValidators[prop](value)
            if (validationResult !== true) {
                errors[prop] = `Current value: ${value}. Expected: ${validationResult}`
            }
        }
    }
    return errors
}

export const validateEnvPropsOnStartup = async (log: FastifyBaseLogger): Promise<void> => {

    const test = system.get(AppSystemProp.ENVIRONMENT)
    const fileStorageLocation = process.env.AP_FILE_STORAGE_LOCATION
    if (test !== ApEnvironment.TESTING && fileStorageLocation === FileLocation.S3) {
        try {
            await s3Helper(log).validateS3Configuration()
        }
        catch (error: unknown) {
            throw new Error(JSON.stringify({
                message: 'S3 validation failed. Check your configuration and credentials.',
                docUrl: 'https://www.activepieces.com/docs/install/configuration/overview#configure-s3-optional',
            }))
        }
    }

    const errors = validateSystemPropTypes()
    if (Object.keys(errors).length > 0) {
        log.warn({
            errors,
        }, '[validateEnvPropsOnStartup]')
    }

    const codeSandboxType = process.env.AP_CODE_SANDBOX_TYPE
    if (!isNil(codeSandboxType)) {
        throw new Error(JSON.stringify({
            message: 'AP_CODE_SANDBOX_TYPE is deprecated, please use AP_EXECUTION_MODE instead',
            docUrl: 'https://www.activepieces.com/docs/install/configuration/overview',
        }))
    }
    const queueMode = system.getOrThrow<QueueMode>(AppSystemProp.QUEUE_MODE)
    const encryptionKey = await encryptUtils.loadEncryptionKey(queueMode)
    const isValidHexKey = encryptionKey && /^[A-Za-z0-9]{32}$/.test(encryptionKey)
    if (!isValidHexKey) {
        throw new Error(JSON.stringify({
            message: 'AP_ENCRYPTION_KEY is missing or invalid. It must be a 32-character hexadecimal string (representing 16 bytes). You can generate one using the command: `openssl rand -hex 16`',
            docUrl: 'https://www.activepieces.com/docs/install/configuration/environment-variables',
        }))
    }
    const isApp = system.isApp()
    if (isApp) {
        const rentionPeriod = system.getNumberOrThrow(AppSystemProp.EXECUTION_DATA_RETENTION_DAYS)
        const maximumPausedFlowTimeout = system.getNumberOrThrow(AppSystemProp.PAUSED_FLOW_TIMEOUT_DAYS)
        if (maximumPausedFlowTimeout > rentionPeriod) {
            throw new Error(JSON.stringify({
                message: 'AP_PAUSED_FLOW_TIMEOUT_DAYS can not exceed AP_EXECUTION_DATA_RETENTION_DAYS',
            }))
        }
    }

    const jwtSecret = await jwtUtils.getJwtSecret()
    if (isNil(jwtSecret)) {
        throw new Error(JSON.stringify({
            message: 'AP_JWT_SECRET is undefined, please define it in the environment variables',
            docUrl: 'https://www.activepieces.com/docs/install/configuration/environment-variables',
        }))
    }

    const edition = system.getEdition()
    if ([ApEdition.CLOUD, ApEdition.ENTERPRISE].includes(edition) && test !== ApEnvironment.TESTING) {
        const executionMode = system.getOrThrow<ExecutionMode>(AppSystemProp.EXECUTION_MODE)
        if (![ExecutionMode.SANDBOXED, ExecutionMode.SANDBOX_CODE_ONLY].includes(executionMode)) {
            throw new Error(JSON.stringify({
                message: 'Execution mode UNSANDBOXED is no longer supported in this edition, check the documentation for recent changes',
                docUrl: 'https://www.activepieces.com/docs/install/configuration/overview',
            }))
        }
    }
}<|MERGE_RESOLUTION|>--- conflicted
+++ resolved
@@ -64,14 +64,8 @@
     
     [AppSystemProp.AXIOM_DATASET]: stringValidator,
     [AppSystemProp.AXIOM_TOKEN]: stringValidator,
-<<<<<<< HEAD
-    [AppSystemProp.OTEL_ENABLED]: booleanValidator,
-=======
-    [AppSystemProp.AXIOM_DOMAIN]: stringValidator,
-    
+    [AppSystemProp.OTEL_ENABLED]: booleanValidator,    
     [AppSystemProp.HYPERDX_TOKEN]: stringValidator,
-
->>>>>>> fa7406fd
     [WorkerSystemProp.FRONTEND_URL]: urlValidator,
     [WorkerSystemProp.CONTAINER_TYPE]: enumValidator(Object.values(ContainerType)),
     [WorkerSystemProp.WORKER_TOKEN]: stringValidator,
