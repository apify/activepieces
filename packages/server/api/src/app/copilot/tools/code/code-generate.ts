import { exceptionHandler } from '@activepieces/server-shared'
<<<<<<< HEAD
import {
    Action,
    ActionType,
    AskCopilotCodeResponse,
    AskCopilotRequest,
    flowStructureUtil,
    isNil,
    Trigger,
    ActivepiecesError,
    ErrorCode,
} from '@activepieces/shared'
=======
import { Action, ActionType, AskCopilotCodeResponse, AskCopilotRequest, flowStructureUtil, isNil, Trigger } from '@activepieces/shared'
import { FastifyBaseLogger } from 'fastify'
>>>>>>> 6c283371
import { flowService } from '../../../flows/flow/flow.service'
import { generateCode } from './code-agent'

function createErrorResponse(error: string, isConfigError = false): AskCopilotCodeResponse {
    return {
        code: `export const code = async (inputs: Record<string, never>) => {
    throw new Error('${error}')
    return { error: true }
}`,
        packageJson: { dependencies: {} },
        inputs: {},
        icon: isConfigError ? 'Settings' : 'AlertTriangle',
        title: isConfigError ? 'Configuration Required' : 'Error: Code Generation Failed',
        textMessage: isConfigError ? error : undefined,
    }
}

function mergeInputs(
    copilotInputs: Record<string, string>,
    selectedStep: Action | Trigger | undefined,
): Record<string, string> {
    const mergedInputs: Record<string, string> = {}

    Object.entries(copilotInputs).forEach(([name, suggestedValue]) => {
        if (name && suggestedValue) {
            mergedInputs[name] = suggestedValue
        }
    })

    if (selectedStep?.type === ActionType.CODE) {
        Object.entries(selectedStep.settings.input).forEach(([key, value]) => {
            if (!isNil(value) && !isNil(mergedInputs[key])) {
                mergedInputs[key] = value
            }
        })
    }

    return mergedInputs
}

<<<<<<< HEAD
export const codeGeneratorTool = {
    async generateCode(
        projectId: string,
        platformId: string,
        request: AskCopilotRequest,
    ): Promise<AskCopilotCodeResponse> {
=======
export const codeGeneratorTool = (log: FastifyBaseLogger) => ({
    async generateCode(projectId: string, request: AskCopilotRequest): Promise<AskCopilotCodeResponse> {
>>>>>>> 6c283371
        try {
            const flowVersion = await flowService(log).getOnePopulatedOrThrow({
                id: request.flowId,
                versionId: request.flowVersionId,
                projectId,
            })

            const selectedStep = request.selectedStepName
                ? flowStructureUtil.getStep(request.selectedStepName, flowVersion.version.trigger)
                : undefined

            const copilotResponse = await generateCode(
                request.prompt,
                projectId,
                platformId,
                request.context,
            )

            return {
                code: copilotResponse.code,
                packageJson: { dependencies: {} },
                inputs: mergeInputs(copilotResponse.inputs, selectedStep),
                icon: copilotResponse.icon ?? 'code',
                title: copilotResponse.title,
            }
        }
        catch (error) {
<<<<<<< HEAD
            exceptionHandler.handle(error)
            console.error('[CodeGenerator] Error:', error)

            if (error instanceof ActivepiecesError && error.error.code === ErrorCode.COPILOT_FAILED) {
                const message = error?.error?.params?.message || 'Copilot service is not configured. Please check your platform settings.'
                return createErrorResponse(message, true)
            }

            return createErrorResponse(
                error instanceof Error ? error.message : 'Unknown error occurred',
            )
=======
            exceptionHandler.handle(error, log)
            return createDefaultResponse(error instanceof Error ? error.message : 'Unknown error occurred')
>>>>>>> 6c283371
        }
    },
})<|MERGE_RESOLUTION|>--- conflicted
+++ resolved
@@ -1,5 +1,4 @@
 import { exceptionHandler } from '@activepieces/server-shared'
-<<<<<<< HEAD
 import {
     Action,
     ActionType,
@@ -11,12 +10,9 @@
     ActivepiecesError,
     ErrorCode,
 } from '@activepieces/shared'
-=======
-import { Action, ActionType, AskCopilotCodeResponse, AskCopilotRequest, flowStructureUtil, isNil, Trigger } from '@activepieces/shared'
-import { FastifyBaseLogger } from 'fastify'
->>>>>>> 6c283371
 import { flowService } from '../../../flows/flow/flow.service'
 import { generateCode } from './code-agent'
+import { FastifyBaseLogger } from 'fastify'
 
 function createErrorResponse(error: string, isConfigError = false): AskCopilotCodeResponse {
     return {
@@ -55,17 +51,8 @@
     return mergedInputs
 }
 
-<<<<<<< HEAD
-export const codeGeneratorTool = {
-    async generateCode(
-        projectId: string,
-        platformId: string,
-        request: AskCopilotRequest,
-    ): Promise<AskCopilotCodeResponse> {
-=======
 export const codeGeneratorTool = (log: FastifyBaseLogger) => ({
-    async generateCode(projectId: string, request: AskCopilotRequest): Promise<AskCopilotCodeResponse> {
->>>>>>> 6c283371
+    async generateCode(projectId: string, platformId: string, request: AskCopilotRequest): Promise<AskCopilotCodeResponse> {
         try {
             const flowVersion = await flowService(log).getOnePopulatedOrThrow({
                 id: request.flowId,
@@ -93,8 +80,7 @@
             }
         }
         catch (error) {
-<<<<<<< HEAD
-            exceptionHandler.handle(error)
+            exceptionHandler.handle(error, log)
             console.error('[CodeGenerator] Error:', error)
 
             if (error instanceof ActivepiecesError && error.error.code === ErrorCode.COPILOT_FAILED) {
@@ -105,10 +91,6 @@
             return createErrorResponse(
                 error instanceof Error ? error.message : 'Unknown error occurred',
             )
-=======
-            exceptionHandler.handle(error, log)
-            return createDefaultResponse(error instanceof Error ? error.message : 'Unknown error occurred')
->>>>>>> 6c283371
         }
     },
 })