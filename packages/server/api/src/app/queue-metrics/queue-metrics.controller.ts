import { PrincipalType, SERVICE_KEY_SECURITY_OPENAPI } from '@activepieces/shared'
import { FastifyPluginAsyncTypebox } from '@fastify/type-provider-typebox'
import { platformMustBeOwnedByCurrentUser } from '../ee/authentication/ee-authorization'
import { queueMetricService } from './queue-metrics.service'

export const queueMetricsController: FastifyPluginAsyncTypebox = async (app) => {
    app.addHook('preHandler', platformMustBeOwnedByCurrentUser)

    app.get('/', GetMetrics, async (request) => queueMetricService(request.log).getMetrics())
    app.post('/reset', ResetMetrics, async (request) => queueMetricService(request.log).resetMetrics())
}

const GetMetrics = {
    schema: {
        tags: ['queue-metrics'],
        description: 'Get metrics',
        security: [SERVICE_KEY_SECURITY_OPENAPI],
<<<<<<< HEAD
=======
    },
    config: {
        allowedPrincipals: [PrincipalType.SERVICE, PrincipalType.USER],
    },
}

const ResetMetrics = {
    schema: {
        tags: ['queue-metrics'],
        description: 'Reset metrics',
        security: [SERVICE_KEY_SECURITY_OPENAPI],
>>>>>>> 1ffd51ac
    },
    config: {
        allowedPrincipals: [PrincipalType.SERVICE, PrincipalType.USER],
    },
}<|MERGE_RESOLUTION|>--- conflicted
+++ resolved
@@ -15,8 +15,6 @@
         tags: ['queue-metrics'],
         description: 'Get metrics',
         security: [SERVICE_KEY_SECURITY_OPENAPI],
-<<<<<<< HEAD
-=======
     },
     config: {
         allowedPrincipals: [PrincipalType.SERVICE, PrincipalType.USER],
@@ -28,7 +26,6 @@
         tags: ['queue-metrics'],
         description: 'Reset metrics',
         security: [SERVICE_KEY_SECURITY_OPENAPI],
->>>>>>> 1ffd51ac
     },
     config: {
         allowedPrincipals: [PrincipalType.SERVICE, PrincipalType.USER],
