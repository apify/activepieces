--- conflicted
+++ resolved
@@ -30,11 +30,7 @@
 import { flowVersionSideEffects } from './flow-version-side-effects'
 import { pieceMetadataLoader } from '../../pieces/piece-metadata-loader'
 import { FlowViewMode, DEFAULT_SAMPLE_DATA_SETTINGS } from '@activepieces/shared'
-<<<<<<< HEAD
-import { cloneDeep, isNil } from 'lodash'
-=======
 import { isNil } from 'lodash'
->>>>>>> 78f72238
 
 const branchSettingsValidator = TypeCompiler.Compile(BranchActionSettingsWithValidation)
 const loopSettingsValidator = TypeCompiler.Compile(LoopOnItemsActionSettingsWithValidation)
@@ -199,7 +195,6 @@
     return steps
 }
 
-<<<<<<< HEAD
 function keepBaseAction(action: Action): Action{
     const cloned = JSON.parse(JSON.stringify(action))
     delete cloned.nextAction
@@ -207,49 +202,6 @@
     delete cloned.onSuccessAction
     delete cloned.firstLoopAction
     return cloned
-=======
-// It's better to use switch case, to enforce that all actions are covered
-// TODO this can be simplified
-function keepBaseAction(action: Action): Action {
-    const commonProps = {
-        name: action.name,
-        displayName: action.displayName,
-        valid: action.valid,
-    }
-    switch(action.type) {
-        case ActionType.BRANCH:
-            // PICK type and settings from action
-            return {
-                type: ActionType.BRANCH,
-                settings: action.settings,
-                ...commonProps,
-            }
-        case ActionType.LOOP_ON_ITEMS:
-            return {
-                type: ActionType.LOOP_ON_ITEMS,
-                settings: action.settings,
-                ...commonProps,
-            }
-        case ActionType.CODE:
-            return {
-                type: action.type,
-                settings: action.settings,
-                ...commonProps,
-            }
-        case ActionType.PIECE:
-            return {
-                type: action.type,
-                settings: action.settings,
-                ...commonProps,
-            }
-        case ActionType.MISSING:
-            return {
-                type: action.type,
-                settings: action.settings,
-                ...commonProps,
-            }
-    }
->>>>>>> 78f72238
 }
 
 async function applySingleOperation(projectId: ProjectId, flowVersion: FlowVersion, operation: FlowOperationRequest): Promise<FlowVersion> {
