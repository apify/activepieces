import { FastifyReply, FastifyRequest } from 'fastify'
import { StatusCodes } from 'http-status-codes'
<<<<<<< HEAD
import {
    ActivepiecesError,
    ALL_PRINICPAL_TYPES,
    ApEdition,
    ErrorCode,
    EventPayload,
    ExecutionOutputStatus,
    Flow,
    FlowId,
    FlowRun,
    FlowStatus,
    RunTerminationReason,
    StopExecutionOutput,
    WebhookUrlParams,
} from '@activepieces/shared'
=======
import { ALL_PRINICPAL_TYPES, ActivepiecesError, ApEdition, ErrorCode, EventPayload, Flow, FlowId, FlowInstanceStatus, WebhookUrlParams } from '@activepieces/shared'
>>>>>>> ba8fe07e
import { webhookService } from './webhook-service'
import { captureException, logger } from '../helper/logger'
import { isNil } from '@activepieces/shared'
import { flowRepo } from '../flows/flow/flow.repo'
import { FastifyPluginAsyncTypebox } from '@fastify/type-provider-typebox'
import { getEdition } from '../helper/secret-helper'
import { tasksLimit } from '../ee/billing/limits/tasks-limit'
<<<<<<< HEAD
import { flowService } from '../flows/flow/flow.service'
=======
import { flowResponseWatcher } from '../flows/flow-run/flow-response-watcher'
>>>>>>> ba8fe07e

export const webhookController: FastifyPluginAsyncTypebox = async (app) => {

    app.all(
        '/:flowId/sync',
        {
            config: {
                allowedPrincipals: ALL_PRINICPAL_TYPES,
            },
            schema: {
                params: WebhookUrlParams,
            },
        },
        async (request: FastifyRequest<{ Params: WebhookUrlParams }>, reply) => {
            const flow = await getFlowOrThrow(request.params.flowId)
            const payload = await convertRequest(request)
            const isHandshake = await handshakeHandler(flow, payload, reply)
            if (isHandshake) {
                return
            }
            const run = (await webhookService.callback({
                flow,
                synchronousHandlerId: flowResponseWatcher.getHandlerId(),
                payload: {
                    method: request.method,
                    headers: request.headers as Record<string, string>,
                    body: await convertBody(request),
                    queryParams: request.query as Record<string, string>,
                },
            }))[0]
            if (isNil(run)) {
                await reply.status(StatusCodes.NOT_FOUND).send()
                return
            }
            const response = await flowResponseWatcher.listen(run.id)
            await reply.status(response.status).headers(response.headers).send(response.body)
        },
    )

    app.all(
        '/:flowId',
        {
            config: {
                allowedPrincipals: ALL_PRINICPAL_TYPES,
            },
            schema: {
                params: WebhookUrlParams,
            },
        },
        async (request: FastifyRequest<{ Params: WebhookUrlParams }>, reply) => {
            const flow = await getFlowOrThrow(request.params.flowId)
            const payload = await convertRequest(request)
            const isHandshake = await handshakeHandler(flow, payload, reply)
            if (isHandshake) {
                return
            }
            asyncHandler(payload, flow)
                .catch(captureException)
            await reply.status(StatusCodes.OK).headers({}).send({})
        },
    )

    app.all(
        '/',
        {
            config: {
                allowedPrincipals: ALL_PRINICPAL_TYPES,
            },
            schema: {
                querystring: WebhookUrlParams,
            },
        },
        async (request: FastifyRequest<{ Querystring: WebhookUrlParams }>, reply) => {
            const flow = await getFlowOrThrow(request.query.flowId)
            const payload = await convertRequest(request)
            const isHandshake = await handshakeHandler(flow, payload, reply)
            if (isHandshake) {
                return
            }
            asyncHandler(payload, flow)
                .catch(captureException)
            await reply.status(StatusCodes.OK).send()
        },
    )

    app.all(
        '/:flowId/simulate',
        {
            config: {
                allowedPrincipals: ALL_PRINICPAL_TYPES,
            },
            schema: {
                params: WebhookUrlParams,
            },
        },
        async (request: FastifyRequest<{ Params: WebhookUrlParams }>, reply) => {
            logger.debug(`[WebhookController#simulate] flowId=${request.params.flowId}`)
            const flow = await getFlowOrThrow(request.params.flowId)
            await webhookService.simulationCallback({
                flow,
                payload: {
                    method: request.method,
                    headers: request.headers as Record<string, string>,
                    body: await convertBody(request),
                    queryParams: request.query as Record<string, string>,
                },
            })

            await reply.status(StatusCodes.OK).send()
        },
    )
}

async function convertRequest(request: FastifyRequest): Promise<EventPayload> {
    const payload: EventPayload = {
        method: request.method,
        headers: request.headers as Record<string, string>,
        body: await convertBody(request),
        queryParams: request.query as Record<string, string>,
    }
    return payload
}

const convertBody = async (request: FastifyRequest): Promise<unknown> => {
    if (request.isMultipart()) {
        const jsonResult: Record<string, unknown> = {}
        const requestBodyEntries = Object.entries(request.body as Record<string, unknown>)

        for (const [key, value] of requestBodyEntries) {
            jsonResult[key] = value instanceof Buffer ? value.toString('base64') : value
        }

        logger.debug({ name: 'WebhookController#convertBody', jsonResult })

        return jsonResult
    }
    return request.body

}

async function handshakeHandler(flow: Flow, payload: EventPayload, reply: FastifyReply): Promise<boolean> {
    const handshakeResponse = await webhookService.handshake({
        flow,
        payload,
    })
    if (handshakeResponse !== null) {
        reply = reply.status(handshakeResponse.status)
        if (handshakeResponse.headers !== undefined) {
            for (const header of Object.keys(handshakeResponse.headers)) {
                reply = reply.header(header, handshakeResponse.headers[header] as string)
            }
        }
        await reply.send(handshakeResponse.body)
        return true
    }
    return false
}

const asyncHandler = async (payload: EventPayload, flow: Flow) => {
    return webhookService.callback({
        flow,
        payload,
    })
}

const getFlowOrThrow = async (flowId: FlowId): Promise<Flow> => {
    if (isNil(flowId)) {
        logger.error('[WebhookService#getFlowOrThrow] error=flow_id_is_undefined')
        throw new ActivepiecesError({
            code: ErrorCode.VALIDATION,
            params: {
                message: 'flowId is undefined',
            },
        })
    }

    const flow = await flowRepo.findOneBy({ id: flowId })

    if (isNil(flow)) {
        logger.error(`[WebhookService#getFlowOrThrow] error=flow_not_found flowId=${flowId}`)

        throw new ActivepiecesError({
            code: ErrorCode.FLOW_NOT_FOUND,
            params: {
                id: flowId,
            },
        })
    }

    // TODO FIX AND REFACTOR
    // BEGIN EE
    const edition = getEdition()
    if ([ApEdition.CLOUD, ApEdition.ENTERPRISE].includes(edition)) {
        try {
            await tasksLimit.limit({
                projectId: flow.projectId,
            })
        }
        catch (e) {
            if (e instanceof ActivepiecesError && e.error.code === ErrorCode.QUOTA_EXCEEDED) {
                logger.info(`[webhookController] removing flow.id=${flow.id} run out of flow quota`)
                await flowService.updateStatus({
                    id: flow.id,
                    projectId: flow.projectId,
                    newStatus: FlowStatus.DISABLED,
                })
            }
            throw e
        }
    }
    // END EE

    return flow
}<|MERGE_RESOLUTION|>--- conflicted
+++ resolved
@@ -1,24 +1,6 @@
 import { FastifyReply, FastifyRequest } from 'fastify'
 import { StatusCodes } from 'http-status-codes'
-<<<<<<< HEAD
-import {
-    ActivepiecesError,
-    ALL_PRINICPAL_TYPES,
-    ApEdition,
-    ErrorCode,
-    EventPayload,
-    ExecutionOutputStatus,
-    Flow,
-    FlowId,
-    FlowRun,
-    FlowStatus,
-    RunTerminationReason,
-    StopExecutionOutput,
-    WebhookUrlParams,
-} from '@activepieces/shared'
-=======
-import { ALL_PRINICPAL_TYPES, ActivepiecesError, ApEdition, ErrorCode, EventPayload, Flow, FlowId, FlowInstanceStatus, WebhookUrlParams } from '@activepieces/shared'
->>>>>>> ba8fe07e
+import { ALL_PRINICPAL_TYPES, ActivepiecesError, ApEdition, ErrorCode, EventPayload, Flow, FlowId, FlowStatus, WebhookUrlParams } from '@activepieces/shared'
 import { webhookService } from './webhook-service'
 import { captureException, logger } from '../helper/logger'
 import { isNil } from '@activepieces/shared'
@@ -26,11 +8,8 @@
 import { FastifyPluginAsyncTypebox } from '@fastify/type-provider-typebox'
 import { getEdition } from '../helper/secret-helper'
 import { tasksLimit } from '../ee/billing/limits/tasks-limit'
-<<<<<<< HEAD
+import { flowResponseWatcher } from '../flows/flow-run/flow-response-watcher'
 import { flowService } from '../flows/flow/flow.service'
-=======
-import { flowResponseWatcher } from '../flows/flow-run/flow-response-watcher'
->>>>>>> ba8fe07e
 
 export const webhookController: FastifyPluginAsyncTypebox = async (app) => {
 
