import fs from 'fs-extra'
import {
    ActionType,
<<<<<<< HEAD
=======
    ApEnvironment,
    apId,
>>>>>>> da269427
    CodeActionSettings,
    ExecutionOutputStatus,
    File,
    flowHelper,
    FlowVersion,
<<<<<<< HEAD
=======
    FlowVersionState,
    getPackageAliasForPiece,
    getPackageVersionForPiece,
>>>>>>> da269427
    ProjectId,
    StepOutputStatus,
    TriggerType,
} from '@activepieces/shared'
import { Sandbox, sandboxManager } from '../sandbox'
import { flowVersionService } from '../../flows/flow-version/flow-version.service'
import { fileService } from '../../file/file.service'
import { codeBuilder } from '../code-worker/code-builder'
import { flowRunService } from '../../flows/flow-run/flow-run-service'
import { OneTimeJobData } from './job-data'
import { collectionService } from '../../collections/collection.service'
import { engineHelper } from '../../helper/engine-helper'
import { acquireLock } from '../../database/redis-connection'
import { captureException, logger } from '../../helper/logger'
import { pieceManager } from '../../flows/common/piece-installer'

type FlowPiece = {
    name: string
    version: string
}

type InstallPiecesParams = {
    path: string
    flowVersion: FlowVersion
}

const log = logger.child({ file: 'FlowWorker' })

const extractFlowPieces = (flowVersion: FlowVersion): FlowPiece[] => {
    const pieces: FlowPiece[] = []
    const steps = flowHelper.getAllSteps(flowVersion)

    for (const step of steps) {
        if (step.type === TriggerType.PIECE || step.type === ActionType.PIECE) {
            const { pieceName, pieceVersion } = step.settings
            pieces.push({
                name: pieceName,
                version: pieceVersion,
            })
        }
    }

    return pieces
}

const installPieces = async (params: InstallPiecesParams): Promise<void> => {
    const { path, flowVersion } = params
    const pieces = extractFlowPieces(flowVersion)

    await pieceManager.install({
        projectPath: path,
        pieces,
    })
}

async function executeFlow(jobData: OneTimeJobData): Promise<void> {
    const flowVersion = await flowVersionService.getOneOrThrow(jobData.flowVersionId)
    const collection = await collectionService.getOneOrThrow({ projectId: jobData.projectId, id: jobData.collectionId })

<<<<<<< HEAD
    const sandbox = sandboxManager.obtainSandbox()
    log.info(`[${jobData.runId}] Executing flow ${flowVersion.id} in sandbox ${sandbox.boxId}`)
    try {
        await sandbox.cleanAndInit()
        await downloadFiles(sandbox, jobData.projectId, flowVersion)

        const path = sandbox.getSandboxFolderPath()

        await installPieces({
            path,
            flowVersion,
        })

=======
    // Don't use sandbox for draft versions, since they are mutable and we don't want to cache them.
    const key = flowVersion.id + (FlowVersionState.DRAFT === flowVersion.state ? '-draft' + apId() : '')
    const sandbox = await sandboxManager.obtainSandbox(key)
    const startTime = Date.now()
    logger.info(`[${jobData.runId}] Executing flow ${flowVersion.id} in sandbox ${sandbox.boxId}`)
    try {
        if (!sandbox.cached) {
            await sandbox.recreate()
            await downloadFiles(sandbox, jobData.projectId, flowVersion)
            await installPieceDependencies(sandbox, flowVersion)
            logger.info(`[${jobData.runId}] Preparing sandbox ${sandbox.boxId} took ${Date.now() - startTime}ms`)
        }
        else {
            await sandbox.clean()
            logger.info(`[${jobData.runId}] Reusing sandbox ${sandbox.boxId} took ${Date.now() - startTime}ms`)
        }
>>>>>>> da269427
        const executionOutput = await engineHelper.executeFlow(sandbox, {
            flowVersionId: flowVersion.id,
            collectionId: collection.id,
            projectId: collection.projectId,
            triggerPayload: {
                duration: 0,
                input: {},
                output: jobData.payload,
                status: StepOutputStatus.SUCCEEDED,
            },
        })
        const logsFile = await fileService.save(jobData.projectId, Buffer.from(JSON.stringify(executionOutput)))
        await flowRunService.finish(jobData.runId, executionOutput.status, logsFile.id)
    }
    catch (e: unknown) {
        log.error(e, `[${jobData.runId}] Error executing flow`)
        if (sandbox.timedOut()) {
            await flowRunService.finish(jobData.runId, ExecutionOutputStatus.TIMEOUT, null)
        }
        else {
            captureException(e as Error)
            await flowRunService.finish(jobData.runId, ExecutionOutputStatus.INTERNAL_ERROR, null)
        }
    }
    finally {
        await sandboxManager.returnSandbox(sandbox.boxId)
    }
<<<<<<< HEAD
    log.info(`[${jobData.runId}] Finished executing flow ${flowVersion.id} in sandbox ${sandbox.boxId}`)
=======
    logger.info(`[${jobData.runId}] Finished executing flow ${flowVersion.id} in sandbox ${sandbox.boxId} in ${Date.now() - startTime}ms`)
>>>>>>> da269427
}

async function downloadFiles(
    sandbox: Sandbox,
    projectId: ProjectId,
    flowVersion: FlowVersion,
): Promise<void> {
    log.info(`[${flowVersion.id}] Acquiring flow lock to build codes`)
    const flowLock = await acquireLock({
        key: flowVersion.id,
        timeout: 60000,
    })
    try {
        const buildPath = sandbox.getSandboxFolderPath()

        // This has to be before flows, since it does modify code settings and fill it with packaged file id.
        await fs.ensureDir(`${buildPath}/codes/`)
        const artifacts: File[] = await buildCodes(projectId, flowVersion)

        logger.info('NUMBER OF ARTIFACTS: ' + artifacts.length)
        for (const artifact of artifacts) {
            await fs.writeFile(`${buildPath}/codes/${artifact.id}.js`, artifact.data)
        }

        await fs.ensureDir(`${buildPath}/flows/`)
        await fs.writeFile(`${buildPath}/flows/${flowVersion.id}.json`, JSON.stringify(flowVersion))

    }
    finally {
        log.info(`[${flowVersion.id}] Releasing flow lock`)
        await flowLock.release()
    }

}


async function buildCodes(projectId: ProjectId, flowVersion: FlowVersion): Promise<File[]> {
    const buildRequests: Array<Promise<File>> = []
    const steps = flowHelper.getAllSteps(flowVersion)
    steps.forEach((step) => {
        if (step.type === ActionType.CODE) {
            const codeActionSettings: CodeActionSettings = step.settings
            buildRequests.push(getArtifactFile(projectId, codeActionSettings))
        }
    })
    const files: File[] = await Promise.all(buildRequests)
    if (files.length > 0) {
        await flowVersionService.overwriteVersion(flowVersion.id, flowVersion)
    }
    return files
}

const getArtifactFile = async (projectId: ProjectId, codeActionSettings: CodeActionSettings): Promise<File> => {
    if (codeActionSettings.artifactPackagedId === undefined) {
        log.info(`Building package for file id ${codeActionSettings.artifactSourceId}`)
        const sourceId = codeActionSettings.artifactSourceId
        const fileEntity = await fileService.getOne({ projectId: projectId, fileId: sourceId })
        const builtFile = await codeBuilder.build(fileEntity.data)
        const savedPackagedFile: File = await fileService.save(projectId, builtFile)
        codeActionSettings.artifactPackagedId = savedPackagedFile.id
    }
    const file: File = (await fileService.getOne({ projectId: projectId, fileId: codeActionSettings.artifactPackagedId }))
    return file
}

export const flowWorker = {
    executeFlow,
}<|MERGE_RESOLUTION|>--- conflicted
+++ resolved
@@ -1,22 +1,13 @@
 import fs from 'fs-extra'
 import {
     ActionType,
-<<<<<<< HEAD
-=======
-    ApEnvironment,
     apId,
->>>>>>> da269427
     CodeActionSettings,
     ExecutionOutputStatus,
     File,
     flowHelper,
     FlowVersion,
-<<<<<<< HEAD
-=======
     FlowVersionState,
-    getPackageAliasForPiece,
-    getPackageVersionForPiece,
->>>>>>> da269427
     ProjectId,
     StepOutputStatus,
     TriggerType,
@@ -76,21 +67,6 @@
     const flowVersion = await flowVersionService.getOneOrThrow(jobData.flowVersionId)
     const collection = await collectionService.getOneOrThrow({ projectId: jobData.projectId, id: jobData.collectionId })
 
-<<<<<<< HEAD
-    const sandbox = sandboxManager.obtainSandbox()
-    log.info(`[${jobData.runId}] Executing flow ${flowVersion.id} in sandbox ${sandbox.boxId}`)
-    try {
-        await sandbox.cleanAndInit()
-        await downloadFiles(sandbox, jobData.projectId, flowVersion)
-
-        const path = sandbox.getSandboxFolderPath()
-
-        await installPieces({
-            path,
-            flowVersion,
-        })
-
-=======
     // Don't use sandbox for draft versions, since they are mutable and we don't want to cache them.
     const key = flowVersion.id + (FlowVersionState.DRAFT === flowVersion.state ? '-draft' + apId() : '')
     const sandbox = await sandboxManager.obtainSandbox(key)
@@ -100,14 +76,20 @@
         if (!sandbox.cached) {
             await sandbox.recreate()
             await downloadFiles(sandbox, jobData.projectId, flowVersion)
-            await installPieceDependencies(sandbox, flowVersion)
+
+            const path = sandbox.getSandboxFolderPath()
+
+            await installPieces({
+                path,
+                flowVersion,
+            })
+
             logger.info(`[${jobData.runId}] Preparing sandbox ${sandbox.boxId} took ${Date.now() - startTime}ms`)
         }
         else {
             await sandbox.clean()
             logger.info(`[${jobData.runId}] Reusing sandbox ${sandbox.boxId} took ${Date.now() - startTime}ms`)
         }
->>>>>>> da269427
         const executionOutput = await engineHelper.executeFlow(sandbox, {
             flowVersionId: flowVersion.id,
             collectionId: collection.id,
@@ -135,11 +117,7 @@
     finally {
         await sandboxManager.returnSandbox(sandbox.boxId)
     }
-<<<<<<< HEAD
-    log.info(`[${jobData.runId}] Finished executing flow ${flowVersion.id} in sandbox ${sandbox.boxId}`)
-=======
-    logger.info(`[${jobData.runId}] Finished executing flow ${flowVersion.id} in sandbox ${sandbox.boxId} in ${Date.now() - startTime}ms`)
->>>>>>> da269427
+    log.info(`[${jobData.runId}] Finished executing flow ${flowVersion.id} in sandbox ${sandbox.boxId} in ${Date.now() - startTime}ms`)
 }
 
 async function downloadFiles(
