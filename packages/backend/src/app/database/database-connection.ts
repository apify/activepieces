import { TlsOptions } from "node:tls";
import { DataSource } from "typeorm";
import { UserEntity } from "../user/user-entity";
import { ProjectEntity } from "../project/project.entity";
import { CollectionEntity } from "../collections/collection.entity";
import { FlowEntity } from "../flows/flow.entity";
import { FlowVersionEntity } from "../flows/flow-version/flow-version-entity";
import { FileEntity } from "../file/file.entity";
import { StoreEntryEntity } from "../store-entry/store-entry-entity";
import { InstanceEntity } from "../instance/instance.entity";
import { FlowRunEntity } from "../flow-run/flow-run-entity";
import { FlagEntity } from "../flags/flag.entity";
import { system } from "../helper/system/system";
import { SystemProp } from "../helper/system/system-prop";
import { AppConnectionEntity } from "../app-connection/app-connection.entity";
import { FlowAndFileProjectId1674788714498 } from "./migration/1674788714498-FlowAndFileProjectId";
import { initializeSchema1676238396411 } from "./migration/1676238396411-initialize-schema";
import { removeStoreAction1676649852890 } from "./migration/1676649852890-remove-store-action";
import { encryptCredentials1676505294811 } from "./migration/1676505294811-encrypt-credentials";
import { ProjectPlanEntity } from "@ee/billing/backend/plan.entity";
import { ProjectUsageEntity } from "@ee/billing/backend/usage.entity";
import { billing1677286751592 } from "./migration/1677286751592-billing";
import { addVersionToPieceSteps1677521257188 } from "./migration/1677521257188-add-version-to-piece-steps";
import { AppEventRoutingEntity } from "../app-event-routing/app-event-routing.entity";
import { productEmbed1677894800372 } from "./migration/1677894800372-product-embed";
import { AppCredentialEntity } from "@ee/product-embed/backend/app-credentials/app-credentials.entity";
import { ConnectionKeyEntity } from "@ee/product-embed/backend/connection-keys/connection-key.entity";
<<<<<<< HEAD
import { TriggerEventEntity } from "../flows/trigger-events/trigger-event.entity";
import { addtriggerevents1678621361185 } from "./migration/1678621361185-addtriggerevents";
=======
import { removeCollectionVersion1678492809093 } from "./migration/1678492809093-removeCollectionVersion";
import { addEventRouting1678382946390 } from "./migration/1678382946390-add-event-routing";
>>>>>>> 883366d2

const database = system.getOrThrow(SystemProp.POSTGRES_DATABASE);
const host = system.getOrThrow(SystemProp.POSTGRES_HOST);
const password = system.getOrThrow(SystemProp.POSTGRES_PASSWORD);
const serializedPort = system.getOrThrow(SystemProp.POSTGRES_PORT);
const port = Number.parseInt(serializedPort, 10);
const username = system.getOrThrow(SystemProp.POSTGRES_USERNAME);

const getSslConfig = (): boolean | TlsOptions => {
    const useSsl = system.get(SystemProp.POSTGRES_USE_SSL);

    if (useSsl === 'true') {
        return {
            ca: system.get(SystemProp.POSTGRES_SSL_CA),
        }
    }

    return false;
}

const getMigrations = () => {
    return [
        FlowAndFileProjectId1674788714498,
        initializeSchema1676238396411,
        encryptCredentials1676505294811,
        removeStoreAction1676649852890,
        billing1677286751592,
        addVersionToPieceSteps1677521257188,
        productEmbed1677894800372,
<<<<<<< HEAD
        addtriggerevents1678621361185
=======
        removeCollectionVersion1678492809093,
        addEventRouting1678382946390
>>>>>>> 883366d2
    ];
}

export const databaseConnection = new DataSource({
    type: "postgres",
    host,
    port,
    username,
    password,
    database,
    synchronize: false,
    subscribers: [],
    migrationsRun: true,
    migrationsTransactionMode: 'each',
    ssl: getSslConfig(),
    migrations: getMigrations(),
    entities: [
<<<<<<< HEAD
        TriggerEventEntity,
=======
        AppEventRoutingEntity,
>>>>>>> 883366d2
        AppCredentialEntity,
        ConnectionKeyEntity,
        CollectionEntity,
        FileEntity,
        FlagEntity,
        FlowEntity,
        FlowVersionEntity,
        InstanceEntity,
        FlowRunEntity,
        ProjectEntity,
        StoreEntryEntity,
        UserEntity,
        AppConnectionEntity,
        ProjectPlanEntity,
        ProjectUsageEntity
    ],
});<|MERGE_RESOLUTION|>--- conflicted
+++ resolved
@@ -25,13 +25,10 @@
 import { productEmbed1677894800372 } from "./migration/1677894800372-product-embed";
 import { AppCredentialEntity } from "@ee/product-embed/backend/app-credentials/app-credentials.entity";
 import { ConnectionKeyEntity } from "@ee/product-embed/backend/connection-keys/connection-key.entity";
-<<<<<<< HEAD
 import { TriggerEventEntity } from "../flows/trigger-events/trigger-event.entity";
 import { addtriggerevents1678621361185 } from "./migration/1678621361185-addtriggerevents";
-=======
 import { removeCollectionVersion1678492809093 } from "./migration/1678492809093-removeCollectionVersion";
 import { addEventRouting1678382946390 } from "./migration/1678382946390-add-event-routing";
->>>>>>> 883366d2
 
 const database = system.getOrThrow(SystemProp.POSTGRES_DATABASE);
 const host = system.getOrThrow(SystemProp.POSTGRES_HOST);
@@ -61,12 +58,9 @@
         billing1677286751592,
         addVersionToPieceSteps1677521257188,
         productEmbed1677894800372,
-<<<<<<< HEAD
-        addtriggerevents1678621361185
-=======
+        addtriggerevents1678621361185,
         removeCollectionVersion1678492809093,
         addEventRouting1678382946390
->>>>>>> 883366d2
     ];
 }
 
@@ -84,11 +78,8 @@
     ssl: getSslConfig(),
     migrations: getMigrations(),
     entities: [
-<<<<<<< HEAD
         TriggerEventEntity,
-=======
         AppEventRoutingEntity,
->>>>>>> 883366d2
         AppCredentialEntity,
         ConnectionKeyEntity,
         CollectionEntity,
