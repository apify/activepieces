--- conflicted
+++ resolved
@@ -79,12 +79,9 @@
 import { AddSmtpAndPrivacyUrlToPlatform1699491705906 } from './migration/postgres/1699491705906-AddSmtpAndPrivacyUrlToPlatform'
 import { UpdateUserStatusRenameShadowToInvited1699818680567 } from './migration/common/1699818680567-update-user-status-rename-shadow-to-invited'
 import { AddPlatformIdToUser1699901161457 } from './migration/postgres/1699901161457-add-platform-id-to-user'
-<<<<<<< HEAD
 import { AddOtpEntity1700396157624 } from './migration/postgres/1700396157624-add-otp-entity'
-=======
 import { AddPlatformDefaultLanguage1700406308445 } from './migration/postgres/1700406308445-AddPlatformDefaultLanguage'
 
->>>>>>> 76dbfaab
 
 const getSslConfig = (): boolean | TlsOptions => {
     const useSsl = system.get(SystemProp.POSTGRES_USE_SSL)
@@ -178,13 +175,9 @@
                 AddDisplayNameToSigningKey1698698190965,
                 AddOAuth2AppEntiity1699221414907,
                 AddFilteredPiecesToPlatform1699281870038,
-<<<<<<< HEAD
                 AddSmtpAndPrivacyUrlToPlatform1699491705906,
                 AddOtpEntity1700396157624,
-=======
-                AddSmtpAndPrivacyUrlToPlatform1699491705906,    
-                AddPlatformDefaultLanguage1700406308445,      
->>>>>>> 76dbfaab
+                AddPlatformDefaultLanguage1700406308445,
             )
             break
         case ApEdition.ENTERPRISE:
@@ -198,11 +191,8 @@
                 AddOAuth2AppEntiity1699221414907,
                 AddFilteredPiecesToPlatform1699281870038,
                 AddSmtpAndPrivacyUrlToPlatform1699491705906,
-<<<<<<< HEAD
                 AddOtpEntity1700396157624,
-=======
                 AddPlatformDefaultLanguage1700406308445,
->>>>>>> 76dbfaab
             )
             break
         case ApEdition.COMMUNITY:
