import fs from 'node:fs/promises'
import {
    apId,
    EngineOperation,
    EngineOperationType,
    ExecuteActionOperation,
    ExecuteFlowOperation,
    ExecutePropsOptions,
    ExecuteTriggerOperation,
    ExecutionOutput,
    PieceTrigger,
    PrincipalType,
    ProjectId,
    TriggerHookType,
    ExecuteTriggerResponse,
    ExecuteActionResponse,
    EngineResponseStatus,
    ActivepiecesError,
    ErrorCode,
    ExecuteCodeOperation,
    ExecuteExtractPieceMetadata,
<<<<<<< HEAD
    ExecuteValidateAuthOperation,
    ExecuteValidateAuthResponse,
=======
    ApEnvironment,
>>>>>>> 5823994a
} from '@activepieces/shared'
import { Sandbox, sandboxManager } from '../workers/sandbox'
import { system } from './system/system'
import { SystemProp } from './system/system-prop'
import { tokenUtils } from '../authentication/lib/token-utils'
import { DropdownState, DynamicPropsValue, PieceMetadata } from '@activepieces/pieces-framework'
import { logger } from '../helper/logger'
import chalk from 'chalk'
import { getEdition, getWebhookSecret } from './secret-helper'
import { appEventRoutingService } from '../app-event-routing/app-event-routing.service'
import { pieceManager } from '../flows/common/piece-installer'
import { packageManager } from './package-manager'
import { pieceMetadataService } from '../pieces/piece-metadata-service'
import { flowVersionService } from '../flows/flow-version/flow-version.service'


const apEnvironment = system.getOrThrow(SystemProp.ENVIRONMENT)

type InstallPieceParams = {
    path: string
    pieceName: string
    pieceVersion: string
}

type GetSandboxParams = {
    pieceName: string
    pieceVersion: string
}

type GenerateWorkerTokenParams = {
    projectId: ProjectId
}

export type EngineHelperFlowResult = ExecutionOutput

export type EngineHelperTriggerResult<T extends TriggerHookType = TriggerHookType> = ExecuteTriggerResponse<T>

export type EngineHelperPropResult = DropdownState<unknown> | Record<string, DynamicPropsValue>

export type EngineHelperActionResult = ExecuteActionResponse

export type EngineHelperValidateAuthResult = ExecuteValidateAuthResponse

export type EngineHelperCodeResult = ExecuteActionResponse
export type EngineHelperExtractPieceInformation = Omit<PieceMetadata, 'name' | 'version'>

export type EngineHelperResult =
    | EngineHelperFlowResult
    | EngineHelperTriggerResult
    | EngineHelperPropResult
    | EngineHelperCodeResult
    | EngineHelperExtractPieceInformation
    | EngineHelperActionResult
    | EngineHelperValidateAuthResult

export type EngineHelperResponse<Result extends EngineHelperResult> = {
    status: EngineResponseStatus
    result: Result
    standardError: string
    standardOutput: string
}


const engineExecutablePath = system.getOrThrow(SystemProp.ENGINE_EXECUTABLE_PATH)


const installPiece = async (params: InstallPieceParams) => {
    logger.debug(params, '[InstallPiece] params')

    const { path, pieceName, pieceVersion } = params

    await pieceManager.install({
        projectPath: path,
        pieces: [
            {
                name: pieceName,
                version: pieceVersion,
            },
        ],
    })
}

const generateWorkerToken = (request: GenerateWorkerTokenParams): Promise<string> => {
    return tokenUtils.encode({
        type: PrincipalType.WORKER,
        id: apId(),
        projectId: request.projectId,
    })
}

const getSandbox = async ({ pieceName, pieceVersion }: GetSandboxParams): Promise<Sandbox> => {
    const sandboxName = getCacheKey({ pieceName, pieceVersion })
    const sandbox = await sandboxManager.obtainSandbox(sandboxName)

    if (sandbox.cached) {
        logger.info(`Reusing sandbox number ${sandbox.boxId} for ${sandboxName}`)
        await sandbox.clean()
    }
    else {
        logger.info(`Preparing sandbox number ${sandbox.boxId} for ${sandboxName}`)
        await sandbox.recreate()
        const path = sandbox.getSandboxFolderPath()

        await installPiece({
            path,
            pieceName,
            pieceVersion,
        })
    }

    return sandbox
}

function getCacheKey({ pieceName, pieceVersion }: GetSandboxParams) {
    if (apEnvironment === ApEnvironment.DEVELOPMENT) {
        return apId()
    }
    return `${pieceName}:${pieceVersion}`
}

function tryParseJson(value: unknown) {
    try {
        return JSON.parse(value as string)
    }
    catch (e) {
        return value
    }
}

const execute = async <Result extends EngineHelperResult>(
    operation: EngineOperationType,
    sandbox: Sandbox,
    input: EngineOperation,
): Promise<EngineHelperResponse<Result>> => {
    logger.info(`Executing ${operation} inside sandbox number ${sandbox.boxId}`)

    const sandboxPath = sandbox.getSandboxFolderPath()

    await fs.copyFile(engineExecutablePath, `${sandboxPath}/main.js`)
    await fs.copyFile(`${engineExecutablePath}.map`, `${sandboxPath}/main.js.map`)

    await fs.writeFile(`${sandboxPath}/input.json`, JSON.stringify({
        ...input,
        apiUrl: 'http://127.0.0.1:3000',
    }))

    const nodeExecutablePath = process.execPath
    const sandboxResponse = await sandbox.runCommandLine(`${nodeExecutablePath} main.js ${operation}`)

    sandboxResponse.standardOutput.split('\n').forEach(f => {
        if (f.trim().length > 0) logger.info({}, chalk.yellow(f))
    })

    sandboxResponse.standardError.split('\n').forEach(f => {
        if (f.trim().length > 0) logger.error({}, chalk.red(f))
    })

    if (sandboxResponse.verdict === EngineResponseStatus.TIMEOUT) {
        throw new ActivepiecesError({
            code: ErrorCode.EXECUTION_TIMEOUT,
            params: {},
        })
    }

    const result: Result = tryParseJson(sandboxResponse.output)

    const response = {
        status: sandboxResponse.verdict,
        result,
        standardError: sandboxResponse.standardError,
        standardOutput: sandboxResponse.standardOutput,
    }

    logger.trace(response, '[EngineHelper#response] response')

    return response
}

export const engineHelper = {
    async executeFlow(
        sandbox: Sandbox,
        operation: ExecuteFlowOperation,
    ): Promise<EngineHelperResponse<EngineHelperFlowResult>> {
        logger.info({ ...operation, triggerPayload: undefined, executionState: undefined }, '[EngineHelper#executeFlow] operation')

        const input = {
            ...operation,
            workerToken: await generateWorkerToken({ projectId: operation.projectId }),
        }

        return await execute(
            EngineOperationType.EXECUTE_FLOW,
            sandbox,
            input,
        )
    },

    async executeTrigger<T extends TriggerHookType>(
        operation: ExecuteTriggerOperation<T>,
    ): Promise<EngineHelperResponse<EngineHelperTriggerResult<T>>> {
        const lockedFlowVersion = await flowVersionService.lockPieceVersions(operation.projectId, operation.flowVersion)
        const { pieceName, pieceVersion } = (lockedFlowVersion.trigger as PieceTrigger).settings

        const sandbox = await getSandbox({
            pieceName,
            pieceVersion,
        })

        const input = {
            ...operation,
            flowVersion: lockedFlowVersion,
            edition: await getEdition(),
            appWebhookUrl: await appEventRoutingService.getAppWebhookUrl({ appName: pieceName }),
            webhookSecret: await getWebhookSecret(operation.flowVersion),
            workerToken: await generateWorkerToken({ projectId: operation.projectId }),
        }

        try {
            return await execute(
                EngineOperationType.EXECUTE_TRIGGER_HOOK,
                sandbox,
                input,
            )
        }
        finally {
            await sandboxManager.returnSandbox(sandbox.boxId)
        }
    },

    async executeProp(
        operation: ExecutePropsOptions,
    ): Promise<EngineHelperResponse<EngineHelperPropResult>> {
        logger.debug(operation, '[EngineHelper#executeProp] operation')

        const result = await pieceMetadataService.get({
            projectId: operation.projectId,
            name: operation.pieceName,
            version: operation.pieceVersion,
        })

        const sandbox = await getSandbox({
            pieceName: result.name,
            pieceVersion: result.version,
        })

        const input = {
            ...operation,
            pieceVersion: result.version,
            workerToken: await generateWorkerToken({ projectId: operation.projectId }),
        }

        try {
            return await execute(
                EngineOperationType.EXECUTE_PROPERTY,
                sandbox,
                input,
            )
        }
        finally {
            await sandboxManager.returnSandbox(sandbox.boxId)
        }
    },

    async executeCode(operation: ExecuteCodeOperation): Promise<EngineHelperResponse<EngineHelperCodeResult>> {
        logger.debug(operation, '[EngineHelper#executeAction] operation')

        const sandbox = await sandboxManager.obtainSandbox(apId())
        await sandbox.recreate()
        const input = {
            ...operation,
            workerToken: await generateWorkerToken({ projectId: operation.projectId }),
        }

        try {
            return execute(
                EngineOperationType.EXECUTE_CODE,
                sandbox,
                input,
            )
        }
        finally {
            await sandboxManager.returnSandbox(sandbox.boxId)
        }
    },


    async extractPieceMetadata(operation: ExecuteExtractPieceMetadata): Promise<EngineHelperResponse<EngineHelperExtractPieceInformation>> {
        logger.info(operation, '[EngineHelper#ExecuteExtractPieceMetadata] operation')
        const sandbox = await sandboxManager.obtainSandbox(apId()) 
        await sandbox.recreate()
        const packages: Record<string, string> = {}
        packages[operation.pieceName] = operation.pieceVersion
        await packageManager.addDependencies(sandbox.getSandboxFolderPath(), packages)

        try {
            return await execute(
                EngineOperationType.EXTRACT_PIECE_METADATA,
                sandbox,
                operation,
            )
        }
        finally {
            await sandboxManager.returnSandbox(sandbox.boxId)
        }
    },
    async executeAction(operation: ExecuteActionOperation): Promise<EngineHelperResponse<EngineHelperActionResult>> {
        logger.debug(operation, '[EngineHelper#executeAction] operation')

        const result = await pieceMetadataService.get({
            projectId: operation.projectId,
            name: operation.pieceName,
            version: operation.pieceVersion,
        })

        const sandbox = await getSandbox({
            pieceName: result.name,
            pieceVersion: result.version,
        })

        const input = {
            ...operation,
            pieceVersion: result.version,
            workerToken: await generateWorkerToken({ projectId: operation.projectId }),
        }

        try {
            return await execute(
                EngineOperationType.EXECUTE_ACTION,
                sandbox,
                input,
            )
        }
        finally {
            await sandboxManager.returnSandbox(sandbox.boxId)
        }
    },

    async executeValidateAuth(
        operation: ExecuteValidateAuthOperation,
    ): Promise<EngineHelperResponse<EngineHelperValidateAuthResult>> {
        logger.debug(operation, '[EngineHelper#executeValidateAuth] operation')

        const { pieceName, pieceVersion } = operation

        const sandbox = await getSandbox({
            pieceName,
            pieceVersion,
        })

        const input = {
            ...operation,
            workerToken: await generateWorkerToken({ projectId: operation.projectId }),
        }

        try {
            return await execute(
                EngineOperationType.EXECUTE_VALIDATE_AUTH,
                sandbox,
                input,
            )
        }
        finally {
            await sandboxManager.returnSandbox(sandbox.boxId)
        }
    },
}<|MERGE_RESOLUTION|>--- conflicted
+++ resolved
@@ -19,12 +19,9 @@
     ErrorCode,
     ExecuteCodeOperation,
     ExecuteExtractPieceMetadata,
-<<<<<<< HEAD
     ExecuteValidateAuthOperation,
     ExecuteValidateAuthResponse,
-=======
     ApEnvironment,
->>>>>>> 5823994a
 } from '@activepieces/shared'
 import { Sandbox, sandboxManager } from '../workers/sandbox'
 import { system } from './system/system'
