<<<<<<< HEAD
import fs from "node:fs/promises";
import {
    ExecuteFlowOperation,
    EngineOperationType,
    CollectionId,
    PrincipalType,
    apId,
    EngineOperation,
    ExecutionOutput,
    ExecuteTriggerOperation,
    TriggerHookType,
    ProjectId,
    ExecutePropsOptions,
    PieceTrigger
} from "@activepieces/shared";
=======
import { ExecuteFlowOperation, EngineOperationType, CollectionId, PrincipalType, apId, EngineOperation, ExecutionOutput, ExecuteTriggerOperation, TriggerHookType, ProjectId, ExecutePropsOptions, ExecuteEventParserOperation as ExecuteParseEventOperation, ExecuteEventParserOperation, ParseEventResponse, ExecuteTriggerResponse } from "@activepieces/shared";
>>>>>>> 1157741d
import { Sandbox, sandboxManager } from "../workers/sandbox";
import { system } from "./system/system";
import { SystemProp } from "./system/system-prop";
import { tokenUtils } from "../authentication/lib/token-utils";
import { DropdownState, DynamicPropsValue } from "@activepieces/framework";
import { logger } from "../helper/logger";
import chalk from "chalk";
<<<<<<< HEAD
import { packageManager } from "./package-manager";
=======
import { getEdition, getWebhookSecret } from "./secret-helper";
>>>>>>> 1157741d

const nodeExecutablePath = system.getOrThrow(SystemProp.NODE_EXECUTABLE_PATH);
const engineExecutablePath = system.getOrThrow(SystemProp.ENGINE_EXECUTABLE_PATH);

const installPieceDependency = async (directory: string, pieceName: string, pieceVersion: string) => {
    await packageManager.addDependencies(directory, { [`@activepieces/piece-${pieceName}`]: pieceVersion });
};

export const engineHelper = {
    async executeFlow(sandbox: Sandbox, operation: ExecuteFlowOperation): Promise<ExecutionOutput> {
        return await execute(EngineOperationType.EXECUTE_FLOW, sandbox, {
            ...operation,
            workerToken: await workerToken({ collectionId: operation.collectionId, projectId: operation.projectId })
        }) as ExecutionOutput;
    },
<<<<<<< HEAD

    async executeTrigger(operation: ExecuteTriggerOperation): Promise<void | unknown[]> {
=======
    async executeParseEvent(operation: ExecuteParseEventOperation): Promise<ParseEventResponse> {
        const sandbox = sandboxManager.obtainSandbox();
        let result;
        try {
            await sandbox.cleanAndInit();
            result = await execute(EngineOperationType.EXTRACT_EVENT_DATA, sandbox, operation);
        }
        finally {
            sandboxManager.returnSandbox(sandbox.boxId);
        }
        return result as ParseEventResponse;
    },
    async executeTrigger(operation: ExecuteTriggerOperation): Promise<ExecuteTriggerResponse | unknown[]> {
>>>>>>> 1157741d
        const sandbox = sandboxManager.obtainSandbox();
        let result: unknown;
        try {
            await sandbox.cleanAndInit();

            const buildDirectory = sandbox.getSandboxFolderPath();
            const { pieceName, pieceVersion } = (operation.flowVersion.trigger as PieceTrigger).settings;
            await installPieceDependency(buildDirectory, pieceName, pieceVersion);

            result = await execute(EngineOperationType.EXECUTE_TRIGGER_HOOK, sandbox, {
                ...operation,
<<<<<<< HEAD
                workerToken: await workerToken({
                    collectionId: operation.collectionVersion.collectionId,
                    projectId: operation.projectId
                }),
=======
                edition: await getEdition(),
                webhookSecret: await getWebhookSecret(operation.flowVersion),
                workerToken: await workerToken({ collectionId: operation.collectionVersion.collectionId, projectId: operation.projectId })
>>>>>>> 1157741d
            });
        }
        finally {
            sandboxManager.returnSandbox(sandbox.boxId);
        }

        if (operation.hookType === TriggerHookType.RUN) {
            return result as unknown[];
        }
<<<<<<< HEAD

        return result as void;
=======
        return result;
>>>>>>> 1157741d
    },

    async executeProp(operation: ExecutePropsOptions): Promise<DropdownState<any> | Record<string, DynamicPropsValue>> {
        const sandbox = sandboxManager.obtainSandbox();
        let result;

        try {
            await sandbox.cleanAndInit();

            const buildDirectory = sandbox.getSandboxFolderPath();
            const { pieceName, pieceVersion } = operation;
            await installPieceDependency(buildDirectory, pieceName, pieceVersion);

            result = await execute(EngineOperationType.EXECUTE_PROPERTY, sandbox, {
                ...operation,
                workerToken: await workerToken({
                    collectionId: operation.collectionVersion.collectionId,
                    projectId: operation.projectId
                }),
            });
        }
        finally {
            sandboxManager.returnSandbox(sandbox.boxId);
        }

        return result;
    }
}

function workerToken(request: { projectId: ProjectId, collectionId: CollectionId }): Promise<string> {
    return tokenUtils.encode({
        type: PrincipalType.WORKER,
        id: apId(),
        projectId: request.projectId,
        collectionId: request.collectionId
    })
}

async function execute(operation: EngineOperationType, sandbox: Sandbox, input: EngineOperation): Promise<unknown> {
    logger.info(`Executing ${operation} inside sandbox number ${sandbox.boxId}`);

    const sandboxPath = sandbox.getSandboxFolderPath();

    await fs.copyFile(engineExecutablePath, `${sandboxPath}/activepieces-engine.js`);

    await fs.writeFile(`${sandboxPath}/input.json`, JSON.stringify({
        ...input,
        apiUrl: "http://127.0.0.1:3000"
    }));

    await sandbox.runCommandLine(`${nodeExecutablePath} activepieces-engine.js ${operation}`);

    const standardOutput = sandbox.parseStandardOutput();
    const standardError = sandbox.parseStandardError();

    standardOutput.split("\n").forEach(f => {
        if (f.trim().length > 0) logger.info({}, chalk.yellow(f))
    });

    standardError.split("\n").forEach(f => {
        if (f.trim().length > 0) logger.error({}, chalk.red(f))
    });

    const outputFilePath = sandbox.getSandboxFilePath("output.json");
    const outputFile = await fs.readFile(outputFilePath, { encoding: 'utf-8' });

    return JSON.parse(outputFile);
}<|MERGE_RESOLUTION|>--- conflicted
+++ resolved
@@ -1,22 +1,21 @@
-<<<<<<< HEAD
 import fs from "node:fs/promises";
 import {
+    apId,
+    CollectionId,
+    EngineOperation,
+    EngineOperationType,
+    ExecuteEventParserOperation,
     ExecuteFlowOperation,
-    EngineOperationType,
-    CollectionId,
+    ExecutePropsOptions,
+    ExecuteTriggerOperation,
+    ExecuteTriggerResponse,
+    ExecutionOutput,
+    ParseEventResponse,
+    PieceTrigger,
     PrincipalType,
-    apId,
-    EngineOperation,
-    ExecutionOutput,
-    ExecuteTriggerOperation,
+    ProjectId,
     TriggerHookType,
-    ProjectId,
-    ExecutePropsOptions,
-    PieceTrigger
 } from "@activepieces/shared";
-=======
-import { ExecuteFlowOperation, EngineOperationType, CollectionId, PrincipalType, apId, EngineOperation, ExecutionOutput, ExecuteTriggerOperation, TriggerHookType, ProjectId, ExecutePropsOptions, ExecuteEventParserOperation as ExecuteParseEventOperation, ExecuteEventParserOperation, ParseEventResponse, ExecuteTriggerResponse } from "@activepieces/shared";
->>>>>>> 1157741d
 import { Sandbox, sandboxManager } from "../workers/sandbox";
 import { system } from "./system/system";
 import { SystemProp } from "./system/system-prop";
@@ -24,17 +23,14 @@
 import { DropdownState, DynamicPropsValue } from "@activepieces/framework";
 import { logger } from "../helper/logger";
 import chalk from "chalk";
-<<<<<<< HEAD
+import { getEdition, getWebhookSecret } from "./secret-helper";
 import { packageManager } from "./package-manager";
-=======
-import { getEdition, getWebhookSecret } from "./secret-helper";
->>>>>>> 1157741d
 
 const nodeExecutablePath = system.getOrThrow(SystemProp.NODE_EXECUTABLE_PATH);
 const engineExecutablePath = system.getOrThrow(SystemProp.ENGINE_EXECUTABLE_PATH);
 
-const installPieceDependency = async (directory: string, pieceName: string, pieceVersion: string) => {
-    await packageManager.addDependencies(directory, { [`@activepieces/piece-${pieceName}`]: pieceVersion });
+const installPieceDependency = async (path: string, pieceName: string, pieceVersion: string) => {
+    await packageManager.addDependencies(path, { [`@activepieces/piece-${pieceName}`]: pieceVersion });
 };
 
 export const engineHelper = {
@@ -44,15 +40,16 @@
             workerToken: await workerToken({ collectionId: operation.collectionId, projectId: operation.projectId })
         }) as ExecutionOutput;
     },
-<<<<<<< HEAD
 
-    async executeTrigger(operation: ExecuteTriggerOperation): Promise<void | unknown[]> {
-=======
-    async executeParseEvent(operation: ExecuteParseEventOperation): Promise<ParseEventResponse> {
+    async executeParseEvent(operation: ExecuteEventParserOperation): Promise<ParseEventResponse> {
         const sandbox = sandboxManager.obtainSandbox();
         let result;
         try {
             await sandbox.cleanAndInit();
+
+            const buildPath = sandbox.getSandboxFolderPath();
+            const { pieceName } = operation;
+            await installPieceDependency(buildPath, pieceName, "latest");
             result = await execute(EngineOperationType.EXTRACT_EVENT_DATA, sandbox, operation);
         }
         finally {
@@ -60,29 +57,25 @@
         }
         return result as ParseEventResponse;
     },
+
     async executeTrigger(operation: ExecuteTriggerOperation): Promise<ExecuteTriggerResponse | unknown[]> {
->>>>>>> 1157741d
         const sandbox = sandboxManager.obtainSandbox();
-        let result: unknown;
+        let result;
         try {
             await sandbox.cleanAndInit();
 
-            const buildDirectory = sandbox.getSandboxFolderPath();
+            const buildPath = sandbox.getSandboxFolderPath();
             const { pieceName, pieceVersion } = (operation.flowVersion.trigger as PieceTrigger).settings;
-            await installPieceDependency(buildDirectory, pieceName, pieceVersion);
+            await installPieceDependency(buildPath, pieceName, pieceVersion);
 
             result = await execute(EngineOperationType.EXECUTE_TRIGGER_HOOK, sandbox, {
                 ...operation,
-<<<<<<< HEAD
+                edition: await getEdition(),
+                webhookSecret: await getWebhookSecret(operation.flowVersion),
                 workerToken: await workerToken({
                     collectionId: operation.collectionVersion.collectionId,
                     projectId: operation.projectId
                 }),
-=======
-                edition: await getEdition(),
-                webhookSecret: await getWebhookSecret(operation.flowVersion),
-                workerToken: await workerToken({ collectionId: operation.collectionVersion.collectionId, projectId: operation.projectId })
->>>>>>> 1157741d
             });
         }
         finally {
@@ -92,12 +85,7 @@
         if (operation.hookType === TriggerHookType.RUN) {
             return result as unknown[];
         }
-<<<<<<< HEAD
-
-        return result as void;
-=======
         return result;
->>>>>>> 1157741d
     },
 
     async executeProp(operation: ExecutePropsOptions): Promise<DropdownState<any> | Record<string, DynamicPropsValue>> {
@@ -107,9 +95,9 @@
         try {
             await sandbox.cleanAndInit();
 
-            const buildDirectory = sandbox.getSandboxFolderPath();
+            const buildPath = sandbox.getSandboxFolderPath();
             const { pieceName, pieceVersion } = operation;
-            await installPieceDependency(buildDirectory, pieceName, pieceVersion);
+            await installPieceDependency(buildPath, pieceName, pieceVersion);
 
             result = await execute(EngineOperationType.EXECUTE_PROPERTY, sandbox, {
                 ...operation,
