import { getPiece, pieces, Trigger, TriggerStrategy } from "@activepieces/pieces";
import {
  CollectionId,
  CollectionVersion,
  CollectionVersionId,
  FlowId,
  FlowVersion,
  PieceTrigger,
  ProjectId,
  RunEnvironment,
  TriggerHookType,
  TriggerType,
} from "@activepieces/shared";
import { ActivepiecesError, ErrorCode } from "@activepieces/shared";
import { flowQueue } from "../workers/flow-worker/flow-queue";
import { getBackendUrl } from "./public-ip-utils";
import { engineHelper } from "./engine-helper";
import { logger } from "../../main";

const EVERY_FIFTEEN_MINUTES = "*/30 * * * * *";

export const triggerUtils = {
  async executeTrigger({ collectionVersion, payload, flowVersion, projectId }: ExecuteTrigger): Promise<any[]> {
    const flowTrigger = flowVersion.trigger;
    let payloads = [];
    switch (flowTrigger.type) {
      case TriggerType.PIECE:
<<<<<<< HEAD
        const pieceTrigger = getPieceTrigger(flowTrigger);
        try {
          payloads = await pieceTrigger.run({
            store: createContextStore(collectionId),
            webhookUrl: await getWebhookUrl(flowVersion.flowId),
            propsValue: flowTrigger.settings.input,
            payload: payload,
          });
        } catch (e) {
          logger.error(`Flow ${flowTrigger.name} with ${pieceTrigger.name} trigger throws and error, returning as zero payload `);
          payloads = [];
        }
=======
        payload = await engineHelper.executeTrigger({
          hookType: TriggerHookType.RUN,
          flowVersion: flowVersion,
          webhookUrl: await getWebhookUrl(flowVersion.flowId),
          collectionVersion: collectionVersion,
          projectId: projectId
        });;
>>>>>>> ba4f2d60
        break;
      default:
        payloads = [payload];
        break;
    }
    return payloads;
  },

  async enable({ collectionId, collectionVersion, flowVersion, projectId }: EnableOrDisableParams): Promise<void> {
    switch (flowVersion.trigger.type) {
      case TriggerType.PIECE:
        await enablePieceTrigger({ collectionId, collectionVersion, projectId, flowVersion });
        break;

      case TriggerType.SCHEDULE:
        console.log("Created Schedule for flow version Id " + flowVersion.id);

        await flowQueue.add({
          id: flowVersion.id,
          data: {
            environment: RunEnvironment.PRODUCTION,
            projectId: projectId,
            collectionId,
            collectionVersionId: collectionVersion.id,
            flowVersion,
            triggerType: TriggerType.SCHEDULE,
          },
          cronExpression: flowVersion.trigger.settings.cronExpression,
        });

        break;
      default:
        break;
    }
  },

  async disable({ collectionId, collectionVersion, flowVersion, projectId }: EnableOrDisableParams): Promise<void> {
    switch (flowVersion.trigger.type) {
      case TriggerType.PIECE:
        await disablePieceTrigger({ collectionId, collectionVersion, projectId, flowVersion });
        break;

      case TriggerType.SCHEDULE:
        console.log("Deleted Schedule for flow version Id " + flowVersion.id);
        await flowQueue.remove({
          id: flowVersion.id,
          repeatable: true,
        });
        break;

      default:
        break;
    }
  },
};

const disablePieceTrigger = async ({ flowVersion, projectId, collectionId, collectionVersion }: EnableOrDisableParams): Promise<void> => {
  const flowTrigger = flowVersion.trigger as PieceTrigger;
  const pieceTrigger = getPieceTrigger(flowTrigger);
  await engineHelper.executeTrigger({
    hookType: TriggerHookType.ON_DISABLE,
    flowVersion: flowVersion,
    webhookUrl: await getWebhookUrl(flowVersion.flowId),
    collectionVersion: collectionVersion,
    projectId: projectId
  });
  switch (pieceTrigger.type) {
    case TriggerStrategy.WEBHOOK:
      break;
    case TriggerStrategy.POLLING:
      await flowQueue.remove({
        id: flowVersion.id,
        repeatable: true,
      });
      break;
  }
};

const enablePieceTrigger = async ({ flowVersion, projectId, collectionId, collectionVersion }: EnableOrDisableParams): Promise<void> => {
  const flowTrigger = flowVersion.trigger as PieceTrigger;
  const pieceTrigger = getPieceTrigger(flowTrigger);

  await engineHelper.executeTrigger({
    hookType: TriggerHookType.ON_ENABLE,
    flowVersion: flowVersion,
    webhookUrl: await getWebhookUrl(flowVersion.flowId),
    collectionVersion: collectionVersion,
    projectId: projectId
  });
  switch (pieceTrigger.type) {
    case TriggerStrategy.WEBHOOK:
      break;
    case TriggerStrategy.POLLING:
      await flowQueue.add({
        id: flowVersion.id,
        data: {
          projectId,
          environment: RunEnvironment.PRODUCTION,
          collectionId,
          collectionVersionId: collectionVersion.id,
          flowVersion,
          triggerType: TriggerType.PIECE,
        },
        cronExpression: EVERY_FIFTEEN_MINUTES,
      });

      break;
  }
};

const getPieceTrigger = (trigger: PieceTrigger): Trigger => {
  const piece = getPiece(trigger.settings.pieceName);

  if (piece == null) {
    throw new ActivepiecesError({
      code: ErrorCode.PIECE_NOT_FOUND,
      params: {
        pieceName: trigger.settings.pieceName,
      },
    });
  }
  const pieceTrigger = piece.getTrigger(trigger.settings.triggerName);
  if (pieceTrigger == null) {
    throw new ActivepiecesError({
      code: ErrorCode.PIECE_TRIGGER_NOT_FOUND,
      params: {
        pieceName: trigger.settings.pieceName,
        triggerName: trigger.settings.triggerName,
      },
    });
  }

  return pieceTrigger;
};

const getWebhookUrl = async (flowId: FlowId): Promise<string> => {
  const webhookPath = `v1/webhooks?flowId=${flowId}`;
  let serverUrl = await getBackendUrl();
  return `${serverUrl}/${webhookPath}`;
};

interface EnableOrDisableParams {
  collectionId: CollectionId;
  collectionVersion: CollectionVersion;
  flowVersion: FlowVersion;
  projectId: ProjectId;
}

interface ExecuteTrigger {
  payload: any;
  projectId: ProjectId;
  collectionVersion: CollectionVersion;
  flowVersion: FlowVersion;
}<|MERGE_RESOLUTION|>--- conflicted
+++ resolved
@@ -2,7 +2,6 @@
 import {
   CollectionId,
   CollectionVersion,
-  CollectionVersionId,
   FlowId,
   FlowVersion,
   PieceTrigger,
@@ -17,7 +16,7 @@
 import { engineHelper } from "./engine-helper";
 import { logger } from "../../main";
 
-const EVERY_FIFTEEN_MINUTES = "*/30 * * * * *";
+const EVERY_TEN_MINUTES = "* */10 * * * *";
 
 export const triggerUtils = {
   async executeTrigger({ collectionVersion, payload, flowVersion, projectId }: ExecuteTrigger): Promise<any[]> {
@@ -25,28 +24,19 @@
     let payloads = [];
     switch (flowTrigger.type) {
       case TriggerType.PIECE:
-<<<<<<< HEAD
         const pieceTrigger = getPieceTrigger(flowTrigger);
         try {
-          payloads = await pieceTrigger.run({
-            store: createContextStore(collectionId),
+          payloads = await engineHelper.executeTrigger({
+            hookType: TriggerHookType.RUN,
+            flowVersion: flowVersion,
             webhookUrl: await getWebhookUrl(flowVersion.flowId),
-            propsValue: flowTrigger.settings.input,
-            payload: payload,
-          });
+            collectionVersion: collectionVersion,
+            projectId: projectId
+          }) as unknown[];
         } catch (e) {
           logger.error(`Flow ${flowTrigger.name} with ${pieceTrigger.name} trigger throws and error, returning as zero payload `);
           payloads = [];
         }
-=======
-        payload = await engineHelper.executeTrigger({
-          hookType: TriggerHookType.RUN,
-          flowVersion: flowVersion,
-          webhookUrl: await getWebhookUrl(flowVersion.flowId),
-          collectionVersion: collectionVersion,
-          projectId: projectId
-        });;
->>>>>>> ba4f2d60
         break;
       default:
         payloads = [payload];
@@ -150,7 +140,7 @@
           flowVersion,
           triggerType: TriggerType.PIECE,
         },
-        cronExpression: EVERY_FIFTEEN_MINUTES,
+        cronExpression: EVERY_TEN_MINUTES,
       });
 
       break;
