--- conflicted
+++ resolved
@@ -179,11 +179,7 @@
 const getPieceTrigger = (trigger: PieceTrigger): Trigger => {
     const piece = getPiece(trigger.settings.pieceName)
 
-<<<<<<< HEAD
-    if (piece == null) {
-=======
     if (isNil(piece)) {
->>>>>>> 01ed9cf7
         throw new ActivepiecesError({
             code: ErrorCode.PIECE_NOT_FOUND,
             params: {
