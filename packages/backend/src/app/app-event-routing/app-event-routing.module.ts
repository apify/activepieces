import { FastifyInstance, FastifyRequest } from 'fastify'
import { webhookService } from '../webhooks/webhook-service'
import { appEventRoutingService } from './app-event-routing.service'
import { logger } from '../helper/logger'
import { isNil } from 'lodash'
import { ActivepiecesError, ErrorCode, EventPayload } from '@activepieces/shared'
import { flowService } from '../flows/flow/flow.service'
import { AppEventRouting } from './app-event-routing.entity'
import { slack } from '@activepieces/piece-slack'
import { square } from '@activepieces/piece-square'
import { Piece } from '@activepieces/pieces-framework'

// TODO CLEAN UP
const appWebhooks: Record<string, Piece> = {
    slack: slack,
    square: square,
}
const pieceNames: Record<string, string> = {
    slack: '@activepieces/piece-slack',
    square: '@activepieces/piece-square',
}

export const appEventRoutingModule = async (app: FastifyInstance) => {
    app.register(appEventRoutingController, { prefix: '/v1/app-events' })
}

export const appEventRoutingController = async (fastify: FastifyInstance) => {

<<<<<<< HEAD
    fastify.all(
        '/:pieceName',
=======
    fastify.post(
        '/:pieceUrl',
>>>>>>> 2b1935ad
        {
            config: {
                rawBody: true,
            },
        },
        async (
            request: FastifyRequest<{
                Body: unknown
                Params: {
                    pieceUrl: string
                }
            }>,
            requestReply,
        ) => {
            const pieceUrl = request.params.pieceUrl
            const eventPayload = {
                headers: request.headers as Record<string, string>,
                body: request.body,
                rawBody: request.rawBody,
                method: request.method,
                queryParams: request.query as Record<string, string>,
            }
            const piece = appWebhooks[pieceUrl]
            if (isNil(piece)) {
                throw new ActivepiecesError({
                    code: ErrorCode.PIECE_NOT_FOUND,
                    params: {
                        pieceName: pieceUrl,
                        pieceVersion: 'latest',
                    },
                })
            }
            const pieceName = pieceNames[pieceUrl]
            const { reply, event, identifierValue } = piece.events!.parseAndReply({ payload: eventPayload })

            logger.info(`Received event ${event} with identifier ${identifierValue} in app ${pieceName}`)
            if (event && identifierValue) {
                const listeners = await appEventRoutingService.listListeners({
                    appName: pieceName,
                    event: event,
                    identifierValue: identifierValue,
                })
                logger.info(`Found ${listeners.length} listeners for event ${event} with identifier ${identifierValue} in app ${pieceName}`)
                listeners.map(listener => {
                    callback(listener, eventPayload)
                })
            }
            requestReply.status(200).headers(reply?.headers ?? {}).send(reply?.body ?? {})
        },
    )

}

async function callback(listener: AppEventRouting, eventPayload: EventPayload) {
    const flow = await flowService.getOneOrThrow({ projectId: listener.projectId, id: listener.flowId })
    webhookService.callback({
        flow: flow,
        payload: eventPayload,
    })
}<|MERGE_RESOLUTION|>--- conflicted
+++ resolved
@@ -26,13 +26,8 @@
 
 export const appEventRoutingController = async (fastify: FastifyInstance) => {
 
-<<<<<<< HEAD
     fastify.all(
-        '/:pieceName',
-=======
-    fastify.post(
         '/:pieceUrl',
->>>>>>> 2b1935ad
         {
             config: {
                 rawBody: true,
