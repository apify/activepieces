import { FastifyInstance, FastifyPluginOptions, FastifyRequest } from "fastify";
<<<<<<< HEAD
import { ActivepiecesError, ErrorCode } from "shared";
import { PieceOptionRequest, PieceOptionRequestSchema } from "shared";
=======
import { ActivepiecesError, ErrorCode } from "../helper/activepieces-error";
import { PieceOptionRequest } from "shared";
>>>>>>> 80203fef
import { getPiece, pieces } from "pieces";
import { DropdownProperty, DropdownState, PropertyType } from "pieces";

export const piecesController = async (fastify: FastifyInstance, options: FastifyPluginOptions) => {
  fastify.get("/v1/pieces", async (_request, _reply) => {
    return pieces.map((f) => f.metadata());
  });

  fastify.post(
    "/v1/pieces/:pieceName/options",
    {
      schema: {
        body: PieceOptionRequest
      },
    },
    async (
      request: FastifyRequest<{
        Params: { pieceName: string };
        Body: PieceOptionRequest;
      }>,
      _reply
    ) => {
      const component = getPiece(request.params.pieceName);
      if (component === undefined) {
        throw new ActivepiecesError({
          code: ErrorCode.PIECE_NOT_FOUND,
          params: {
            pieceName: request.params.pieceName,
          },
        });
      }
      const action = component.getAction(request.body.stepName);
      const trigger = component.getTrigger(request.body.stepName);
      if (action === undefined && trigger === undefined) {
        throw new ActivepiecesError({
          code: ErrorCode.STEP_NOT_FOUND,
          params: {
            stepName: request.body.stepName,
            pieceName: request.params.pieceName,
          },
        });
      }
      const props = action !== undefined ? action.props : trigger!.props;
      const property = props[request.body.configName];
      if (property === undefined || property.type !== PropertyType.DROPDOWN) {
        throw new ActivepiecesError({
          code: ErrorCode.CONFIG_NOT_FOUND,
          params: {
            stepName: request.body.stepName,
            pieceName: request.params.pieceName,
            configName: request.body.configName,
          },
        });
      }
      try{
        return await (property as DropdownProperty<unknown>).options(request.body.configs);
      }catch(e){
        console.error(e);
        return {
          disabled: true,
          options: [],
          placeholder: "The piece throws an error"
        } as DropdownState<unknown>;
      }
    }
  );
};<|MERGE_RESOLUTION|>--- conflicted
+++ resolved
@@ -1,11 +1,6 @@
 import { FastifyInstance, FastifyPluginOptions, FastifyRequest } from "fastify";
-<<<<<<< HEAD
 import { ActivepiecesError, ErrorCode } from "shared";
-import { PieceOptionRequest, PieceOptionRequestSchema } from "shared";
-=======
-import { ActivepiecesError, ErrorCode } from "../helper/activepieces-error";
 import { PieceOptionRequest } from "shared";
->>>>>>> 80203fef
 import { getPiece, pieces } from "pieces";
 import { DropdownProperty, DropdownState, PropertyType } from "pieces";
 
