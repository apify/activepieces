import fastify, { FastifyRequest } from "fastify";
import cors from "@fastify/cors";
import formBody from "@fastify/formbody";
import qs from 'qs';
import { authenticationModule } from "./app/authentication/authentication.module";
import { collectionModule } from "./app/collections/collection.module";
import { projectModule } from "./app/project/project.module";
import { openapiModule } from "./app/helper/openapi/openapi.module";
import { flowModule } from "./app/flows/flow.module";
import { fileModule } from "./app/file/file.module";
import { piecesController } from "./app/pieces/pieces.controller";
import { oauth2Module } from "./app/oauth2/oauth2.module";
import { tokenVerifyMiddleware } from "./app/authentication/token-verify-middleware";
import { storeEntryModule } from "./app/store-entry/store-entry.module";
import { instanceModule } from "./app/instance/instance.module";
import { flowRunModule } from "./app/flow-run/flow-run-module";
import { flagModule } from "./app/flags/flag.module";
import { codeModule } from "./app/workers/code-worker/code.module";
import { flowWorkerModule } from "./app/workers/flow-worker/flow-worker-module";
import { webhookModule } from "./app/webhooks/webhook-module";
import { errorHandler } from "./app/helper/error-handler";
import { appConnectionModule } from "./app/app-connection/app-connection.module";
import { system, validateEnvPropsOnStartup } from "./app/helper/system/system";
import { SystemProp } from "./app/helper/system/system-prop";
import swagger from "@fastify/swagger";
import { databaseConnection } from "./app/database/database-connection";
import { logger } from './app/helper/logger';

const app = fastify({
    logger,
    ajv: {
        customOptions: {
            removeAdditional: 'all',
            useDefaults: true,
            coerceTypes: true,
        }
    }
});

app.register(swagger, {
    openapi: {
        info: {
            title: 'Activepieces OpenAPI Documentation',
            version: '1.0.0'
        },
        externalDocs: {
            url: 'https://www.activepieces.com/docs',
            description: 'Find more info here'
        },
    }
});

app.register(cors, {
    origin: "*",
    methods: ["*"]
});
app.register(formBody, { parser: str => qs.parse(str) });
app.addHook("onRequest", tokenVerifyMiddleware);
app.register(authenticationModule);
app.register(projectModule);
app.register(collectionModule);
app.register(fileModule);
app.register(flagModule);
app.register(storeEntryModule);
app.register(flowModule);
app.register(codeModule);
app.register(flowWorkerModule);
app.register(piecesController);
app.register(oauth2Module);
app.register(instanceModule);
app.register(flowRunModule);
app.register(webhookModule);
app.register(appConnectionModule);
app.register(openapiModule);

app.get(
    "/redirect",
    async (
        request: FastifyRequest<{ Querystring: { code: string; } }>, reply
    ) => {
        const params = {
            "code": request.query.code
        };
        if (params.code === undefined) {
            reply.send("The code is missing in url");
        }
        else {
            reply.type('text/html').send(`<script>if(window.opener){window.opener.postMessage({ 'code': '${params['code']}' },'*')}</script> <html>Redirect succuesfully, this window should close now</html>`)
        }
    }
);
app.setErrorHandler(errorHandler);

const start = async () => {
<<<<<<< HEAD
  try {
    await validateEnvPropsOnStartup();
    await databaseConnection.initialize();
    await databaseConnection.runMigrations();
=======
    try {
        await databaseConnection.initialize();
        await databaseConnection.runMigrations();
>>>>>>> c58f28a8

        await app.listen({
            host: "0.0.0.0",
            port: 3000,
        });

        console.log(`
             _____   _______   _____  __      __  ______   _____    _____   ______    _____   ______    _____
    /\\      / ____| |__   __| |_   _| \\ \\    / / |  ____| |  __ \\  |_   _| |  ____|  / ____| |  ____|  / ____|
   /  \\    | |         | |      | |    \\ \\  / /  | |__    | |__) |   | |   | |__    | |      | |__    | (___
  / /\\ \\   | |         | |      | |     \\ \\/ /   |  __|   |  ___/    | |   |  __|   | |      |  __|    \\___ \\
 / ____ \\  | |____     | |     _| |_     \\  /    | |____  | |       _| |_  | |____  | |____  | |____   ____) |
/_/    \\_\\  \\_____|    |_|    |_____|     \\/     |______| |_|      |_____| |______|  \\_____| |______| |_____/

started on ${system.get(SystemProp.FRONTEND_URL)}
    `);
    }
    catch (err) {
        app.log.error(err);
        process.exit(1);
    }
};

start();<|MERGE_RESOLUTION|>--- conflicted
+++ resolved
@@ -92,16 +92,10 @@
 app.setErrorHandler(errorHandler);
 
 const start = async () => {
-<<<<<<< HEAD
-  try {
-    await validateEnvPropsOnStartup();
-    await databaseConnection.initialize();
-    await databaseConnection.runMigrations();
-=======
     try {
+        await validateEnvPropsOnStartup();
         await databaseConnection.initialize();
         await databaseConnection.runMigrations();
->>>>>>> c58f28a8
 
         await app.listen({
             host: "0.0.0.0",
