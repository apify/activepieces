--- conflicted
+++ resolved
@@ -1,9 +1,5 @@
 {
   "name": "@activepieces/shared",
-<<<<<<< HEAD
-  "version": "0.10.38",
-=======
-  "version": "0.10.40",
->>>>>>> 3d2de247
+  "version": "0.10.41",
   "type": "commonjs"
 }