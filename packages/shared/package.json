{
  "name": "@activepieces/shared",
<<<<<<< HEAD
  "version": "0.18.2",
=======
  "version": "0.18.3",
>>>>>>> fac67317
  "type": "commonjs"
}<|MERGE_RESOLUTION|>--- conflicted
+++ resolved
@@ -1,9 +1,5 @@
 {
   "name": "@activepieces/shared",
-<<<<<<< HEAD
-  "version": "0.18.2",
-=======
-  "version": "0.18.3",
->>>>>>> fac67317
+  "version": "0.18.4",
   "type": "commonjs"
 }