import { createAnthropic } from '@ai-sdk/anthropic'
import { createGoogleGenerativeAI } from '@ai-sdk/google'
import { createOpenAI } from '@ai-sdk/openai'
import { LanguageModelV2 } from '@ai-sdk/provider'
import { createReplicate } from '@ai-sdk/replicate'
import { ImageModel, Tool } from 'ai'
import { spreadIfDefined } from '../common'
import { SUPPORTED_AI_PROVIDERS } from './supported-ai-providers'
import { AI_USAGE_AGENT_ID_HEADER, AI_USAGE_FEATURE_HEADER, AI_USAGE_MCP_ID_HEADER, AIUsageFeature, AIUsageMetadata } from './index'

export function createAIModel<T extends LanguageModelV2 | ImageModel>({
    providerName,
    modelInstance,
    engineToken,
    baseURL,
    metadata,
<<<<<<< HEAD
    openaiResponsesModel = false,
}: CreateAIProviderParams<T>): T {
=======
}: CreateAIModelParams<T>): T {
>>>>>>> fac67317
    const modelId = modelInstance.modelId
    const isImageModel = SUPPORTED_AI_PROVIDERS
        .flatMap(provider => provider.imageModels)
        .some(model => model.instance.modelId === modelId)

    const getMetadataId = (): string | undefined => {
        switch (metadata.feature) {
            case AIUsageFeature.AGENTS:
                return metadata.agentid
            case AIUsageFeature.MCP:
                return metadata.mcpid
            default:
                return undefined
        }
    }

    const createHeaders = (): Record<string, string> => {
        const baseHeaders: Record<string, string> = {
            'Authorization': `Bearer ${engineToken}`,
            [AI_USAGE_FEATURE_HEADER]: metadata.feature,
        }
        const id = getMetadataId()
        if (id) {
            const idHeader = metadata.feature === AIUsageFeature.AGENTS ? AI_USAGE_AGENT_ID_HEADER : AI_USAGE_MCP_ID_HEADER
            baseHeaders[idHeader] = id
        }
        return baseHeaders
    }

    switch (providerName) {
        case 'openai': {
            const openaiVersion = 'v1'
            const provider = createOpenAI({
                apiKey: engineToken,
                baseURL: `${baseURL}/${openaiVersion}`,
                headers: createHeaders(),
            })
            if (isImageModel) {
                return provider.imageModel(modelId) as T
            }
            return openaiResponsesModel ? provider.responses(modelId) as T : provider.chat(modelId) as T
        }
        case 'anthropic': {
            const anthropicVersion = 'v1'
            const provider = createAnthropic({
                apiKey: engineToken,
                baseURL: `${baseURL}/${anthropicVersion}`,
                headers: createHeaders(),
            })
            if (isImageModel) {
                throw new Error(`Provider ${providerName} does not support image models`)
            }
            return provider(modelId) as T
        }
        case 'replicate': {
            const replicateVersion = 'v1'
            const provider = createReplicate({
                apiToken: engineToken,
                baseURL: `${baseURL}/${replicateVersion}`,
                headers: createHeaders(),
            })
            if (!isImageModel) {
                throw new Error(`Provider ${providerName} does not support language models`)
            }
            return provider.imageModel(modelId) as unknown as T
        }
        case 'google': {
            const googleVersion = 'v1beta'
            const provider = createGoogleGenerativeAI({
                apiKey: engineToken,
                baseURL: `${baseURL}/${googleVersion}`,
                headers: createHeaders(),
            })
            if (isImageModel) {
                throw new Error(`Provider ${providerName} does not support image models`)
            }
            return provider(modelId) as T
        }
        default:
            throw new Error(`Provider ${providerName} is not supported`)
    }
}

<<<<<<< HEAD
export function buildUserLocation(options: UserLocationOptions): (UserLocationOptions & { type: 'approximate' }) | undefined {
    if (!options.userLocationCity && !options.userLocationRegion && 
        !options.userLocationCountry && !options.userLocationTimezone) {
        return undefined
    }

    return {
        type: 'approximate' as const,
        ...spreadIfDefined('city', options.userLocationCity),
        ...spreadIfDefined('region', options.userLocationRegion),
        ...spreadIfDefined('country', options.userLocationCountry),
        ...spreadIfDefined('timezone', options.userLocationTimezone),
    }
}

export function createWebSearchTool(provider: string, options: WebSearchOptions = {}): Record<string, Tool> {
    const defaultMaxUses = 5

    switch (provider) {
        case 'anthropic': {
            const anthropicOptions = options as AnthropicWebSearchOptions
            const anthropicProvider = createAnthropic({})
            let allowedDomains: string[] | undefined
            let blockedDomains: string[] | undefined

            if (anthropicOptions.allowedDomains && anthropicOptions.allowedDomains.length > 0) {
                allowedDomains = anthropicOptions.allowedDomains.map(({ domain }) => domain)
            }

            if (anthropicOptions.blockedDomains && anthropicOptions.blockedDomains.length > 0 && (!anthropicOptions.allowedDomains || anthropicOptions.allowedDomains.length === 0)) {
                blockedDomains = anthropicOptions.blockedDomains.map(({ domain }) => domain)
            }

            return {
                web_search: anthropicProvider.tools.webSearch_20250305({
                    maxUses: anthropicOptions.maxUses ?? defaultMaxUses,
                    ...spreadIfDefined('userLocation', buildUserLocation(anthropicOptions)),
                    ...spreadIfDefined('allowedDomains', allowedDomains),
                    ...spreadIfDefined('blockedDomains', blockedDomains),
                }),
            }
        }

        case 'openai': {
            const openaiOptions = options as OpenAIWebSearchOptions
            const openaiProvider = createOpenAI({})

            return {
                web_search_preview: openaiProvider.tools.webSearchPreview({
                    ...spreadIfDefined('searchContextSize', openaiOptions.searchContextSize),
                    ...spreadIfDefined('userLocation', buildUserLocation(openaiOptions)),
                }),
            }
        }

        case 'google': {
            const googleProvider = createGoogleGenerativeAI({})

            return {
                google_search: googleProvider.tools.googleSearch({}),
            }
        }

        default:
            throw new Error(`Provider ${provider} is not supported for web search`)
    }
}

type CreateAIProviderParams<T extends LanguageModelV2 | ImageModel> = {
=======
type CreateAIModelParams<T extends LanguageModelV2 | ImageModel> = {
>>>>>>> fac67317
    providerName: string
    modelInstance: T
    /**
     * This is the engine token that will be replaced by the proxy with the api key
     */
    engineToken: string
    baseURL: string
    metadata: AIUsageMetadata
    openaiResponsesModel?: boolean
}

export type BaseWebSearchOptions = {
    maxUses?: number
}

export type UserLocationOptions = {
    userLocationCity?: string
    userLocationRegion?: string
    userLocationCountry?: string
    userLocationTimezone?: string
}

export type AnthropicWebSearchOptions = BaseWebSearchOptions & UserLocationOptions & {
    allowedDomains?: { domain: string }[]
    blockedDomains?: { domain: string }[]
}

export type OpenAIWebSearchOptions = BaseWebSearchOptions & UserLocationOptions & {
    searchContextSize?: 'low' | 'medium' | 'high'
}

export type WebSearchOptions = AnthropicWebSearchOptions | OpenAIWebSearchOptions<|MERGE_RESOLUTION|>--- conflicted
+++ resolved
@@ -14,12 +14,8 @@
     engineToken,
     baseURL,
     metadata,
-<<<<<<< HEAD
     openaiResponsesModel = false,
-}: CreateAIProviderParams<T>): T {
-=======
 }: CreateAIModelParams<T>): T {
->>>>>>> fac67317
     const modelId = modelInstance.modelId
     const isImageModel = SUPPORTED_AI_PROVIDERS
         .flatMap(provider => provider.imageModels)
@@ -103,7 +99,6 @@
     }
 }
 
-<<<<<<< HEAD
 export function buildUserLocation(options: UserLocationOptions): (UserLocationOptions & { type: 'approximate' }) | undefined {
     if (!options.userLocationCity && !options.userLocationRegion && 
         !options.userLocationCountry && !options.userLocationTimezone) {
@@ -172,10 +167,7 @@
     }
 }
 
-type CreateAIProviderParams<T extends LanguageModelV2 | ImageModel> = {
-=======
 type CreateAIModelParams<T extends LanguageModelV2 | ImageModel> = {
->>>>>>> fac67317
     providerName: string
     modelInstance: T
     /**
