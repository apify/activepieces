
import { Static, Type } from '@sinclair/typebox'
import { ProgressUpdateType, TriggerHookType, TriggerPayload } from '../engine'
import { ExecutionType } from '../flow-run/execution/execution-output'
import { RunEnvironment } from '../flow-run/flow-run'
import { FlowVersion } from '../flows/flow-version'
import { FlowTriggerType } from '../flows/triggers/trigger'
import { PackageType, PiecePackage, PieceType } from '../pieces/piece'
import { isNil } from '../common'

export const LATEST_JOB_DATA_SCHEMA_VERSION = 4


export const JOB_PRIORITY = {
    critical: 1,
    high: 2,
    medium: 3,
    low: 4,
    veryLow: 5,
    lowest: 6,
}

const TESTING_EXECUTE_FLOW_PRIORITY: keyof typeof JOB_PRIORITY = 'high'
const ASYNC_EXECUTE_FLOW_PRIORITY: keyof typeof JOB_PRIORITY = 'medium'
const SYNC_EXECUTE_FLOW_PRIORITY: keyof typeof JOB_PRIORITY = 'high'
export const RATE_LIMIT_PRIORITY: keyof typeof JOB_PRIORITY = 'lowest'

function getExecuteFlowPriority(environment: RunEnvironment, synchronousHandlerId: string | undefined | null): keyof typeof JOB_PRIORITY {
    switch (environment) {
        case RunEnvironment.TESTING:
            return TESTING_EXECUTE_FLOW_PRIORITY
        case RunEnvironment.PRODUCTION:
            return isNil(synchronousHandlerId) ? ASYNC_EXECUTE_FLOW_PRIORITY : SYNC_EXECUTE_FLOW_PRIORITY
    }
}

export function getDefaultJobPriority(job: JobData): keyof typeof JOB_PRIORITY {
    switch (job.jobType) {
        case WorkerJobType.EXECUTE_POLLING:
        case WorkerJobType.RENEW_WEBHOOK:
            return 'veryLow'
        case WorkerJobType.EXECUTE_WEBHOOK:
        case WorkerJobType.EXECUTE_AGENT:
            return 'medium'
        case WorkerJobType.EXECUTE_FLOW:
            return getExecuteFlowPriority(job.environment, job.synchronousHandlerId)
        case WorkerJobType.EXECUTE_TOOL:
        case WorkerJobType.EXECUTE_PROPERTY:
        case WorkerJobType.EXECUTE_EXTRACT_PIECE_INFORMATION:
        case WorkerJobType.EXECUTE_VALIDATION:
        case WorkerJobType.EXECUTE_TRIGGER_HOOK:
            return 'critical'
    }
}


export enum WorkerJobType {
    RENEW_WEBHOOK = 'RENEW_WEBHOOK',
    EXECUTE_POLLING = 'EXECUTE_POLLING',
    EXECUTE_WEBHOOK = 'EXECUTE_WEBHOOK',
    EXECUTE_FLOW = 'EXECUTE_FLOW',
    EXECUTE_AGENT = 'EXECUTE_AGENT',
    EXECUTE_VALIDATION = 'EXECUTE_VALIDATION',
    EXECUTE_TRIGGER_HOOK = 'EXECUTE_TRIGGER_HOOK',
    EXECUTE_PROPERTY = 'EXECUTE_PROPERTY',
    EXECUTE_EXTRACT_PIECE_INFORMATION = 'EXECUTE_EXTRACT_PIECE_INFORMATION',
    EXECUTE_TOOL = 'EXECUTE_TOOL',
}

export const NON_SCHEDULED_JOB_TYPES: WorkerJobType[] = [
    WorkerJobType.EXECUTE_WEBHOOK,
    WorkerJobType.EXECUTE_FLOW,
    WorkerJobType.EXECUTE_AGENT,
    WorkerJobType.EXECUTE_VALIDATION,
    WorkerJobType.EXECUTE_TRIGGER_HOOK,
    WorkerJobType.EXECUTE_PROPERTY,
    WorkerJobType.EXECUTE_EXTRACT_PIECE_INFORMATION,
    WorkerJobType.EXECUTE_TOOL,
] as const

// Never change without increasing LATEST_JOB_DATA_SCHEMA_VERSION, and adding a migration
export const RenewWebhookJobData = Type.Object({
    schemaVersion: Type.Number(),
    projectId: Type.String(),
    platformId: Type.String(),
    flowVersionId: Type.String(),
    flowId: Type.String(),
    jobType: Type.Literal(WorkerJobType.RENEW_WEBHOOK),
})
export type RenewWebhookJobData = Static<typeof RenewWebhookJobData>

// Never change without increasing LATEST_JOB_DATA_SCHEMA_VERSION, and adding a migration
export const PollingJobData = Type.Object({
    projectId: Type.String(),
    platformId: Type.String(),
    schemaVersion: Type.Number(),
    flowVersionId: Type.String(),
    flowId: Type.String(),
    triggerType: Type.Enum(FlowTriggerType),
    jobType: Type.Literal(WorkerJobType.EXECUTE_POLLING),
})
export type PollingJobData = Static<typeof PollingJobData>

export const ExecuteFlowJobData = Type.Object({
    projectId: Type.String(),
    platformId: Type.String(),
    jobType: Type.Literal(WorkerJobType.EXECUTE_FLOW),
    environment: Type.Enum(RunEnvironment),
    schemaVersion: Type.Number(),
    flowId: Type.String(),
    flowVersionId: Type.String(),
    runId: Type.String(),
    synchronousHandlerId: Type.Optional(Type.Union([Type.String(), Type.Null()])),
    httpRequestId: Type.Optional(Type.String()),
    payload: Type.Any(),
    schemaVersion: Type.Number(),
    executeTrigger: Type.Optional(Type.Boolean()),
    executionType: Type.Enum(ExecutionType),
    progressUpdateType: Type.Enum(ProgressUpdateType),
    stepNameToTest: Type.Optional(Type.String()),
    sampleData: Type.Optional(Type.Record(Type.String(), Type.Unknown())),
<<<<<<< HEAD
    // Todo(@abuaboud): Renew this url when consuming delayed job as it might be expired
    logsUploadUrl: Type.Optional(Type.String()),
    logsFileId: Type.Optional(Type.String()),
=======
    logsUploadUrl: Type.String(),
    logsFileId: Type.String(),
>>>>>>> b966ae95
    traceContext: Type.Optional(Type.Record(Type.String(), Type.String())),
})
export type ExecuteFlowJobData = Static<typeof ExecuteFlowJobData>

export const AgentJobData = Type.Object({
    jobType: Type.Literal(WorkerJobType.EXECUTE_AGENT),
    agentId: Type.String(),
    projectId: Type.String(),
    schemaVersion: Type.Number(),
    platformId: Type.String(),
    agentRunId: Type.String(),
    prompt: Type.String(),
})
export type AgentJobData = Static<typeof AgentJobData>

export const WebhookJobData = Type.Object({
    projectId: Type.String(),
    platformId: Type.String(),
    schemaVersion: Type.Number(),
    requestId: Type.String(),
    payload: Type.Any(),
    runEnvironment: Type.Enum(RunEnvironment),
    flowId: Type.String(),
    saveSampleData: Type.Boolean(),
    flowVersionIdToRun: Type.String(),
    execute: Type.Boolean(),
    jobType: Type.Literal(WorkerJobType.EXECUTE_WEBHOOK),
    parentRunId: Type.Optional(Type.String()),
    failParentOnFailure: Type.Optional(Type.Boolean()),
    traceContext: Type.Optional(Type.Record(Type.String(), Type.String())),
})
export type WebhookJobData = Static<typeof WebhookJobData>


export const ExecuteValidateAuthJobData = Type.Object({
    requestId: Type.String(),
    webserverId: Type.String(),
    jobType: Type.Literal(WorkerJobType.EXECUTE_VALIDATION),
    projectId: Type.Optional(Type.String()),
    platformId: Type.String(),
    piece: PiecePackage,
    schemaVersion: Type.Number(),
    connectionValue: Type.Unknown(),
})
export type ExecuteValidateAuthJobData = Static<typeof ExecuteValidateAuthJobData>

export const ExecuteToolJobData = Type.Object({
    requestId: Type.String(),
    webserverId: Type.String(),
    jobType: Type.Literal(WorkerJobType.EXECUTE_TOOL),
    platformId: Type.String(),
    projectId: Type.String(),
    actionName: Type.String(),
    pieceName: Type.String(),
    schemaVersion: Type.Number(),
    pieceVersion: Type.String(),
    packageType: Type.Enum(PackageType),
    pieceType: Type.Enum(PieceType),
    input: Type.Record(Type.String(), Type.Unknown()),

})
export type ExecuteToolJobData = Static<typeof ExecuteToolJobData>

export const ExecuteTriggerHookJobData = Type.Object({
    requestId: Type.String(),
    jobType: Type.Literal(WorkerJobType.EXECUTE_TRIGGER_HOOK),
    platformId: Type.String(),
    projectId: Type.String(),
    schemaVersion: Type.Number(),
    flowVersion: FlowVersion,
    test: Type.Boolean(),
    webserverId: Type.String(),
    hookType: Type.Enum(TriggerHookType),
    triggerPayload: Type.Optional(TriggerPayload),
})
export type ExecuteTriggerHookJobData = Static<typeof ExecuteTriggerHookJobData>

export const ExecutePropertyJobData = Type.Object({
    requestId: Type.String(),
    jobType: Type.Literal(WorkerJobType.EXECUTE_PROPERTY),
    projectId: Type.String(),
    platformId: Type.String(),
    schemaVersion: Type.Number(),
    flowVersion: Type.Optional(FlowVersion),
    propertyName: Type.String(),
    piece: PiecePackage,
    actionOrTriggerName: Type.String(),
    input: Type.Record(Type.String(), Type.Unknown()),
    webserverId: Type.String(),
    sampleData: Type.Record(Type.String(), Type.Unknown()),
    searchValue: Type.Optional(Type.String()),
})
export type ExecutePropertyJobData = Static<typeof ExecutePropertyJobData>

export const ExecuteExtractPieceMetadataJobData = Type.Object({
    requestId: Type.String(),
    webserverId: Type.String(),
    schemaVersion: Type.Number(),
    jobType: Type.Literal(WorkerJobType.EXECUTE_EXTRACT_PIECE_INFORMATION),
    projectId: Type.Optional(Type.String()),
    platformId: Type.String(),
    piece: PiecePackage,
})
export type ExecuteExtractPieceMetadataJobData = Static<typeof ExecuteExtractPieceMetadataJobData>

export const UserInteractionJobData = Type.Union([
    ExecuteValidateAuthJobData,
    ExecuteTriggerHookJobData,
    ExecuteToolJobData,
    ExecutePropertyJobData,
    ExecuteExtractPieceMetadataJobData,
])
export type UserInteractionJobData = Static<typeof UserInteractionJobData>

export const UserInteractionJobDataWithoutWatchingInformation = Type.Union([
    Type.Omit(ExecuteValidateAuthJobData, ['webserverId', 'requestId', 'schemaVersion']),
    Type.Omit(ExecuteToolJobData, ['webserverId', 'requestId', 'schemaVersion']),
    Type.Omit(ExecuteTriggerHookJobData, ['webserverId', 'requestId', 'schemaVersion']),
    Type.Omit(ExecutePropertyJobData, ['webserverId', 'requestId', 'schemaVersion']),
    Type.Omit(ExecuteExtractPieceMetadataJobData, ['webserverId', 'requestId', 'schemaVersion']),
])
export type UserInteractionJobDataWithoutWatchingInformation = Static<typeof UserInteractionJobDataWithoutWatchingInformation>

export const JobData = Type.Union([
    PollingJobData,
    RenewWebhookJobData,
    ExecuteFlowJobData,
    WebhookJobData,
    UserInteractionJobData,
    AgentJobData,
])
export type JobData = Static<typeof JobData><|MERGE_RESOLUTION|>--- conflicted
+++ resolved
@@ -113,20 +113,13 @@
     synchronousHandlerId: Type.Optional(Type.Union([Type.String(), Type.Null()])),
     httpRequestId: Type.Optional(Type.String()),
     payload: Type.Any(),
-    schemaVersion: Type.Number(),
     executeTrigger: Type.Optional(Type.Boolean()),
     executionType: Type.Enum(ExecutionType),
     progressUpdateType: Type.Enum(ProgressUpdateType),
     stepNameToTest: Type.Optional(Type.String()),
     sampleData: Type.Optional(Type.Record(Type.String(), Type.Unknown())),
-<<<<<<< HEAD
-    // Todo(@abuaboud): Renew this url when consuming delayed job as it might be expired
-    logsUploadUrl: Type.Optional(Type.String()),
-    logsFileId: Type.Optional(Type.String()),
-=======
     logsUploadUrl: Type.String(),
     logsFileId: Type.String(),
->>>>>>> b966ae95
     traceContext: Type.Optional(Type.Record(Type.String(), Type.String())),
 })
 export type ExecuteFlowJobData = Static<typeof ExecuteFlowJobData>
