--- conflicted
+++ resolved
@@ -123,8 +123,6 @@
 })
 export type ExecuteFlowJobData = Static<typeof ExecuteFlowJobData>
 
-<<<<<<< HEAD
-=======
 export const AgentJobData = Type.Object({
     jobType: Type.Literal(WorkerJobType.EXECUTE_AGENT),
     agentId: Type.String(),
@@ -136,7 +134,6 @@
 })
 export type AgentJobData = Static<typeof AgentJobData>
 
->>>>>>> 88853831
 export const WebhookJobData = Type.Object({
     projectId: Type.String(),
     platformId: Type.String(),
