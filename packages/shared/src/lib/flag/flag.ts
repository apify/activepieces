import { BaseModel } from "../common/base-model";
import { ApId } from "../common/id-generator";

export type FlagId = ApId;

export interface Flag extends BaseModel<FlagId> {
    value: unknown;
}

export enum ApFlagId {
    FRONTEND_URL = "FRONTEND_URL",
<<<<<<< HEAD
    ENVIRONMENT = "ENVIRONMENT",
    WEBHOOK_URL_PREFIX = "WEBHOOK_URL_PREFIX",
    USER_CREATED = "USER_CREATED",
    SIGN_UP_ENABLED = "SIGN_UP_ENABLED",
    TELEMETRY_ENABLED = "TELEMETRY_ENABLED",
    WARNING_TEXT_BODY = "WARNING_TEXT_BODY",
    WARNING_TEXT_HEADER = "WARNING_TEXT_HEADER",
  }
=======
    BACKEND_URL = "BACKEND_URL",
    USER_CREATED = "USER_CREATED",
    SIGN_UP_ENABLED = "SIGN_UP_ENABLED",
    TELEMETRY_ENABLED = "TELEMETRY_ENABLED",
    CURRENT_VERSION = "CURRENT_VERSION",
    LATEST_VERSION = "LATEST_VERSION",
    WARNING_TEXT_BODY = "WARNING_TEXT_BODY",
    WARNING_TEXT_HEADER = "WARNING_TEXT_HEADER",
}
>>>>>>> 2c6b5c79
<|MERGE_RESOLUTION|>--- conflicted
+++ resolved
@@ -9,7 +9,6 @@
 
 export enum ApFlagId {
     FRONTEND_URL = "FRONTEND_URL",
-<<<<<<< HEAD
     ENVIRONMENT = "ENVIRONMENT",
     WEBHOOK_URL_PREFIX = "WEBHOOK_URL_PREFIX",
     USER_CREATED = "USER_CREATED",
@@ -17,15 +16,6 @@
     TELEMETRY_ENABLED = "TELEMETRY_ENABLED",
     WARNING_TEXT_BODY = "WARNING_TEXT_BODY",
     WARNING_TEXT_HEADER = "WARNING_TEXT_HEADER",
-  }
-=======
-    BACKEND_URL = "BACKEND_URL",
-    USER_CREATED = "USER_CREATED",
-    SIGN_UP_ENABLED = "SIGN_UP_ENABLED",
-    TELEMETRY_ENABLED = "TELEMETRY_ENABLED",
     CURRENT_VERSION = "CURRENT_VERSION",
     LATEST_VERSION = "LATEST_VERSION",
-    WARNING_TEXT_BODY = "WARNING_TEXT_BODY",
-    WARNING_TEXT_HEADER = "WARNING_TEXT_HEADER",
-}
->>>>>>> 2c6b5c79
+}