import { Static, Type } from '@sinclair/typebox'

export enum WebsocketClientEvent {
    TEST_FLOW_RUN_STARTED = 'TEST_FLOW_RUN_STARTED',
    ASK_COPILOT_FINISHED = 'ASK_COPILOT_FINISHED',
    TEST_STEP_FINISHED = 'TEST_STEP_FINISHED',
    REFRESH_PIECE = 'REFRESH_PIECE',
    FLOW_RUN_PROGRESS = 'FLOW_RUN_PROGRESS',
    TODO_CHANGED = 'TODO_CHANGED',
    TODO_ACTIVITY_CHANGED = 'TODO_ACTIVITY_CHANGED',
    TODO_ACTIVITY_CREATED = 'TODO_ACTIVITY_CREATED',
    AGENT_RUN_PROGRESS = 'AGENT_RUN_PROGRESS',
<<<<<<< HEAD
    AGENT_RUN_COMPLETE = 'AGENT_RUN_COMPLETE',
    CONSUME_JOB_REQUEST = 'CONSUME_JOB_REQUEST',
=======
>>>>>>> 88853831
}

export const TodoChanged = Type.Object({
    todoId: Type.String(),
})

export type TodoChanged = Static<typeof TodoChanged>


export const TodoActivityChanged = Type.Object({
    activityId: Type.String(),  
    todoId: Type.String(),
    content: Type.String(),

})

export type TodoActivityChanged = Static<typeof TodoActivityChanged>

export const TodoActivityCreated = Type.Object({
    todoId: Type.String(),
})

export type TodoActivityCreated = Static<typeof TodoActivityCreated>

export enum WebsocketServerEvent {
    ASK_COPILOT = 'ASK_COPILOT',
    TEST_FLOW_RUN = 'TEST_FLOW_RUN',
    CONNECT = 'CONNECT',
    FETCH_WORKER_SETTINGS = 'FETCH_WORKER_SETTINGS',
    DISCONNECT = 'DISCONNECT',
    WORKER_HEALTHCHECK = 'WORKER_HEALTHCHECK',
}<|MERGE_RESOLUTION|>--- conflicted
+++ resolved
@@ -10,11 +10,7 @@
     TODO_ACTIVITY_CHANGED = 'TODO_ACTIVITY_CHANGED',
     TODO_ACTIVITY_CREATED = 'TODO_ACTIVITY_CREATED',
     AGENT_RUN_PROGRESS = 'AGENT_RUN_PROGRESS',
-<<<<<<< HEAD
     AGENT_RUN_COMPLETE = 'AGENT_RUN_COMPLETE',
-    CONSUME_JOB_REQUEST = 'CONSUME_JOB_REQUEST',
-=======
->>>>>>> 88853831
 }
 
 export const TodoChanged = Type.Object({
