--- conflicted
+++ resolved
@@ -20,11 +20,7 @@
     externalId: Type.String(),
     agent: Type.Optional(Agent),
     status: NullableEnum(Type.Enum(TableAutomationStatus)),
-<<<<<<< HEAD
-    trigger: Type.String(),
-=======
     trigger: NullableEnum(Type.Enum(TableAutomationTrigger)),
->>>>>>> 103b03b9
     agentId: Type.String(),
 })
 
