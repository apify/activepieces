--- conflicted
+++ resolved
@@ -47,13 +47,8 @@
     finishTime: Type.Optional(Type.String()),
     metadata: Type.Optional(Type.Object({
         recordId: Type.Optional(Type.String()),
-<<<<<<< HEAD
-        tableId: Type.Optional(Type.String())
-    }))
-=======
         tableId: Type.Optional(Type.String()),
     })),
->>>>>>> be7e117b
 })
 
 export type AgentRun = Static<typeof AgentRun>
