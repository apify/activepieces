import { Static, Type } from '@sinclair/typebox'
<<<<<<< HEAD
import { Agent } from '../agents'
import { RichContentBlock } from '../agents/response'
=======
>>>>>>> ce014930
import { BaseModelSchema, Nullable } from '../common'
import { PopulatedFlow } from '../flows'
import { UserWithMetaInformation } from '../user'

export enum STATUS_VARIANT {
    POSITIVE = 'Positive (Green)',
    NEGATIVE = 'Negative (Red)',
    NEUTRAL = 'Neutral (Gray)',
}

export const UNRESOLVED_STATUS = {
    name: 'Unresolved',
    description: 'Unresolved',
    variant: STATUS_VARIANT.NEUTRAL,
}

export const RESOLVED_STATUS = {
    name: 'Resolved',
    description: 'Resolved',
    variant: STATUS_VARIANT.POSITIVE,
}

export const STATUS_COLORS: Record<STATUS_VARIANT, StatusColor> = {
    [STATUS_VARIANT.POSITIVE]: {
        color: '#e5efe7',
        textColor: '#28813e',
    },
    [STATUS_VARIANT.NEGATIVE]: {
        color: '#fbe2e3',
        textColor: '#dd111b',
    },
    [STATUS_VARIANT.NEUTRAL]: {
        color: '#fef3c7',
        textColor: '#b45309',
    },
}

export type StatusColor = {
    color: string
    textColor: string
}

export const CreateAndWaitTodoResult = Type.Object({
    status: Type.String(),
})

export type CreateAndWaitTodoResult = Static<typeof CreateAndWaitTodoResult>

export const CreateTodoResult = Type.Object({
    id: Type.String(),
    links: Type.Array(Type.Object({
        name: Type.String(),
        url: Type.String(),
    })),
})

export type CreateTodoResult = Static<typeof CreateTodoResult>

export const StatusOption = Type.Object({
    name: Type.String(),
    description: Nullable(Type.String()),
    variant: Type.Union([Type.Literal(STATUS_VARIANT.POSITIVE), Type.Literal(STATUS_VARIANT.NEGATIVE), Type.Literal(STATUS_VARIANT.NEUTRAL)]),
    continueFlow: Type.Boolean(),
})

export type StatusOption = Static<typeof StatusOption>


export enum TodoEnvironment {
    TEST = 'test',
    PRODUCTION = 'production',
}

export const Todo = Type.Object({
    ...BaseModelSchema,
    title: Type.String(),
    description: Type.String(),
    status: StatusOption,
    createdByUserId: Nullable(Type.String()),
    statusOptions: Type.Array(StatusOption),
    platformId: Type.String(),
    projectId: Type.String(),
    flowId: Type.String(),
    runId: Type.String(),
    assigneeId: Nullable(Type.String()),
    locked: Type.Boolean(),
    resolveUrl: Nullable(Type.String()),
    environment: Type.Enum(TodoEnvironment),
})

export type Todo = Static<typeof Todo>

export const PopulatedTodo = Type.Composite([Todo, Type.Object({
    assignee: Nullable(UserWithMetaInformation),
    createdByUser: Nullable(UserWithMetaInformation),
    flow: Nullable(PopulatedFlow),
})])

export type PopulatedTodo = Static<typeof PopulatedTodo>

export enum TodoType {
    INTERNAL = 'internal',
    EXTERNAL = 'external',
}

export const TodoActivity = Type.Object({
    ...BaseModelSchema,
    todoId: Type.String(),
    userId: Nullable(Type.String()),
    content: Type.String(),
})

export type TodoActivity = Static<typeof TodoActivity>


export const TodoActivityWithUser = Type.Composite([TodoActivity, Type.Object({
    user: Nullable(UserWithMetaInformation),
})])

export type TodoActivityWithUser = Static<typeof TodoActivityWithUser><|MERGE_RESOLUTION|>--- conflicted
+++ resolved
@@ -1,9 +1,4 @@
 import { Static, Type } from '@sinclair/typebox'
-<<<<<<< HEAD
-import { Agent } from '../agents'
-import { RichContentBlock } from '../agents/response'
-=======
->>>>>>> ce014930
 import { BaseModelSchema, Nullable } from '../common'
 import { PopulatedFlow } from '../flows'
 import { UserWithMetaInformation } from '../user'
