--- conflicted
+++ resolved
@@ -1,42 +1,20 @@
-<<<<<<< HEAD
-import { AppConnectionValue } from "../app-connection/app-connection";
-import { FlowRunId } from "../flow-run/flow-run";
-import { CodeAction, PieceAction } from "../flows/actions/action";
-import { FlowVersion } from "../flows/flow-version";
-import { ProjectId } from "../project/project";
-import { PiecePackage } from "../pieces";
-import { ExecutionState, ExecutionType } from "../flow-run/execution/execution-output";
-
-export enum EngineOperationType {
-    EXTRACT_PIECE_METADATA = "EXTRACT_PIECE_METADATA",
-    EXECUTE_ACTION = "EXECUTE_ACTION",
-    EXECUTE_CODE = "EXECUTE_CODE",
-    EXECUTE_TEST_FLOW = "EXECUTE_TEST_FLOW",
-    EXECUTE_FLOW = "EXECUTE_FLOW",
-    EXECUTE_PROPERTY = "EXECUTE_PROPERTY",
-    EXECUTE_TRIGGER_HOOK = "EXECUTE_TRIGGER_HOOK",
-    EXECUTE_VALIDATE_AUTH = "EXECUTE_VALIDATE_AUTH",
-=======
 import { AppConnectionValue } from '../app-connection/app-connection'
-import { ResumeStepMetadata } from '../flow-run/execution/execution-output'
-import { ExecutionState } from '../flow-run/execution/execution-state'
-import { ExecutionType } from '../flow-run/execution/execution-type'
 import { FlowRunId } from '../flow-run/flow-run'
-import { CodeAction } from '../flows/actions/action'
+import { CodeAction, PieceAction } from '../flows/actions/action'
 import { FlowVersion } from '../flows/flow-version'
 import { ProjectId } from '../project/project'
 import { PiecePackage } from '../pieces'
+import { ExecutionState, ExecutionType } from '../flow-run/execution/execution-output'
 
 export enum EngineOperationType {
     EXTRACT_PIECE_METADATA = 'EXTRACT_PIECE_METADATA',
     EXECUTE_ACTION = 'EXECUTE_ACTION',
     EXECUTE_CODE = 'EXECUTE_CODE',
+    EXECUTE_TEST_FLOW = 'EXECUTE_TEST_FLOW',
     EXECUTE_FLOW = 'EXECUTE_FLOW',
     EXECUTE_PROPERTY = 'EXECUTE_PROPERTY',
     EXECUTE_TRIGGER_HOOK = 'EXECUTE_TRIGGER_HOOK',
     EXECUTE_VALIDATE_AUTH = 'EXECUTE_VALIDATE_AUTH',
-    EXECUTE_TEST = 'EXECUTE_TEST',
->>>>>>> c32f2f15
 }
 
 export enum TriggerHookType {
@@ -58,13 +36,8 @@
 
 export type BaseEngineOperation = {
     projectId: ProjectId
-<<<<<<< HEAD
     workerToken: string
-    serverUrl: string,
-=======
-    workerToken?: string
     serverUrl: string
->>>>>>> c32f2f15
 }
 
 export type ExecuteActionOperation = BaseEngineOperation & {
@@ -83,12 +56,7 @@
 
 export type ExecuteCodeOperation = BaseEngineOperation &  {
     step: CodeAction
-<<<<<<< HEAD
-    flowVersion: FlowVersion,
-=======
-    serverUrl: string
     flowVersion: FlowVersion
->>>>>>> c32f2f15
     input: Record<string, unknown>
 }
 
@@ -100,18 +68,10 @@
 }
 
 type BaseExecuteFlowOperation<T extends ExecutionType> = BaseEngineOperation & {
-<<<<<<< HEAD
-    flowVersion: FlowVersion;
-    flowRunId: FlowRunId;
-    triggerPayload: unknown;
-    executionType: T;
-=======
     flowVersion: FlowVersion
     flowRunId: FlowRunId
     triggerPayload: unknown
-    serverUrl: string
     executionType: T
->>>>>>> c32f2f15
 }
 
 export type BeginExecuteFlowOperation = BaseExecuteFlowOperation<ExecutionType.BEGIN> & {
@@ -119,14 +79,8 @@
 }
 
 export type ResumeExecuteFlowOperation = BaseExecuteFlowOperation<ExecutionType.RESUME> & {
-<<<<<<< HEAD
-    executionState: ExecutionState,
-    resumePayload: unknown,
-=======
     executionState: ExecutionState
-    resumeStepMetadata: ResumeStepMetadata
     resumePayload: unknown
->>>>>>> c32f2f15
 }
 
 export type ExecuteFlowOperation = BeginExecuteFlowOperation | ResumeExecuteFlowOperation
