import { Static, Type } from '@sinclair/typebox'
import { Nullable } from '../../common'
import { Metadata } from '../../common/metadata'
import { BranchCondition, CodeActionSchema, LoopOnItemsActionSchema, PieceActionSchema, RouterActionSchema } from '../actions/action'
import { FlowStatus } from '../flow'
import { FlowVersion, FlowVersionState } from '../flow-version'
import { SaveSampleDataRequest } from '../sample-data'
import { EmptyTrigger, FlowTrigger, PieceTrigger } from '../triggers/trigger'
import { flowPieceUtil } from '../util/flow-piece-util'
import { flowStructureUtil } from '../util/flow-structure-util'
import { _addAction } from './add-action'
import { _addBranch } from './add-branch'
import { _getActionsForCopy } from './copy-action-operations'
import { _deleteAction } from './delete-action'
import { _deleteBranch } from './delete-branch'
import { _duplicateBranch, _duplicateStep } from './duplicate-step'
import { _importFlow } from './import-flow'
import { _moveAction } from './move-action'
import { _moveBranch } from './move-branch'
import { _getOperationsForPaste } from './paste-operations'
import { _skipAction } from './skip-action'
import { _updateAction } from './update-action'
import { _updateTrigger } from './update-trigger'


export enum FlowOperationType {
    LOCK_AND_PUBLISH = 'LOCK_AND_PUBLISH',
    CHANGE_STATUS = 'CHANGE_STATUS',
    LOCK_FLOW = 'LOCK_FLOW',
    CHANGE_FOLDER = 'CHANGE_FOLDER',
    CHANGE_NAME = 'CHANGE_NAME',
    MOVE_ACTION = 'MOVE_ACTION',
    IMPORT_FLOW = 'IMPORT_FLOW',
    UPDATE_TRIGGER = 'UPDATE_TRIGGER',
    ADD_ACTION = 'ADD_ACTION',
    UPDATE_ACTION = 'UPDATE_ACTION',
    DELETE_ACTION = 'DELETE_ACTION',
    DUPLICATE_ACTION = 'DUPLICATE_ACTION',
    USE_AS_DRAFT = 'USE_AS_DRAFT',
    DELETE_BRANCH = 'DELETE_BRANCH',
    ADD_BRANCH = 'ADD_BRANCH',
    DUPLICATE_BRANCH = 'DUPLICATE_BRANCH',
    SET_SKIP_ACTION = 'SET_SKIP_ACTION',
    UPDATE_METADATA = 'UPDATE_METADATA',
    MOVE_BRANCH = 'MOVE_BRANCH',
    SAVE_SAMPLE_DATA = 'SAVE_SAMPLE_DATA',
}

export const DeleteBranchRequest = Type.Object({
    branchIndex: Type.Number(),
    stepName: Type.String(),
})
export const AddBranchRequest = Type.Object({
    branchIndex: Type.Number(),
    stepName: Type.String(),
    conditions: Type.Optional(Type.Array(Type.Array(BranchCondition))),
    branchName: Type.String(),
})
export const MoveBranchRequest = Type.Object({
    sourceBranchIndex: Type.Number(),
    targetBranchIndex: Type.Number(),
    stepName: Type.String(),
})
export type MoveBranchRequest = Static<typeof MoveBranchRequest>

export const SkipActionRequest = Type.Object({
    names: Type.Array(Type.String()),
    skip: Type.Boolean(),
})

export type SkipActionRequest = Static<typeof SkipActionRequest>

export const DuplicateBranchRequest = Type.Object({
    branchIndex: Type.Number(),
    stepName: Type.String(),
})
export type DeleteBranchRequest = Static<typeof DeleteBranchRequest>
export type AddBranchRequest = Static<typeof AddBranchRequest>
export type DuplicateBranchRequest = Static<typeof DuplicateBranchRequest>

export enum StepLocationRelativeToParent {
    AFTER = 'AFTER',
    INSIDE_LOOP = 'INSIDE_LOOP',
    INSIDE_BRANCH = 'INSIDE_BRANCH',
}

export const UseAsDraftRequest = Type.Object({
    versionId: Type.String(),
})
export type UseAsDraftRequest = Static<typeof UseAsDraftRequest>

export const LockFlowRequest = Type.Object({})

export type LockFlowRequest = Static<typeof LockFlowRequest>

export const ImportFlowRequest = Type.Object({
    displayName: Type.String({}),
    trigger: FlowTrigger,
    schemaVersion: Nullable(Type.String()),
})

export type ImportFlowRequest = Static<typeof ImportFlowRequest>

export const ChangeFolderRequest = Type.Object({
    folderId: Nullable(Type.String({})),
})

export type ChangeFolderRequest = Static<typeof ChangeFolderRequest>

export const ChangeNameRequest = Type.Object({
    displayName: Type.String({}),
})

export type ChangeNameRequest = Static<typeof ChangeNameRequest>


export const DeleteActionRequest = Type.Object({
    names: Type.Array(Type.String()),
})

export type DeleteActionRequest = Static<typeof DeleteActionRequest>

export const UpdateActionRequest = Type.Union([
    CodeActionSchema,
    LoopOnItemsActionSchema,
    PieceActionSchema,
    RouterActionSchema,
])

export type UpdateActionRequest = Static<typeof UpdateActionRequest>

export const DuplicateStepRequest = Type.Object({
    stepName: Type.String(),
})

export type DuplicateStepRequest = Static<typeof DuplicateStepRequest>

export const MoveActionRequest = Type.Object({
    name: Type.String(),
    newParentStep: Type.String(),
    stepLocationRelativeToNewParent: Type.Optional(
        Type.Enum(StepLocationRelativeToParent),
    ),
    branchIndex: Type.Optional(Type.Number()),
})
export type MoveActionRequest = Static<typeof MoveActionRequest>

export const AddActionRequest = Type.Object({
    parentStep: Type.String(),
    stepLocationRelativeToParent: Type.Optional(
        Type.Enum(StepLocationRelativeToParent),
    ),
    branchIndex: Type.Optional(Type.Number()),
    action: UpdateActionRequest,
})
export type AddActionRequest = Static<typeof AddActionRequest>

export const UpdateTriggerRequest = Type.Union([EmptyTrigger, PieceTrigger])
export type UpdateTriggerRequest = Static<typeof UpdateTriggerRequest>

export const UpdateFlowStatusRequest = Type.Object({
    status: Type.Enum(FlowStatus),
})
export type UpdateFlowStatusRequest = Static<typeof UpdateFlowStatusRequest>

export const ChangePublishedVersionIdRequest = Type.Object({
    status: Type.Optional(Type.Enum(FlowStatus)),
})
export type ChangePublishedVersionIdRequest = Static<
    typeof ChangePublishedVersionIdRequest
>

export const UpdateMetadataRequest = Type.Object({
    metadata: Nullable(Metadata),
})
export type UpdateMetadataRequest = Static<typeof UpdateMetadataRequest>

export const FlowOperationRequest = Type.Union([
    Type.Object(
        {
            type: Type.Literal(FlowOperationType.MOVE_ACTION),
            request: MoveActionRequest,
        },
        {
            title: 'Move Action',
        },
    ),
    Type.Object(
        {
            type: Type.Literal(FlowOperationType.CHANGE_STATUS),
            request: UpdateFlowStatusRequest,
        },
        {
            title: 'Change Status',
        },
    ),
    Type.Object(
        {
            type: Type.Literal(FlowOperationType.LOCK_AND_PUBLISH),
            request: ChangePublishedVersionIdRequest,
        },
        {
            title: 'Lock and Publish',
        },
    ),
    Type.Object(
        {
            type: Type.Literal(FlowOperationType.USE_AS_DRAFT),
            request: UseAsDraftRequest,
        },
        {
            title: 'Copy as Draft',
        },
    ),
    Type.Object(
        {
            type: Type.Literal(FlowOperationType.LOCK_FLOW),
            request: LockFlowRequest,
        },
        {
            title: 'Lock Flow',
        },
    ),
    Type.Object(
        {
            type: Type.Literal(FlowOperationType.IMPORT_FLOW),
            request: ImportFlowRequest,
        },
        {
            title: 'Import Flow',
        },
    ),
    Type.Object(
        {
            type: Type.Literal(FlowOperationType.CHANGE_NAME),
            request: ChangeNameRequest,
        },
        {
            title: 'Change Name',
        },
    ),
    Type.Object(
        {
            type: Type.Literal(FlowOperationType.DELETE_ACTION),
            request: DeleteActionRequest,
        },
        {
            title: 'Delete Action',
        },
    ),
    Type.Object(
        {
            type: Type.Literal(FlowOperationType.UPDATE_ACTION),
            request: UpdateActionRequest,
        },
        {
            title: 'Update Action',
        },
    ),
    Type.Object(
        {
            type: Type.Literal(FlowOperationType.ADD_ACTION),
            request: AddActionRequest,
        },
        {
            title: 'Add Action',
        },
    ),
    Type.Object(
        {
            type: Type.Literal(FlowOperationType.UPDATE_TRIGGER),
            request: UpdateTriggerRequest,
        },
        {
            title: 'Update Trigger',
        },
    ),
    Type.Object(
        {
            type: Type.Literal(FlowOperationType.CHANGE_FOLDER),
            request: ChangeFolderRequest,
        },
        {
            title: 'Change Folder',
        },
    ),
    Type.Object(
        {
            type: Type.Literal(FlowOperationType.DUPLICATE_ACTION),
            request: DuplicateStepRequest,
        },
        {
            title: 'Duplicate Action',
        },
    ),
    Type.Object(
        {
            type: Type.Literal(FlowOperationType.DELETE_BRANCH),
            request: DeleteBranchRequest,
        },
        {
            title: 'Delete Branch',
        },
    ),
    Type.Object(
        {
            type: Type.Literal(FlowOperationType.ADD_BRANCH),
            request: AddBranchRequest,
        },
        {
            title: 'Add Branch',
        },
    ),
    Type.Object(
        {
            type: Type.Literal(FlowOperationType.DUPLICATE_BRANCH),
            request: DuplicateBranchRequest,
        },
        {
            title: 'Duplicate Branch',
        },
    ),
    Type.Object(
        {
            type: Type.Literal(FlowOperationType.SET_SKIP_ACTION),
            request: SkipActionRequest,
        },
        {
            title: 'Skip Action',
        },
    ),
    Type.Object(
        {
            type: Type.Literal(FlowOperationType.UPDATE_METADATA),
            request: UpdateMetadataRequest,
        },
        {
            title: 'Update Metadata',
        },
    ),
    Type.Object(
        {
            type: Type.Literal(FlowOperationType.MOVE_BRANCH),
            request: MoveBranchRequest,
        },
    ),
    Type.Object(
        {
            type: Type.Literal(FlowOperationType.SAVE_SAMPLE_DATA),
            request: SaveSampleDataRequest,
        },
    ),
])

export type FlowOperationRequest = Static<typeof FlowOperationRequest>

export const flowOperations = {
    getActionsForCopy: _getActionsForCopy,
    getOperationsForPaste: _getOperationsForPaste,
    apply(flowVersion: FlowVersion, operation: FlowOperationRequest): FlowVersion {
        let clonedVersion: FlowVersion = JSON.parse(JSON.stringify(flowVersion))
        switch (operation.type) {
            case FlowOperationType.MOVE_ACTION: {
                const operations: FlowOperationRequest[] = _moveAction(clonedVersion, operation.request)
                operations.forEach((operation) => {
                    clonedVersion = flowOperations.apply(clonedVersion, operation)
                })
                clonedVersion = flowPieceUtil.makeFlowAutoUpgradable(clonedVersion)
                break
            }
            case FlowOperationType.CHANGE_NAME:
                clonedVersion.displayName = operation.request.displayName
                break
            case FlowOperationType.DUPLICATE_BRANCH: {
                const operations = _duplicateBranch(operation.request.stepName, operation.request.branchIndex, clonedVersion)
                operations.forEach((operation) => {
                    clonedVersion = flowOperations.apply(clonedVersion, operation)
                })
                break
            }
            case FlowOperationType.DUPLICATE_ACTION: {
                const operations = _duplicateStep(operation.request.stepName, clonedVersion)
                operations.forEach((operation) => {
                    clonedVersion = flowOperations.apply(clonedVersion, operation)
                })
                break
            }
            case FlowOperationType.LOCK_FLOW:
                clonedVersion.state = FlowVersionState.LOCKED
                break
            case FlowOperationType.ADD_ACTION: {
                clonedVersion = _addAction(clonedVersion, operation.request)
                clonedVersion = flowPieceUtil.makeFlowAutoUpgradable(clonedVersion)
                break
            }
            case FlowOperationType.DELETE_ACTION: {
                clonedVersion = _deleteAction(clonedVersion, operation.request)
                clonedVersion = flowPieceUtil.makeFlowAutoUpgradable(clonedVersion)
                break
            }
            case FlowOperationType.UPDATE_TRIGGER: {
                clonedVersion = _updateTrigger(clonedVersion, operation.request)
                clonedVersion = flowPieceUtil.makeFlowAutoUpgradable(clonedVersion)
                break
            }
            case FlowOperationType.ADD_BRANCH: {
                clonedVersion = _addBranch(clonedVersion, operation.request)
                clonedVersion = flowPieceUtil.makeFlowAutoUpgradable(clonedVersion)
                break
            }
            case FlowOperationType.DELETE_BRANCH: {
                clonedVersion = _deleteBranch(clonedVersion, operation.request)
                clonedVersion = flowPieceUtil.makeFlowAutoUpgradable(clonedVersion)
                break
            }
            case FlowOperationType.UPDATE_ACTION: {
                clonedVersion = _updateAction(clonedVersion, operation.request)
                clonedVersion = flowPieceUtil.makeFlowAutoUpgradable(clonedVersion)
                break
            }
<<<<<<< HEAD
            // case FlowOperationType.IMPORT_FLOW: {
            //     const migratedFlow = flowMigrations.apply({
            //         ...clonedVersion,
            //         trigger: operation.request.trigger,
            //         displayName: operation.request.displayName,
            //         schemaVersion: operation.request.schemaVersion,
            //     })
            //     const operations = _importFlow(clonedVersion, migratedFlow)
            //     operations.forEach((operation) => {
            //         clonedVersion = flowOperations.apply(clonedVersion, operation)
            //     })
            //     break
            // }
=======
            case FlowOperationType.IMPORT_FLOW: {
                const operations = _importFlow(clonedVersion, operation.request)
                operations.forEach((operation) => {
                    clonedVersion = flowOperations.apply(clonedVersion, operation)
                })
                break
            }
>>>>>>> 6cd53a68
            case FlowOperationType.SET_SKIP_ACTION: {
                clonedVersion = _skipAction(clonedVersion, operation.request)
                clonedVersion = flowPieceUtil.makeFlowAutoUpgradable(clonedVersion)
                break
            }
            case FlowOperationType.MOVE_BRANCH: {
                clonedVersion = _moveBranch(clonedVersion, operation.request)
                clonedVersion = flowPieceUtil.makeFlowAutoUpgradable(clonedVersion)
                break
            }
            default:
                break
        }
        clonedVersion.valid = flowStructureUtil.getAllSteps(clonedVersion.trigger).every((step) => step.valid)
        return clonedVersion
    },
}<|MERGE_RESOLUTION|>--- conflicted
+++ resolved
@@ -418,21 +418,6 @@
                 clonedVersion = flowPieceUtil.makeFlowAutoUpgradable(clonedVersion)
                 break
             }
-<<<<<<< HEAD
-            // case FlowOperationType.IMPORT_FLOW: {
-            //     const migratedFlow = flowMigrations.apply({
-            //         ...clonedVersion,
-            //         trigger: operation.request.trigger,
-            //         displayName: operation.request.displayName,
-            //         schemaVersion: operation.request.schemaVersion,
-            //     })
-            //     const operations = _importFlow(clonedVersion, migratedFlow)
-            //     operations.forEach((operation) => {
-            //         clonedVersion = flowOperations.apply(clonedVersion, operation)
-            //     })
-            //     break
-            // }
-=======
             case FlowOperationType.IMPORT_FLOW: {
                 const operations = _importFlow(clonedVersion, operation.request)
                 operations.forEach((operation) => {
@@ -440,7 +425,6 @@
                 })
                 break
             }
->>>>>>> 6cd53a68
             case FlowOperationType.SET_SKIP_ACTION: {
                 clonedVersion = _skipAction(clonedVersion, operation.request)
                 clonedVersion = flowPieceUtil.makeFlowAutoUpgradable(clonedVersion)
