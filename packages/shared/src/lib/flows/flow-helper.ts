import {
  AddActionRequest,
  DeleteActionRequest,
  FlowOperationType,
  FlowOperationRequest,
  UpdateActionRequest,
  UpdateTriggerRequest,
  StepLocationRelativeToParent,
  MoveActionRequest,
} from './flow-operations';
import {
  Action,
  ActionType,
  BranchAction,
  LoopOnItemsAction,
} from './actions/action';
import { Trigger, TriggerType } from './triggers/trigger';
import { TypeCompiler } from '@sinclair/typebox/compiler';
import { FlowVersion, FlowVersionState } from './flow-version';
import { ActivepiecesError, ErrorCode } from '../common/activepieces-error';

type Step = Action | Trigger

type GetAllSubFlowSteps = {
  subFlowStartStep: Step
}

type GetStepFromSubFlow = {
  subFlowStartStep: Step
  stepName: string
}

const actionSchemaValidator = TypeCompiler.Compile(Action);
const triggerSchemaValidation = TypeCompiler.Compile(Trigger);

function isValid(flowVersion: FlowVersion) {
  let valid = true;
  const steps = flowHelper.getAllSteps(flowVersion);
  for (let i = 0; i < steps.length; i++) {
    const step = steps[i];
    valid = valid && step.valid;
  }
  return valid;
}

function isAction(type: ActionType | TriggerType): boolean {
  return Object.entries(ActionType).some(([, value]) => value === type);
}

function deleteAction(
  flowVersion: FlowVersion,
  request: DeleteActionRequest
): void {
  const steps = getAllSteps(flowVersion);
  let deleted = false;
  for (let i = 0; i < steps.length; i++) {
    const parentStep = steps[i];
    if (parentStep.nextAction && parentStep.nextAction.name === request.name) {
      const stepToUpdate: Action = parentStep.nextAction;
      parentStep.nextAction = stepToUpdate.nextAction;
      deleted = true;
    }
    if (parentStep.type === ActionType.BRANCH) {
      if (parentStep.onFailureAction && parentStep.onFailureAction.name === request.name) {
        const stepToUpdate: Action = parentStep.onFailureAction;
        parentStep.onFailureAction = stepToUpdate.nextAction;
        deleted = true;
      }
      if (parentStep.onSuccessAction && parentStep.onSuccessAction.name === request.name) {
        const stepToUpdate: Action = parentStep.onSuccessAction;
        parentStep.onSuccessAction = stepToUpdate.nextAction;
        deleted = true;
      }
    }
    if (parentStep.type === ActionType.LOOP_ON_ITEMS) {
      if (parentStep.firstLoopAction && parentStep.firstLoopAction.name === request.name) {
        const stepToUpdate: Action = parentStep.firstLoopAction;
        parentStep.firstLoopAction = stepToUpdate.nextAction;
        deleted = true;
      }
    }
  }
  if (!deleted) {
    throw new ActivepiecesError({
      code: ErrorCode.FLOW_OPERATION_INVALID,
      params: {}
    }, `Action ${request.name} not found`);
  }
}

function getUsedPieces(trigger: Trigger): string[] {
  return traverseInternal(trigger)
  .filter((step) => step.type === ActionType.PIECE || step.type === TriggerType.PIECE)
  .map((step) => step.settings.pieceName)
  .filter((value, index, self) => self.indexOf(value) === index);
}

function traverseInternal(step: Trigger | Action | undefined): (Action | Trigger)[] {
  const steps: (Action | Trigger)[] = [];
  while (step !== undefined && step !== null) {
    steps.push(step);
    if (step.type === ActionType.BRANCH) {
      steps.push(...traverseInternal(step.onFailureAction));
      steps.push(...traverseInternal(step.onSuccessAction));
    }
    if (step.type === ActionType.LOOP_ON_ITEMS) {
      steps.push(...traverseInternal(step.firstLoopAction));
    }
    step = step.nextAction;
  }
  return steps;
}


function getAllSteps(flowVersion: FlowVersion): (Action | Trigger)[] {
  return traverseInternal(flowVersion.trigger);
}
function getAllChildSteps(action: LoopOnItemsAction | BranchAction): (Action)[] {
  switch(action.type)
  {
    case ActionType.LOOP_ON_ITEMS:
    return traverseInternal(action.firstLoopAction) as Action[];
    default:
      return [...traverseInternal(action.onSuccessAction),...traverseInternal(action.onFailureAction)] as Action[];
  }

}

function getStep(
  flowVersion: FlowVersion,
  stepName: string
): Action | Trigger | undefined {
  return getAllSteps(flowVersion).find((step) => step.name === stepName);
}

const getAllSubFlowSteps = ({ subFlowStartStep }: GetAllSubFlowSteps): Step[] => {
  return traverseInternal(subFlowStartStep);
}

const getStepFromSubFlow = ({ subFlowStartStep, stepName }: GetStepFromSubFlow): Step | undefined => {
  const subFlowSteps = getAllSubFlowSteps({
    subFlowStartStep,
  })

  return subFlowSteps.find((step) => step.name === stepName)
}

function updateAction(
  flowVersion: FlowVersion,
  request: UpdateActionRequest
): void {
  const steps = getAllSteps(flowVersion);
  let updated = false;
  for (let i = 0; i < steps.length; i++) {
    const parentStep = steps[i];
    if (parentStep.nextAction && parentStep.nextAction.name === request.name) {
      const actions = extractActions(parentStep.nextAction);
      parentStep.nextAction = createAction(request, actions);
      updated = true;
    }
    if (parentStep.type === ActionType.BRANCH) {
      if (parentStep.onFailureAction && parentStep.onFailureAction.name === request.name) {
        const actions = extractActions(parentStep.onFailureAction);
        parentStep.onFailureAction = createAction(request, actions);
        updated = true;
      }
      if (parentStep.onSuccessAction && parentStep.onSuccessAction.name === request.name) {
        const actions = extractActions(parentStep.onSuccessAction);
        parentStep.onSuccessAction = createAction(request, actions);
        updated = true;
      }
    }
    if (parentStep.type === ActionType.LOOP_ON_ITEMS) {

      if (parentStep.firstLoopAction && parentStep.firstLoopAction.name === request.name) {
        const actions = extractActions(parentStep.firstLoopAction);
        parentStep.firstLoopAction = createAction(request, actions);
        updated = true;
      }
    }
  }
  if (!updated) {
    throw new ActivepiecesError({
      code: ErrorCode.FLOW_OPERATION_INVALID,
      params: {}
    }, `Action ${request.name} not found`);
  }
}

function extractActions(step: Trigger | Action): { nextAction?: Action, onSuccessAction?: Action, onFailureAction?: Action , firstLoopAction?:Action } {
  const nextAction = step.nextAction;
  const onSuccessAction = step.type === ActionType.BRANCH ? step.onSuccessAction : undefined;
  const onFailureAction = step.type === ActionType.BRANCH ? step.onFailureAction : undefined;
  const firstLoopAction = step.type === ActionType.LOOP_ON_ITEMS ? step.firstLoopAction : undefined;
  return { nextAction, onSuccessAction, onFailureAction ,firstLoopAction};
}

function moveAction(flowVersion: FlowVersion, request: MoveActionRequest): void {
  const steps = getAllSteps(flowVersion);
  const sourceStep = steps.find(step => step.name === request.name);
  if (!sourceStep || !isAction(sourceStep?.type)) {
    throw new ActivepiecesError({
      code: ErrorCode.FLOW_OPERATION_INVALID,
      params: {}
    }, `Source step ${request.name} not found`);
  }
  const destinationStep = steps.find(step => step.name === request.newParentStep);
  if (!destinationStep) {
    throw new ActivepiecesError({
      code: ErrorCode.FLOW_OPERATION_INVALID,
      params: {}
    }, `Destination step ${request.newParentStep} not found`);
  }
  deleteAction(flowVersion, { name: request.name });
  addAction(flowVersion, {
    action: sourceStep as Action,
    parentStep: request.newParentStep,
    stepLocationRelativeToParent: request.stepLocationRelativeToNewParent
  });
}

function addAction(flowVersion: FlowVersion, request: AddActionRequest): void {
  const parentStep = getAllSteps(flowVersion).find(step => step.name === request.parentStep);
  if (parentStep === undefined) {
    throw new ActivepiecesError({
      code: ErrorCode.FLOW_OPERATION_INVALID,
      params: {}
    }, `Parent step ${request.parentStep} not found`);
  }
  if (parentStep.type === ActionType.LOOP_ON_ITEMS && request.stepLocationRelativeToParent) {
    if (request.stepLocationRelativeToParent === StepLocationRelativeToParent.INSIDE_LOOP) {
      parentStep.firstLoopAction = createAction(request.action, {
        nextAction: parentStep.firstLoopAction
      });
    } else if (request.stepLocationRelativeToParent === StepLocationRelativeToParent.AFTER) {
      parentStep.nextAction = createAction(request.action, {
        nextAction: parentStep.nextAction
      });
    } else {
      throw new ActivepiecesError({
        code: ErrorCode.FLOW_OPERATION_INVALID,
        params: {}
      }, `Loop step parent ${request.stepLocationRelativeToParent} not found`);
    }
  } else if (parentStep.type === ActionType.BRANCH && request.stepLocationRelativeToParent) {
    if (request.stepLocationRelativeToParent === StepLocationRelativeToParent.INSIDE_TRUE_BRANCH) {
      parentStep.onSuccessAction = createAction(request.action, {
        nextAction: parentStep.onSuccessAction
      });
    } else if (request.stepLocationRelativeToParent === StepLocationRelativeToParent.INSIDE_FALSE_BRANCH) {
      parentStep.onFailureAction = createAction(request.action, {
        nextAction: parentStep.onFailureAction
      });
    }
    else if (request.stepLocationRelativeToParent === StepLocationRelativeToParent.AFTER) {
      parentStep.nextAction = createAction(request.action, {
        nextAction: parentStep.nextAction
      });
    }
    else {
      throw new ActivepiecesError({
        code: ErrorCode.FLOW_OPERATION_INVALID,
        params: {}
      }, `Branch step parernt ${request.stepLocationRelativeToParent} not found`);
    }
  } else {
    parentStep.nextAction = createAction(request.action, {
      nextAction: parentStep.nextAction
    });
  }
}

function createAction(
  request: Action,
  { nextAction}: { nextAction?: Action},
): Action {
  const baseProperties = {
    displayName: request.displayName,
    name: request.name,
    valid: false,
    nextAction: nextAction,
  };
  let action: Action;
  switch (request.type) {
    case ActionType.BRANCH:
      action = {
        ...baseProperties,
        onFailureAction: request.onFailureAction,
        onSuccessAction:  request.onSuccessAction,
        type: ActionType.BRANCH,
        settings: request.settings,
      };
      break;
    case ActionType.LOOP_ON_ITEMS:
      action = {
        ...baseProperties,
        firstLoopAction: request.firstLoopAction,
        type: ActionType.LOOP_ON_ITEMS,
        settings: request.settings,
      };
      break;
    case ActionType.PIECE:
      action = {
        ...baseProperties,
        type: ActionType.PIECE,
        settings: request.settings,
      };
      break;
    case ActionType.CODE:
      action = {
        ...baseProperties,
        type: ActionType.CODE,
        settings: request.settings,
      };
      break;
    case ActionType.MISSING:
      action = {
        ...baseProperties,
        type: ActionType.MISSING,
        settings: request.settings,
      };
  }
  action.valid = (request.valid ?? true) && actionSchemaValidator.Check(action);
  return action;
}

function isChildOf(parent:LoopOnItemsAction | BranchAction,child:Action)
{
  switch(parent.type)
  {
    case ActionType.LOOP_ON_ITEMS:{
      const children = getAllChildSteps(parent);
      return children.findIndex(c=>c.name === child.name) >-1;}
    default:{
      const children = [...getAllChildSteps(parent),...getAllChildSteps(parent)];
      return children.findIndex(c=>c.name === child.name) >-1;}
  }
 
    
 
}
function createTrigger(
  name: string,
  request: UpdateTriggerRequest,
  nextAction: Action | undefined
): Trigger {
  const baseProperties = {
    displayName: request.displayName,
    name: name,
    valid: false,
    nextAction: nextAction,
  };
  let trigger: Trigger;
  switch (request.type) {
    case TriggerType.EMPTY:
      trigger = {
        ...baseProperties,
        type: TriggerType.EMPTY,
        settings: request.settings,
      };
      break;
    case TriggerType.PIECE:
      trigger = {
        ...baseProperties,
        type: TriggerType.PIECE,
        settings: request.settings,
      };
      break;
    case TriggerType.WEBHOOK:
      trigger = {
        ...baseProperties,
        type: TriggerType.WEBHOOK,
        settings: request.settings,
      };
      break;
  }
  trigger.valid =
    (request.valid ?? true) && triggerSchemaValidation.Check(trigger);
  return trigger;
}

export const flowHelper = {
  isValid: isValid,
  apply(
    flowVersion: FlowVersion,
    operation: FlowOperationRequest
  ): FlowVersion {
    const clonedVersion: FlowVersion = JSON.parse(JSON.stringify(flowVersion));
    switch (operation.type) {
      case FlowOperationType.MOVE_ACTION:
        moveAction(clonedVersion, operation.request);
        break;
      case FlowOperationType.LOCK_FLOW:
        clonedVersion.state = FlowVersionState.LOCKED;
        break;
      case FlowOperationType.CHANGE_NAME:
        clonedVersion.displayName = operation.request.displayName;
        break;
      case FlowOperationType.DELETE_ACTION:
        deleteAction(clonedVersion, operation.request);
        break;
      case FlowOperationType.ADD_ACTION:
        addAction(clonedVersion, operation.request);
        break;
      case FlowOperationType.UPDATE_ACTION:
        updateAction(clonedVersion, operation.request);
        break;
      case FlowOperationType.UPDATE_TRIGGER:
        clonedVersion.trigger = createTrigger(
          clonedVersion.trigger.name,
          operation.request,
          clonedVersion.trigger.nextAction
        );
        break;
    }
    clonedVersion.valid = isValid(clonedVersion);
    return clonedVersion;
  },
<<<<<<< HEAD
=======
  getStep: getStep,
  isAction: isAction,
  getAllSteps: getAllSteps,
  getUsedPieces: getUsedPieces,
  isChildOf:isChildOf,
  getAllChildSteps:getAllChildSteps,
>>>>>>> a17796ba
  clone: (flowVersion: FlowVersion): FlowVersion => {
    return JSON.parse(JSON.stringify(flowVersion));
  },
  getStep,
  isAction,
  getAllSteps,
  getUsedPieces,
  getAllSubFlowSteps,
  getStepFromSubFlow,
};<|MERGE_RESOLUTION|>--- conflicted
+++ resolved
@@ -335,9 +335,9 @@
       const children = [...getAllChildSteps(parent),...getAllChildSteps(parent)];
       return children.findIndex(c=>c.name === child.name) >-1;}
   }
- 
-    
- 
+
+
+
 }
 function createTrigger(
   name: string,
@@ -416,15 +416,6 @@
     clonedVersion.valid = isValid(clonedVersion);
     return clonedVersion;
   },
-<<<<<<< HEAD
-=======
-  getStep: getStep,
-  isAction: isAction,
-  getAllSteps: getAllSteps,
-  getUsedPieces: getUsedPieces,
-  isChildOf:isChildOf,
-  getAllChildSteps:getAllChildSteps,
->>>>>>> a17796ba
   clone: (flowVersion: FlowVersion): FlowVersion => {
     return JSON.parse(JSON.stringify(flowVersion));
   },
@@ -434,4 +425,6 @@
   getUsedPieces,
   getAllSubFlowSteps,
   getStepFromSubFlow,
+  isChildOf,
+  getAllChildSteps,
 };