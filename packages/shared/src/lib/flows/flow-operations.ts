<<<<<<< HEAD
=======
import { Action, MissingActionSchema } from "./actions/action";
>>>>>>> 7cafc18e
import {
    CodeActionSchema, BranchActionSchema, LoopOnItemsActionSchema, PieceActionSchema, Action,
} from "./actions/action";
import { EmptyTrigger, PieceTrigger, WebhookTrigger } from "./triggers/trigger";
import { Static, Type } from "@sinclair/typebox";


export enum FlowOperationType {
    CHANGE_FOLDER = "CHANGE_FOLDER",
    IMPORT_FLOW = 'IMPORT_FLOW',
    CHANGE_NAME = "CHANGE_NAME",
    GENERATE_FLOW = "GENERATE_FLOW",
    UPDATE_TRIGGER = "UPDATE_TRIGGER",
    ADD_ACTION = "ADD_ACTION",
    UPDATE_ACTION = "UPDATE_ACTION",
    DELETE_ACTION = "DELETE_ACTION"
}

export enum StepLocationRelativeToParent {
    INSIDE_TRUE_BRANCH = "INSIDE_TRUE_BRANCH",
    INSIDE_FALSE_BRANCH = "INSIDE_FALSE_BRANCH",
    AFTER = "AFTER",
    INSIDE_LOOP = "INSIDE_LOOP"
}

const optionalNextAction =Type.Object({ nextAction: Type.Optional(Action) });

export const ImportFlowRequest = Type.Object({
    displayName: Type.String({}),
    trigger: Type.Union([Type.Composite([WebhookTrigger, optionalNextAction]), Type.Composite([PieceTrigger, optionalNextAction]), Type.Composite([EmptyTrigger, optionalNextAction])]),
})

export type ImportFlowRequest = Static<typeof ImportFlowRequest>;

export const ChangeFolderRequest = Type.Object({
    folderId: Type.Optional(Type.String({})),
});

export type ChangeFolderRequest = Static<typeof ChangeFolderRequest>;


export const GenerateFlowRequest = Type.Object({
    prompt: Type.String({}),
});

export type GenerateFlowRequest = Static<typeof GenerateFlowRequest>;


export const ChangeNameRequest = Type.Object({
    displayName: Type.String({}),
});

export type ChangeNameRequest = Static<typeof ChangeNameRequest>;

export const DeleteActionRequest = Type.Object({
    name: Type.String()
})

export type DeleteActionRequest = Static<typeof DeleteActionRequest>;

export const UpdateActionRequest = Type.Union([CodeActionSchema, LoopOnItemsActionSchema, PieceActionSchema, BranchActionSchema, MissingActionSchema]);
export type UpdateActionRequest = Static<typeof UpdateActionRequest>;

export const AddActionRequest = Type.Object({
    parentStep: Type.String(),
    stepLocationRelativeToParent: Type.Optional(Type.Enum(StepLocationRelativeToParent)),
    action: UpdateActionRequest
})
export type AddActionRequest = Static<typeof AddActionRequest>;

export const UpdateTriggerRequest = Type.Union([EmptyTrigger, PieceTrigger, WebhookTrigger]);
export type UpdateTriggerRequest = Static<typeof UpdateTriggerRequest>;

export const FlowOperationRequest = Type.Union([
    Type.Object({
        type: Type.Literal(FlowOperationType.GENERATE_FLOW),
        request: GenerateFlowRequest
    }),
    Type.Object({
        type: Type.Literal(FlowOperationType.IMPORT_FLOW),
        request: ImportFlowRequest
    }),
    Type.Object({
        type: Type.Literal(FlowOperationType.CHANGE_NAME),
        request: ChangeNameRequest
    }),
    Type.Object({
        type: Type.Literal(FlowOperationType.DELETE_ACTION),
        request: DeleteActionRequest
    }),
    Type.Object({
        type: Type.Literal(FlowOperationType.UPDATE_ACTION),
        request: UpdateActionRequest
    }),
    Type.Object({
        type: Type.Literal(FlowOperationType.ADD_ACTION),
        request: AddActionRequest
    }),
    Type.Object({
        type: Type.Literal(FlowOperationType.UPDATE_TRIGGER),
        request: UpdateTriggerRequest
    }),
    Type.Object({
        type: Type.Literal(FlowOperationType.CHANGE_FOLDER),
        request: ChangeFolderRequest
    })
]);

export type FlowOperationRequest = Static<typeof FlowOperationRequest>;<|MERGE_RESOLUTION|>--- conflicted
+++ resolved
@@ -1,7 +1,4 @@
-<<<<<<< HEAD
-=======
 import { Action, MissingActionSchema } from "./actions/action";
->>>>>>> 7cafc18e
 import {
     CodeActionSchema, BranchActionSchema, LoopOnItemsActionSchema, PieceActionSchema, Action,
 } from "./actions/action";
