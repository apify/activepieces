import { Static, Type } from '@sinclair/typebox'
import { ApEdition } from '../../flag/flag'
import { PackageType, PieceCategory, PieceType } from '../piece'

export const EXACT_VERSION_PATTERN = '^[0-9]+\\.[0-9]+\\.[0-9]+$'
export const EXACT_VERSION_REGEX = new RegExp(EXACT_VERSION_PATTERN)
const VERSION_PATTERN = '^([~^])?[0-9]+\\.[0-9]+\\.[0-9]+$'
<<<<<<< HEAD

export const ExactVersionType = Type.String({
    pattern: EXACT_VERSION_PATTERN,
})
export const VersionType = Type.String({
    pattern: VERSION_PATTERN,
})

=======
>>>>>>> a39e7f94

export const ExactVersionType = Type.String({
    pattern: EXACT_VERSION_PATTERN,
})
export const VersionType = Type.String({
    pattern: VERSION_PATTERN,
})
export enum SuggestionType {
    ACTION = 'ACTION',
    TRIGGER = 'TRIGGER',
    ACTION_AND_TRIGGER = 'ACTION_AND_TRIGGER',
}
export enum PieceSortBy {
    NAME = 'NAME',
    UPDATED = 'UPDATED',
    CREATED = 'CREATED',
    POPULARITY = 'POPULARITY',
}

export enum PieceOrderBy {
    ASC = 'ASC',
    DESC = 'DESC',
}

export const GetPieceRequestWithScopeParams = Type.Object({
    name: Type.String(),
    scope: Type.String(),
})

export type GetPieceRequestWithScopeParams = Static<typeof GetPieceRequestWithScopeParams>


export const GetPieceRequestParams = Type.Object({
    name: Type.String(),
})

export type GetPieceRequestParams = Static<typeof GetPieceRequestParams>

export const ListPiecesRequestQuery = Type.Object({
    release: Type.Optional(ExactVersionType),
    includeTags: Type.Optional(Type.Boolean()),
    includeHidden: Type.Optional(Type.Boolean()),
    edition: Type.Optional(Type.Enum(ApEdition)),
    searchQuery: Type.Optional(Type.String()),
    sortBy: Type.Optional(Type.Enum(PieceSortBy)),
    orderBy: Type.Optional(Type.Enum(PieceOrderBy)),
    categories: Type.Optional(Type.Array(Type.Enum(PieceCategory))),
    suggestionType: Type.Optional(Type.Enum(SuggestionType)),
})

export type ListPiecesRequestQuery = Static<typeof ListPiecesRequestQuery>

export const ListVersionRequestQuery = Type.Object({
    release: ExactVersionType,
    name: Type.String(),
    edition: Type.Optional(Type.Enum(ApEdition)),
})

export type ListVersionRequestQuery = Static<typeof ListVersionRequestQuery>

export const GetPieceRequestQuery = Type.Object({
    version: Type.Optional(VersionType),
})

export const ListVersionsResponse = Type.Record(ExactVersionType, Type.Object({}))
export type ListVersionsResponse = Static<typeof ListVersionsResponse>

export type GetPieceRequestQuery = Static<typeof GetPieceRequestQuery>

export const PieceOptionRequest = Type.Object({
    packageType: Type.Enum(PackageType),
    pieceType: Type.Enum(PieceType),
    pieceName: Type.String({}),
    pieceVersion: VersionType,
    actionOrTriggerName: Type.String({}),
    propertyName: Type.String({}),
    flowId: Type.String(),
    flowVersionId: Type.String(),
    input: Type.Any({}),
    searchValue: Type.Optional(Type.String()),
})

export type PieceOptionRequest = Static<typeof PieceOptionRequest>

export enum PieceScope {
    PROJECT = 'PROJECT',
    PLATFORM = 'PLATFORM',
}

export const AddPieceRequestBody = Type.Union([
    Type.Object({
        packageType: Type.Literal(PackageType.ARCHIVE),
        scope: Type.Enum(PieceScope),
        pieceName: Type.String(),
        pieceVersion: ExactVersionType,
        pieceArchive: Type.Unknown(),
    }, {
        title: 'Private Piece',
    }),
    Type.Object({
        packageType: Type.Literal(PackageType.REGISTRY),
        scope: Type.Enum(PieceScope),
        pieceName: Type.String(),
        pieceVersion: ExactVersionType,
    }, {
        title: 'NPM Piece',
    }),
])

export type AddPieceRequestBody = Static<typeof AddPieceRequestBody><|MERGE_RESOLUTION|>--- conflicted
+++ resolved
@@ -5,17 +5,6 @@
 export const EXACT_VERSION_PATTERN = '^[0-9]+\\.[0-9]+\\.[0-9]+$'
 export const EXACT_VERSION_REGEX = new RegExp(EXACT_VERSION_PATTERN)
 const VERSION_PATTERN = '^([~^])?[0-9]+\\.[0-9]+\\.[0-9]+$'
-<<<<<<< HEAD
-
-export const ExactVersionType = Type.String({
-    pattern: EXACT_VERSION_PATTERN,
-})
-export const VersionType = Type.String({
-    pattern: VERSION_PATTERN,
-})
-
-=======
->>>>>>> a39e7f94
 
 export const ExactVersionType = Type.String({
     pattern: EXACT_VERSION_PATTERN,
