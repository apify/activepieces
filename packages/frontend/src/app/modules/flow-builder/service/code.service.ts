import { Injectable } from '@angular/core';
import { HttpClient } from '@angular/common/http';
import { environment } from '../../../../environments/environment';
import * as JSZip from 'jszip';
import { catchError, from, map, Observable, of, switchMap } from 'rxjs';
import { Artifact } from '../model/artifact.interface';
import { CodeExecutionResult } from '@activepieces/shared';

type NpmPkg = {
  'dist-tags': {
    latest: string;
  };
};
type PackageName = string;
type PackageVersion = string;
type ArtifactCacheResult = {
  artifact: Artifact;
  needsToBeUploadedToServer: boolean;
};

type ArtifactsCache = Map<string, ArtifactCacheResult>;

@Injectable({
  providedIn: 'root',
})
export class CodeService {
<<<<<<< HEAD
	artifactsCacheForFlowConfigs: ArtifactsCache = new Map();
	artifactsCacheForSteps: ArtifactsCache = new Map();
	cachedFile: Map<String, any> = new Map<String, Observable<ArrayBuffer>>();

	constructor(private http: HttpClient) {}

	public beautifyJson(content: any) {
		return JSON.stringify(content, null, 2);
	}

	private downloadFile(url: string) {
		if (this.cachedFile[url] == null) {
			this.cachedFile[url] = this.http.get(url, {
				responseType: 'arraybuffer',
			});
		}
		return this.cachedFile[url];
	}

	executeTest(artifact: Artifact, context: any): Observable<CodeExecutionResult> {
		return CodeService.zipFile(artifact).pipe(
			switchMap(zippedArtifact => {
				const zippedArtifactEncodedB64 = btoa(zippedArtifact);
				return this.http.post<CodeExecutionResult>(environment.apiUrl + '/codes/execute', {
					artifact: zippedArtifactEncodedB64,
					input: context,
				});
			})
		);
	}

	public helloWorld(): Artifact {
		return {
			content: 'exports.code = async (params) => {\n' + '    return true;\n' + '};\n',
			package: '{\n' + '  "dependencies": {\n' + '  }\n' + '}\n',
		};
	}

	public helloWorldBase64(): string {
		return 'UEsDBAoAAAAAAIGZWlYSIpQ2PAAAADwAAAAIAAAAaW5kZXgudHNleHBvcnQgY29uc3QgY29kZSA9IGFzeW5jIChwYXJhbXMpID0+IHsKICAgIHJldHVybiB0cnVlOwp9OwpQSwMECgAAAAAAgZlaVhpS0QgcAAAAHAAAAAwAAABwYWNrYWdlLmpzb257CiAgImRlcGVuZGVuY2llcyI6IHsKICB9Cn0KUEsBAhQACgAAAAAAgZlaVhIilDY8AAAAPAAAAAgAAAAAAAAAAAAAAAAAAAAAAGluZGV4LnRzUEsBAhQACgAAAAAAgZlaVhpS0QgcAAAAHAAAAAwAAAAAAAAAAAAAAAAAYgAAAHBhY2thZ2UuanNvblBLBQYAAAAAAgACAHAAAACoAAAAAAA=';
	}

	static zipFile(artifact: Artifact): Observable<string> {
		const zip = new JSZip();
		zip.file('index.ts', artifact.content, {
			createFolders: false,
		});
		zip.file('package.json', artifact.package, {
			createFolders: false,
		});

		return from(zip.generateAsync({ type: 'string' }));
	}

	public downloadAndReadFile(filename: string): Observable<Artifact> {
		return this.downloadFile(filename).pipe(
			switchMap(async (file: ArrayBuffer) => {
				const content = { content: '', package: '' };
				// @ts-ignore

				const zipFile = await JSZip.loadAsync(file);
				for (const filename of Object.keys(zipFile.files)) {
					if (filename.split('/').length > 2) continue;
					if (filename.endsWith('index.ts') || filename.endsWith('index.js') || filename.endsWith('package.json')) {
						const fileData = await zipFile.files[filename].async('string');
						if (filename.endsWith('index.js') || filename.endsWith('index.ts')) {
							content.content = fileData;
						} else if (filename.endsWith('package.json')) {
							content.package = fileData;
						}
					}
				}
				return content;
			})
		);
	}
	public async readFile(file) {
		const content = { content: '', package: '' };
		// @ts-ignore
		const zipFile = await JSZip.loadAsync(file);
		for (const filename of Object.keys(zipFile.files)) {
			if (filename.split('/').length > 2) continue;
			if (filename.endsWith('index.ts') || filename.endsWith('index.js') || filename.endsWith('package.json')) {
				const fileData = await zipFile.files[filename].async('string');
				if (filename.endsWith('index.js') || filename.endsWith('index.ts')) {
					content.content = fileData;
				} else if (filename.endsWith('package.json')) {
					content.package = fileData;
				}
			}
		}
		return content;
	}

	getNpmPackage(npmName: string): Observable<NpmPkg> {
		return this.http.get<NpmPkg>('https://registry.npmjs.org/' + npmName, undefined);
	}

	getLatestVersionOfNpmPackage(npmName: string): Observable<{ [key: PackageName]: PackageVersion } | null> {
		return this.getNpmPackage(npmName).pipe(
			map(pkg => {
				const pkgJson = {};
				pkgJson[npmName] = pkg['dist-tags'].latest;
				return pkgJson;
			}),
			catchError(() => {
				return of(null);
			})
		);
	}

	static constructFileUrl(artifactSourceId: string): string {
		return environment.apiUrl + `/files/${artifactSourceId}`;
	}
=======
  artifactsCacheForFlowConfigs: ArtifactsCache = new Map();
  artifactsCacheForSteps: ArtifactsCache = new Map();
  cachedFile: Map<string, any> = new Map<string, Observable<ArrayBuffer>>();

  constructor(private http: HttpClient) {}

  static constructFileUrl(artifactSourceId: string): string {
    return environment.apiUrl + `/files/${artifactSourceId}`;
  }

  static zipFile(artifact: Artifact): Observable<string> {
    const zip = new JSZip();
    zip.file('index.js', artifact.content, {
      createFolders: false,
    });
    zip.file('package.json', artifact.package, {
      createFolders: false,
    });

    return from(zip.generateAsync({ type: 'string' }));
  }

  public beautifyJson(content: any) {
    return JSON.stringify(content, null, 2);
  }

  private downloadFile(url: string) {
    if (this.cachedFile[url] == null) {
      this.cachedFile[url] = this.http.get(url, {
        responseType: 'arraybuffer',
      });
    }
    return this.cachedFile[url];
  }

  executeTest(
    artifact: Artifact,
    context: any
  ): Observable<CodeExecutionResult> {
    return CodeService.zipFile(artifact).pipe(
      switchMap((zippedArtifact) => {
        const zippedArtifactEncodedB64 = btoa(zippedArtifact);
        return this.http.post<CodeExecutionResult>(
          environment.apiUrl + '/codes/execute',
          {
            artifact: zippedArtifactEncodedB64,
            input: context,
          }
        );
      })
    );
  }

  public helloWorld(): Artifact {
    return {
      content:
        'exports.code = async (params) => {\n' + '    return true;\n' + '};\n',
      package: '{\n' + '  "dependencies": {\n' + '  }\n' + '}\n',
    };
  }

  public helloWorldBase64(): string {
    return 'UEsDBAoDAAAAANm8nlU2SH+AOAAAADgAAAAIAAAAaW5kZXguanNleHBvcnRzLmNvZGUgPSBhc3luYyAocGFyYW1zKSA9PiB7CiAgICByZXR1cm4gdHJ1ZTsKfQoKClBLAwQKAwAAAADTvJ5V0krbox0AAAAdAAAADAAAAHBhY2thZ2UuanNvbnsKICAiZGVwZW5kZW5jaWVzIjogewoKICB9Cn0KUEsBAj8DCgMAAAAA2byeVTZIf4A4AAAAOAAAAAgAJAAAAAAAAAAggLSBAAAAAGluZGV4LmpzCgAgAAAAAAABABgAgKIBfJ8c2QGAogF8nxzZAYCiAXyfHNkBUEsBAj8DCgMAAAAA07yeVdJK26MdAAAAHQAAAAwAJAAAAAAAAAAggLSBXgAAAHBhY2thZ2UuanNvbgoAIAAAAAAAAQAYAICU2nSfHNkBgJTadJ8c2QGAlNp0nxzZAVBLBQYAAAAAAgACALgAAAClAAAAAAA=';
  }

  public downloadAndReadFile(filename: string): Observable<Artifact> {
    return this.downloadFile(filename).pipe(
      switchMap(async (file: ArrayBuffer) => {
        const content = { content: '', package: '' };
        const zipFile = await JSZip.loadAsync(file);
        for (const filename of Object.keys(zipFile.files)) {
          if (filename.split('/').length > 2) continue;
          if (
            filename.endsWith('index.js') ||
            filename.endsWith('package.json')
          ) {
            const fileData = await zipFile.files[filename].async('string');
            if (filename.endsWith('index.js')) {
              content.content = fileData;
            } else if (filename.endsWith('package.json')) {
              content.package = fileData;
            }
          }
        }
        return content;
      })
    );
  }
  public async readFile(file) {
    const content = { content: '', package: '' };
    const zipFile = await JSZip.loadAsync(file);
    for (const filename of Object.keys(zipFile.files)) {
      if (filename.split('/').length > 2) continue;
      if (filename.endsWith('index.js') || filename.endsWith('package.json')) {
        const fileData = await zipFile.files[filename].async('string');
        if (filename.endsWith('index.js')) {
          content.content = fileData;
        } else if (filename.endsWith('package.json')) {
          content.package = fileData;
        }
      }
    }
    return content;
  }

  getNpmPackage(npmName: string): Observable<NpmPkg> {
    return this.http.get<NpmPkg>(
      'https://registry.npmjs.org/' + npmName,
      undefined
    );
  }

  getLatestVersionOfNpmPackage(
    npmName: string
  ): Observable<{ [key: PackageName]: PackageVersion } | null> {
    return this.getNpmPackage(npmName).pipe(
      map((pkg) => {
        const pkgJson = {};
        pkgJson[npmName] = pkg['dist-tags'].latest;
        return pkgJson;
      }),
      catchError(() => {
        return of(null);
      })
    );
  }
>>>>>>> 8dac3c49
}<|MERGE_RESOLUTION|>--- conflicted
+++ resolved
@@ -24,122 +24,6 @@
   providedIn: 'root',
 })
 export class CodeService {
-<<<<<<< HEAD
-	artifactsCacheForFlowConfigs: ArtifactsCache = new Map();
-	artifactsCacheForSteps: ArtifactsCache = new Map();
-	cachedFile: Map<String, any> = new Map<String, Observable<ArrayBuffer>>();
-
-	constructor(private http: HttpClient) {}
-
-	public beautifyJson(content: any) {
-		return JSON.stringify(content, null, 2);
-	}
-
-	private downloadFile(url: string) {
-		if (this.cachedFile[url] == null) {
-			this.cachedFile[url] = this.http.get(url, {
-				responseType: 'arraybuffer',
-			});
-		}
-		return this.cachedFile[url];
-	}
-
-	executeTest(artifact: Artifact, context: any): Observable<CodeExecutionResult> {
-		return CodeService.zipFile(artifact).pipe(
-			switchMap(zippedArtifact => {
-				const zippedArtifactEncodedB64 = btoa(zippedArtifact);
-				return this.http.post<CodeExecutionResult>(environment.apiUrl + '/codes/execute', {
-					artifact: zippedArtifactEncodedB64,
-					input: context,
-				});
-			})
-		);
-	}
-
-	public helloWorld(): Artifact {
-		return {
-			content: 'exports.code = async (params) => {\n' + '    return true;\n' + '};\n',
-			package: '{\n' + '  "dependencies": {\n' + '  }\n' + '}\n',
-		};
-	}
-
-	public helloWorldBase64(): string {
-		return 'UEsDBAoAAAAAAIGZWlYSIpQ2PAAAADwAAAAIAAAAaW5kZXgudHNleHBvcnQgY29uc3QgY29kZSA9IGFzeW5jIChwYXJhbXMpID0+IHsKICAgIHJldHVybiB0cnVlOwp9OwpQSwMECgAAAAAAgZlaVhpS0QgcAAAAHAAAAAwAAABwYWNrYWdlLmpzb257CiAgImRlcGVuZGVuY2llcyI6IHsKICB9Cn0KUEsBAhQACgAAAAAAgZlaVhIilDY8AAAAPAAAAAgAAAAAAAAAAAAAAAAAAAAAAGluZGV4LnRzUEsBAhQACgAAAAAAgZlaVhpS0QgcAAAAHAAAAAwAAAAAAAAAAAAAAAAAYgAAAHBhY2thZ2UuanNvblBLBQYAAAAAAgACAHAAAACoAAAAAAA=';
-	}
-
-	static zipFile(artifact: Artifact): Observable<string> {
-		const zip = new JSZip();
-		zip.file('index.ts', artifact.content, {
-			createFolders: false,
-		});
-		zip.file('package.json', artifact.package, {
-			createFolders: false,
-		});
-
-		return from(zip.generateAsync({ type: 'string' }));
-	}
-
-	public downloadAndReadFile(filename: string): Observable<Artifact> {
-		return this.downloadFile(filename).pipe(
-			switchMap(async (file: ArrayBuffer) => {
-				const content = { content: '', package: '' };
-				// @ts-ignore
-
-				const zipFile = await JSZip.loadAsync(file);
-				for (const filename of Object.keys(zipFile.files)) {
-					if (filename.split('/').length > 2) continue;
-					if (filename.endsWith('index.ts') || filename.endsWith('index.js') || filename.endsWith('package.json')) {
-						const fileData = await zipFile.files[filename].async('string');
-						if (filename.endsWith('index.js') || filename.endsWith('index.ts')) {
-							content.content = fileData;
-						} else if (filename.endsWith('package.json')) {
-							content.package = fileData;
-						}
-					}
-				}
-				return content;
-			})
-		);
-	}
-	public async readFile(file) {
-		const content = { content: '', package: '' };
-		// @ts-ignore
-		const zipFile = await JSZip.loadAsync(file);
-		for (const filename of Object.keys(zipFile.files)) {
-			if (filename.split('/').length > 2) continue;
-			if (filename.endsWith('index.ts') || filename.endsWith('index.js') || filename.endsWith('package.json')) {
-				const fileData = await zipFile.files[filename].async('string');
-				if (filename.endsWith('index.js') || filename.endsWith('index.ts')) {
-					content.content = fileData;
-				} else if (filename.endsWith('package.json')) {
-					content.package = fileData;
-				}
-			}
-		}
-		return content;
-	}
-
-	getNpmPackage(npmName: string): Observable<NpmPkg> {
-		return this.http.get<NpmPkg>('https://registry.npmjs.org/' + npmName, undefined);
-	}
-
-	getLatestVersionOfNpmPackage(npmName: string): Observable<{ [key: PackageName]: PackageVersion } | null> {
-		return this.getNpmPackage(npmName).pipe(
-			map(pkg => {
-				const pkgJson = {};
-				pkgJson[npmName] = pkg['dist-tags'].latest;
-				return pkgJson;
-			}),
-			catchError(() => {
-				return of(null);
-			})
-		);
-	}
-
-	static constructFileUrl(artifactSourceId: string): string {
-		return environment.apiUrl + `/files/${artifactSourceId}`;
-	}
-=======
   artifactsCacheForFlowConfigs: ArtifactsCache = new Map();
   artifactsCacheForSteps: ArtifactsCache = new Map();
   cachedFile: Map<string, any> = new Map<string, Observable<ArrayBuffer>>();
@@ -152,7 +36,7 @@
 
   static zipFile(artifact: Artifact): Observable<string> {
     const zip = new JSZip();
-    zip.file('index.js', artifact.content, {
+    zip.file('index.ts', artifact.content, {
       createFolders: false,
     });
     zip.file('package.json', artifact.package, {
@@ -202,7 +86,7 @@
   }
 
   public helloWorldBase64(): string {
-    return 'UEsDBAoDAAAAANm8nlU2SH+AOAAAADgAAAAIAAAAaW5kZXguanNleHBvcnRzLmNvZGUgPSBhc3luYyAocGFyYW1zKSA9PiB7CiAgICByZXR1cm4gdHJ1ZTsKfQoKClBLAwQKAwAAAADTvJ5V0krbox0AAAAdAAAADAAAAHBhY2thZ2UuanNvbnsKICAiZGVwZW5kZW5jaWVzIjogewoKICB9Cn0KUEsBAj8DCgMAAAAA2byeVTZIf4A4AAAAOAAAAAgAJAAAAAAAAAAggLSBAAAAAGluZGV4LmpzCgAgAAAAAAABABgAgKIBfJ8c2QGAogF8nxzZAYCiAXyfHNkBUEsBAj8DCgMAAAAA07yeVdJK26MdAAAAHQAAAAwAJAAAAAAAAAAggLSBXgAAAHBhY2thZ2UuanNvbgoAIAAAAAAAAQAYAICU2nSfHNkBgJTadJ8c2QGAlNp0nxzZAVBLBQYAAAAAAgACALgAAAClAAAAAAA=';
+    return 'UEsDBAoAAAAAAIGZWlYSIpQ2PAAAADwAAAAIAAAAaW5kZXgudHNleHBvcnQgY29uc3QgY29kZSA9IGFzeW5jIChwYXJhbXMpID0+IHsKICAgIHJldHVybiB0cnVlOwp9OwpQSwMECgAAAAAAgZlaVhpS0QgcAAAAHAAAAAwAAABwYWNrYWdlLmpzb257CiAgImRlcGVuZGVuY2llcyI6IHsKICB9Cn0KUEsBAhQACgAAAAAAgZlaVhIilDY8AAAAPAAAAAgAAAAAAAAAAAAAAAAAAAAAAGluZGV4LnRzUEsBAhQACgAAAAAAgZlaVhpS0QgcAAAAHAAAAAwAAAAAAAAAAAAAAAAAYgAAAHBhY2thZ2UuanNvblBLBQYAAAAAAgACAHAAAACoAAAAAAA=';
   }
 
   public downloadAndReadFile(filename: string): Observable<Artifact> {
@@ -213,11 +97,15 @@
         for (const filename of Object.keys(zipFile.files)) {
           if (filename.split('/').length > 2) continue;
           if (
+            filename.endsWith('index.ts') ||
             filename.endsWith('index.js') ||
             filename.endsWith('package.json')
           ) {
             const fileData = await zipFile.files[filename].async('string');
-            if (filename.endsWith('index.js')) {
+            if (
+              filename.endsWith('index.ts') ||
+              filename.endsWith('index.js')
+            ) {
               content.content = fileData;
             } else if (filename.endsWith('package.json')) {
               content.package = fileData;
@@ -233,9 +121,13 @@
     const zipFile = await JSZip.loadAsync(file);
     for (const filename of Object.keys(zipFile.files)) {
       if (filename.split('/').length > 2) continue;
-      if (filename.endsWith('index.js') || filename.endsWith('package.json')) {
+      if (
+        filename.endsWith('index.ts') ||
+        filename.endsWith('index.js') ||
+        filename.endsWith('package.json')
+      ) {
         const fileData = await zipFile.files[filename].async('string');
-        if (filename.endsWith('index.js')) {
+        if (filename.endsWith('index.ts') || filename.endsWith('index.js')) {
           content.content = fileData;
         } else if (filename.endsWith('package.json')) {
           content.package = fileData;
@@ -266,5 +158,4 @@
       })
     );
   }
->>>>>>> 8dac3c49
 }