--- conflicted
+++ resolved
@@ -2,14 +2,13 @@
 import { Actions, createEffect, ofType } from '@ngrx/effects';
 import { forkJoin, map, of, switchMap } from 'rxjs';
 import { ActionType, TriggerType } from '@activepieces/shared';
-import { AppPiece } from 'packages/frontend/src/app/modules/common/components/configs-form/connector-action-or-config';
 import { FlowItemDetails } from '../../../page/flow-builder/flow-right-sidebar/step-type-sidebar/step-type-item/flow-item-details';
 import { ActionMetaService } from '../../../service/action-meta.service';
 import { FlowItemDetailsActions } from './flow-items-details.action';
+import { AppPiece } from '../../../../common/components/configs-form/connector-action-or-config';
 
 @Injectable()
 export class FlowItemsDetailsEffects {
-<<<<<<< HEAD
   load$ = createEffect(() => {
     return this.actions$.pipe(
       ofType(FlowItemDetailsActions.loadFlowItemsDetails),
@@ -18,10 +17,10 @@
         const coreTriggersFlowItemsDetails$ = of(
           this.flowItemsDetailsService.triggerItemsDetails
         );
-        const connectorComponentsTriggersFlowItemDetails$ = components$.pipe(
+        const customPiecesTriggersFlowItemDetails$ = components$.pipe(
           map(this.createFlowItemDetailsForComponents(true))
         );
-        const connectorComponentsActions$ = components$.pipe(
+        const customPiecesActions$ = components$.pipe(
           map(this.createFlowItemDetailsForComponents(false))
         );
         const coreFlowItemsDetails$ = of(
@@ -30,11 +29,33 @@
         return forkJoin({
           coreFlowItemsDetails: coreFlowItemsDetails$,
           coreTriggerFlowItemsDetails: coreTriggersFlowItemsDetails$,
-          connectorComponentsActionsFlowItemDetails:
-            connectorComponentsActions$,
-          connectorComponentsTriggersFlowItemDetails:
-            connectorComponentsTriggersFlowItemDetails$,
+          customPiecesActionsFlowItemDetails: customPiecesActions$,
+          customPiecesTriggersFlowItemDetails:
+            customPiecesTriggersFlowItemDetails$,
         });
+      }),
+      map((res) => {
+        const storagePiece = res.customPiecesActionsFlowItemDetails.find(
+          (p) => p.extra?.appName === 'storage'
+        );
+        const httpPiece = res.customPiecesActionsFlowItemDetails.find(
+          (p) => p.extra?.appName === 'http'
+        );
+        if (storagePiece) {
+          res.coreFlowItemsDetails.push(storagePiece);
+          const index = res.customPiecesActionsFlowItemDetails.findIndex(
+            (p) => p.extra?.appName === 'storage'
+          );
+          res.customPiecesActionsFlowItemDetails.splice(index, 1);
+        }
+        if (httpPiece) {
+          res.coreFlowItemsDetails.push(httpPiece);
+          const index = res.customPiecesActionsFlowItemDetails.findIndex(
+            (p) => p.extra?.appName === 'http'
+          );
+          res.customPiecesActionsFlowItemDetails.splice(index, 1);
+        }
+        return res;
       }),
       switchMap((res) => {
         return of(
@@ -76,78 +97,4 @@
     private actions$: Actions,
     private flowItemsDetailsService: ActionMetaService
   ) {}
-=======
-	load$ = createEffect(() => {
-		return this.actions$.pipe(
-			ofType(FlowItemDetailsActions.loadFlowItemsDetails),
-			switchMap(() => {
-				const components$ = this.flowItemsDetailsService.getPieces();
-				const coreTriggersFlowItemsDetails$ = of(this.flowItemsDetailsService.triggerItemsDetails);
-				const customPiecesTriggersFlowItemDetails$ = components$.pipe(
-					map(this.createFlowItemDetailsForComponents(true))
-				);
-				const customPiecesActions$ = components$.pipe(map(this.createFlowItemDetailsForComponents(false)));
-				const coreFlowItemsDetails$ = of(this.flowItemsDetailsService.coreFlowItemsDetails);
-				return forkJoin({
-					coreFlowItemsDetails: coreFlowItemsDetails$,
-					coreTriggerFlowItemsDetails: coreTriggersFlowItemsDetails$,
-					customPiecesActionsFlowItemDetails: customPiecesActions$,
-					customPiecesTriggersFlowItemDetails: customPiecesTriggersFlowItemDetails$,
-				});
-			}),
-			map(res=>{
-				const storagePiece= res.customPiecesActionsFlowItemDetails.find(p => p.extra?.appName === 'storage');
-				const httpPiece = res.customPiecesActionsFlowItemDetails.find(p => p.extra?.appName === 'http');
-				if(storagePiece)
-				{
-					res.coreFlowItemsDetails.push(storagePiece);
-					const index= res.customPiecesActionsFlowItemDetails.findIndex(p=> p.extra?.appName === 'storage');
-					res.customPiecesActionsFlowItemDetails.splice(index,1);
-				}
-				if(httpPiece)
-				{
-					res.coreFlowItemsDetails.push(httpPiece);
-					const index= res.customPiecesActionsFlowItemDetails.findIndex(p=> p.extra?.appName === 'http');
-					res.customPiecesActionsFlowItemDetails.splice(index,1);
-				}
-				return res;
-			}),
-			switchMap(res => {
-				return of(
-					FlowItemDetailsActions.flowItemsDetailsLoadedSuccessfully({
-						flowItemsDetailsLoaded: { ...res, loaded: true },
-					})
-				);
-			})
-		);
-	});
-	createFlowItemDetailsForComponents(forTriggers: boolean) {
-		return (components: AppPiece[]) => {
-			return components
-				.map(c => {
-					if (Object.keys(c.actions).length > 0 && !forTriggers) {
-						return new FlowItemDetails(
-							ActionType.PIECE,
-							c.displayName,
-							c.description ? c.description : ``,
-							c.logoUrl,
-							{ appName: c.name }
-						);
-					} else if (Object.keys(c.triggers).length > 0 && forTriggers) {
-						return new FlowItemDetails(
-							TriggerType.PIECE,
-							c.displayName,
-							``,
-							c.logoUrl,
-							{ appName: c.name }
-						);
-					} else {
-						return null;
-					}
-				})
-				.filter(res => res !== null) as FlowItemDetails[];
-		};
-	}
-	constructor(private actions$: Actions, private flowItemsDetailsService: ActionMetaService) { }
->>>>>>> 95640d14
 }