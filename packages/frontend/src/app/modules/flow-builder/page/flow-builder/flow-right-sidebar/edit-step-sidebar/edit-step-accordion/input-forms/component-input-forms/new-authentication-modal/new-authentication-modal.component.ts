import { Component, Inject, Input, OnInit } from '@angular/core';
import { FormBuilder, FormControl, FormGroup, Validators } from '@angular/forms';
import { MatDialogRef, MAT_DIALOG_DATA } from '@angular/material/dialog';
import { Store } from '@ngrx/store';
import { map, Observable, take } from 'rxjs';
import { Config, ConfigType, OAuth2Config } from 'shared';
import { fadeInUp400ms } from 'src/app/modules/common/animation/fade-in-up.animation';
import { PieceConfig } from 'src/app/modules/common/components/configs-form/connector-action-or-config';
import { CloudAuthConfigsService } from 'src/app/modules/common/service/cloud-auth-configs.service';
import { ConfigKeyValidator } from 'src/app/modules/flow-builder/page/flow-builder/validators/configKeyValidator';
import { CollectionActions } from 'src/app/modules/flow-builder/store/action/collection.action';
import { BuilderSelectors } from 'src/app/modules/flow-builder/store/selector/flow-builder.selector';

interface AuthConfigSettings {
	pieceName: FormControl<string | null>;
	redirectUrl: FormControl<string>;
	clientSecret: FormControl<string>;
	clientId: FormControl<string>;
	authUrl: FormControl<string>;
	tokenUrl: FormControl<string>;
	scope: FormControl<string>;
	key: FormControl<string>;
	value: FormControl<any>;
	refreshUrl: FormControl<string>;
	extraParams: FormControl<Record<string, unknown>>;
}
export const USE_CLOUD_CREDENTIALS = 'USE_CLOUD_CREDENTIALS';
@Component({
	selector: 'app-new-authentication-modal',
	templateUrl: './new-authentication-modal.component.html',
	styleUrls: ['./new-authentication-modal.component.scss'],
	animations: [fadeInUp400ms],
})
export class NewAuthenticationModalComponent implements OnInit {
	@Input() pieceAuthConfig: PieceConfig;
	@Input() pieceName: string;
	@Input() configToUpdateWithIndex: { config: OAuth2Config; indexInList: number } | undefined;
	@Input() serverUrl: string;
	settingsForm: FormGroup<AuthConfigSettings>;
	collectionId$: Observable<string>;
	submitted = false;
	clientIdTooltip = 'Your App ID, Key or Client ID. You can find it if you go to your app on the 3rd party service.';
	clientSecretTooltip =
		"Your App Secret. It's usually hidden and will show up when you click on Show in your app on the 3rd party service";
	redirectUrlTooltip =
		'Copy this URL and paste it under Redirect URL in your app on the 3rd party service. Activepieces predefines this because we manage the authentication flow.';
	scopesTooltip = 'The permissions needed to access the endpoints you plan to work with on the 3rd party service.';
	keyTooltip =
		'The ID of this authentication definition. You will need to select this key whenever you want to reuse this authentication.';
	hasCloudAuthCred$: Observable<boolean>;
	constructor(
		private fb: FormBuilder,
		private store: Store,
		public dialogRef: MatDialogRef<NewAuthenticationModalComponent>,
		private cloudAuthConfigsService: CloudAuthConfigsService,
		@Inject(MAT_DIALOG_DATA)
		dialogData: {
			pieceAuthConfig: PieceConfig;
			pieceName: string;
			configToUpdateWithIndex: { config: OAuth2Config; indexInList: number } | undefined;
			serverUrl: string;
		}
	) {
		this.pieceName = dialogData.pieceName;
		this.pieceAuthConfig = dialogData.pieceAuthConfig;
		this.configToUpdateWithIndex = dialogData.configToUpdateWithIndex;
		this.serverUrl = dialogData.serverUrl;
	}

	ngOnInit(): void {
		this.hasCloudAuthCred$ = this.cloudAuthConfigsService.getAppsAndTheirClientIds().pipe(
			map(res => {
				return !!res[this.pieceName];
			})
		);
		this.collectionId$ = this.store.select(BuilderSelectors.selectCurrentCollectionId);
		this.settingsForm = this.fb.group({
			extraParams: new FormControl<Record<string, unknown>>(this.pieceAuthConfig.extra ?? {}, {
				nonNullable: true,
				validators: [Validators.required],
			}),
			pieceName: new FormControl<string | null>(this.pieceName, { nonNullable: false, validators: [] }),
			redirectUrl: new FormControl(this.serverUrl ? `${this.serverUrl}/redirect` : '', {
				nonNullable: true,
				validators: [Validators.required],
			}),
			clientSecret: new FormControl('', { nonNullable: true, validators: [Validators.required] }),
			clientId: new FormControl('', { nonNullable: true, validators: [Validators.required] }),
			authUrl: new FormControl(this.pieceAuthConfig.authUrl || '', {
				nonNullable: true,
				validators: [Validators.required],
			}),
			tokenUrl: new FormControl(this.pieceAuthConfig.tokenUrl || '', {
				nonNullable: true,
				validators: [Validators.required],
			}),
			scope: new FormControl(this.pieceAuthConfig.scope?.join(' ') || '', {
<<<<<<< HEAD
				nonNullable: true			
=======
				nonNullable: true,
>>>>>>> 821e8857
			}),
			key: new FormControl(this.pieceName.replace(/[^A-Za-z0-9_]/g, '_'), {
				nonNullable: true,
				validators: [Validators.required, Validators.pattern('[A-Za-z0-9_]*')],
				asyncValidators: [
					ConfigKeyValidator.createValidator(
						this.store.select(BuilderSelectors.selectAllConfigs).pipe(take(1)),
						undefined
					),
				],
			}),
			value: new FormControl(undefined as any, Validators.required),
			refreshUrl: new FormControl('code', { nonNullable: true, validators: [Validators.required] }),
		});

		if (this.configToUpdateWithIndex) {
			this.settingsForm.patchValue({
				...this.configToUpdateWithIndex.config.settings,
				value: this.configToUpdateWithIndex.config.value,
			});
			this.settingsForm.controls.key.setValue(this.configToUpdateWithIndex.config.key);
			this.settingsForm.controls.key.disable();
		}
	}
	submit() {
		this.submitted = true;
		this.settingsForm.markAllAsTouched();
		if (this.settingsForm.valid) {
			const config = this.constructConfig();
			this.saveConfigToCollection(config);
			this.dialogRef.close(config);
		}
	}
	constructConfig() {
		const configKey = this.configToUpdateWithIndex
			? this.configToUpdateWithIndex.config.key
			: this.settingsForm.get('key')!.value;
		const settingsFormValue: any = { ...this.settingsForm.getRawValue() };
		const value = settingsFormValue['value'];
		delete settingsFormValue['value'];
		delete settingsFormValue.key;
		const newConfig: Config = {
			key: configKey,
			type: ConfigType.OAUTH2,
			settings: {
				...settingsFormValue,
				required: true,
			},
			value: value,
		};
		return newConfig;
	}

	saveConfigToCollection(config: Config): void {
		if (!this.configToUpdateWithIndex) {
			this.store.dispatch(CollectionActions.addConfig({ config: config }));
		} else {
			this.store.dispatch(
				CollectionActions.updateConfig({ config: config, configIndex: this.configToUpdateWithIndex.indexInList })
			);
		}
	}
	get authenticationSettingsControlsValid() {
		return Object.keys(this.settingsForm.controls)
			.filter(k => k !== 'value' && !this.settingsForm.controls[k].disabled)
			.map(key => {
				return this.settingsForm.controls[key].valid;
			})
			.reduce((prev, next) => {
				return prev && next;
			}, true);
	}
	useCloudCreds() {
		this.dialogRef.close(USE_CLOUD_CREDENTIALS);
	}
}<|MERGE_RESOLUTION|>--- conflicted
+++ resolved
@@ -95,11 +95,7 @@
 				validators: [Validators.required],
 			}),
 			scope: new FormControl(this.pieceAuthConfig.scope?.join(' ') || '', {
-<<<<<<< HEAD
 				nonNullable: true			
-=======
-				nonNullable: true,
->>>>>>> 821e8857
 			}),
 			key: new FormControl(this.pieceName.replace(/[^A-Za-z0-9_]/g, '_'), {
 				nonNullable: true,
