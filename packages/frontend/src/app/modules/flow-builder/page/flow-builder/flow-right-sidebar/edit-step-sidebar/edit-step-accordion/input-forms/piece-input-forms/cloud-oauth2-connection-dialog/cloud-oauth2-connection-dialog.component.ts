import { Component, Inject, Input, OnInit } from '@angular/core';
import {
  FormBuilder,
  FormControl,
  FormGroup,
  UntypedFormGroup,
  Validators,
} from '@angular/forms';
import { MatDialogRef, MAT_DIALOG_DATA } from '@angular/material/dialog';
import { MatSnackBar } from '@angular/material/snack-bar';
import { Store } from '@ngrx/store';
import { catchError, Observable, of, take, tap } from 'rxjs';
import {
  AppConnection,
  UpsertCloudOAuth2Request,
  CloudOAuth2ConnectionValue,
  CloudAuth2Connection,
  PropertyType,
} from '@activepieces/shared';
import { fadeInUp400ms } from 'packages/frontend/src/app/modules/common/animation/fade-in-up.animation';
import { PieceConfig } from 'packages/frontend/src/app/modules/common/components/configs-form/connector-action-or-config';
import { CloudConnectionPopupSettings } from 'packages/frontend/src/app/modules/common/components/form-controls/o-auth2-cloud-connect-control/o-auth2-cloud-connect-control.component';
import { AppConnectionsService } from 'packages/frontend/src/app/modules/common/service/app-connections.service';
import { ConnectionValidator } from 'packages/frontend/src/app/modules/flow-builder/page/flow-builder/validators/connectionNameValidator';
import { appConnectionsActions } from 'packages/frontend/src/app/modules/flow-builder/store/app-connections/app-connections.action';
import { BuilderSelectors } from 'packages/frontend/src/app/modules/flow-builder/store/builder/builder.selector';
import deepEqual from 'deep-equal';

interface AuthConfigSettings {
  appName: FormControl<string | null>;
  name: FormControl<string>;
  value: FormControl<CloudOAuth2ConnectionValue>;
  props: UntypedFormGroup;
}
export const USE_MY_OWN_CREDENTIALS = 'USE_MY_OWN_CREDENTIALS';
@Component({
  selector: 'app-cloud-authentication-modal',
  templateUrl: './cloud-oauth2-connection-dialog.component.html',
  styleUrls: ['./cloud-oauth2-connection-dialog.component.scss'],
  animations: [fadeInUp400ms],
})
export class CloudOAuth2ConnectionDialogComponent implements OnInit {
  @Input() pieceAuthConfig: PieceConfig;
  @Input() pieceName: string;
  @Input() connectionToUpdate: CloudAuth2Connection | undefined;
  _cloudConnectionPopupSettings: CloudConnectionPopupSettings;
  PropertyType = PropertyType;
  settingsForm: FormGroup<AuthConfigSettings>;
  loading = false;
  upsert$: Observable<AppConnection | null>;
  keyTooltip =
    'The ID of this connection definition. You will need to select this key whenever you want to reuse this connection.';
  constructor(
    private fb: FormBuilder,
    private store: Store,
    public dialogRef: MatDialogRef<CloudOAuth2ConnectionDialogComponent>,
    private appConnectionsService: AppConnectionsService,
    private snackbar: MatSnackBar,
    @Inject(MAT_DIALOG_DATA)
    dialogData: {
      pieceAuthConfig: PieceConfig;
      pieceName: string;
      connectionToUpdate: CloudAuth2Connection | undefined;
      clientId: string;
    }
  ) {
    this.pieceName = dialogData.pieceName;
    this.pieceAuthConfig = dialogData.pieceAuthConfig;
    this.connectionToUpdate = dialogData.connectionToUpdate;
<<<<<<< HEAD

=======
    
>>>>>>> 66675935
    this._cloudConnectionPopupSettings = {
      auth_url: this.pieceAuthConfig.authUrl!,
      scope: this.pieceAuthConfig.scope!.join(' '),
      extraParams: this.pieceAuthConfig.extra!,
      pieceName: this.pieceName,
      clientId: dialogData.clientId,

    };
  }

  ngOnInit(): void {
    const propsControls = this.createPropsFormGroup();
    this.settingsForm = this.fb.group({
      appName: new FormControl<string | null>(this.pieceName, {
        nonNullable: false,
        validators: [],
      }),
      name: new FormControl(this.pieceName.replace(/[^A-Za-z0-9_]/g, '_'), {
        nonNullable: true,
        validators: [Validators.required, Validators.pattern('[A-Za-z0-9_]*')],
        asyncValidators: [
          ConnectionValidator.createValidator(
            this.store
              .select(BuilderSelectors.selectAllAppConnections)
              .pipe(take(1)),
            undefined
          ),
        ],
      }),
      value: new FormControl(undefined as any, Validators.required),
      props: this.fb.group(propsControls)
    });
    if (this.connectionToUpdate) {
      this.settingsForm.controls.value.setValue(this.connectionToUpdate.value);
      this.settingsForm.controls.name.setValue(this.connectionToUpdate.name);
      this.settingsForm.controls.name.disable();
      if (this.connectionToUpdate.value.props) {
        this.settingsForm.controls.props.setValue(this.connectionToUpdate.value.props);
      }
    }
    this.settingsForm.controls.name.markAllAsTouched();
  }
  submit() {
    this.settingsForm.markAllAsTouched();
    if (this.settingsForm.valid && !this.loading) {
      this.loading = true;
      const config = this.constructConnection();
      this.saveConnection(config);
    }
  }
  constructConnection() {
    const connectionName = this.connectionToUpdate
      ? this.connectionToUpdate.name
      : this.settingsForm.controls.name.value;
    const settingsFormValue = this.getOAuth2Settings();
<<<<<<< HEAD

=======
    
>>>>>>> 66675935
    const connectionValue = settingsFormValue.value;
    const newConnection: UpsertCloudOAuth2Request = {
      appName: this.pieceName,
      value: {
        token_url: settingsFormValue['token_url'],
        ...connectionValue, scope: this._cloudConnectionPopupSettings.scope,
        props: this.pieceAuthConfig.oAuthProps ? this.settingsForm.controls.props.value : undefined
      },
      name: connectionName,

    };
    return newConnection;
  }
  createPropsFormGroup() {
    const controls: Record<string, FormControl> = {};
    if (this.pieceAuthConfig.oAuthProps) {
      Object.keys(this.pieceAuthConfig.oAuthProps).forEach(key => {
        controls[key] = new FormControl('', { validators: [Validators.required] })
      })
    }
    return controls;
  }
  saveConnection(connection: UpsertCloudOAuth2Request): void {
    this.upsert$ = this.appConnectionsService.upsert(connection).pipe(
      catchError((err) => {
        console.error(err);
        this.snackbar.open(
          'Connection operation failed please check your console.',
          'Close',
          {
            panelClass: 'error',
            duration: 5000,
          }
        );
        return of(null);
      }),
      tap((connection) => {
        if (connection) {
          this.store.dispatch(
            appConnectionsActions.upsert({ connection: connection })
          );
          this.dialogRef.close(connection);
        }
        this.loading = false;
      })
    );
  }
  get authenticationSettingsControlsValid() {
    return Object.keys(this.settingsForm.controls)
      .filter(
        (k) => k !== 'connection' && !this.settingsForm.controls[k].disabled
      )
      .map((key) => {
        return this.settingsForm.controls[key].valid;
      })
      .reduce((prev, next) => {
        return prev && next;
      }, true);
  }

  useOwnCred() {
    this.dialogRef.close(USE_MY_OWN_CREDENTIALS);
  }
  getOAuth2Settings() {
    const formValue = this.settingsForm.getRawValue();
    if (this.pieceAuthConfig.oAuthProps) {
      let authUrl = this.pieceAuthConfig.authUrl!;
      let tokenUrl = this.pieceAuthConfig.tokenUrl!;
      Object.keys(this.pieceAuthConfig.oAuthProps).forEach(key => {
        authUrl = authUrl.replaceAll(`{${key}}`, this.settingsForm.controls.props.value[key]);
        tokenUrl = tokenUrl.replaceAll(`{${key}}`, this.settingsForm.controls.props.value[key]);
      })
      return { ...formValue, auth_url: authUrl, token_url: tokenUrl }
    }
    return formValue;
  }
  get cloudConnectionPopupSettings() {
    if (this.pieceAuthConfig.oAuthProps && this.getOAuth2Settings()['auth_url']) {
      this._cloudConnectionPopupSettings.auth_url = this.getOAuth2Settings()['auth_url'];
      this._cloudConnectionPopupSettings.token_url = this.getOAuth2Settings()['token_url'];
    }
    return this._cloudConnectionPopupSettings;
  }
  dropdownCompareWithFunction = (opt: any, formControlValue: any) => {
    return formControlValue && deepEqual(opt, formControlValue);
  };
}<|MERGE_RESOLUTION|>--- conflicted
+++ resolved
@@ -67,11 +67,6 @@
     this.pieceName = dialogData.pieceName;
     this.pieceAuthConfig = dialogData.pieceAuthConfig;
     this.connectionToUpdate = dialogData.connectionToUpdate;
-<<<<<<< HEAD
-
-=======
-    
->>>>>>> 66675935
     this._cloudConnectionPopupSettings = {
       auth_url: this.pieceAuthConfig.authUrl!,
       scope: this.pieceAuthConfig.scope!.join(' '),
@@ -127,11 +122,7 @@
       ? this.connectionToUpdate.name
       : this.settingsForm.controls.name.value;
     const settingsFormValue = this.getOAuth2Settings();
-<<<<<<< HEAD
-
-=======
-    
->>>>>>> 66675935
+
     const connectionValue = settingsFormValue.value;
     const newConnection: UpsertCloudOAuth2Request = {
       appName: this.pieceName,
