--- conflicted
+++ resolved
@@ -67,15 +67,11 @@
       );
     this.isCurrentStepPollingTrigger$ = this.currentStep$.pipe(
       switchMap((step) => {
-<<<<<<< HEAD
-        if (step && step.type === TriggerType.PIECE) {
-=======
         if (
           step &&
           step.type === TriggerType.PIECE &&
           step.settings.pieceName !== 'schedule'
         ) {
->>>>>>> fe99a63b
           return this.actionMetaDataService
             .getPieceMetadata(
               step.settings.pieceName,
