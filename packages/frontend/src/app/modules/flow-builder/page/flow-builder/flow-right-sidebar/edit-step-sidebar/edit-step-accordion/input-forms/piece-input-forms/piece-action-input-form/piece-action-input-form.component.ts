import {
  AfterViewInit,
  ChangeDetectionStrategy,
  ChangeDetectorRef,
  Component,
} from '@angular/core';
import {
  ControlValueAccessor,
  UntypedFormBuilder,
  UntypedFormControl,
  UntypedFormGroup,
  NG_VALIDATORS,
  NG_VALUE_ACCESSOR,
  Validators,
} from '@angular/forms';

import {
  map,
  Observable,
  of,
  pairwise,
  startWith,
  Subject,
  switchMap,
  tap,
} from 'rxjs';
import { Store } from '@ngrx/store';
import { ActionMetaService } from '../../../../../../../../service/action-meta.service';
import { FlowItemsDetailsState } from '../../../../../../../../store/model/flow-items-details-state.model';
import { ActionType, PieceActionSettings } from '@activepieces/shared';
import { DropdownItem } from '../../../../../../../../../common/model/dropdown-item.interface';
import {
  PieceConfig,
  PieceProperty,
  propsConvertor,
} from '../../../../../../../../../common/components/configs-form/connector-action-or-config';
import { PieceActionInputFormSchema } from '../../input-forms-schema';
import { BuilderSelectors } from '../../../../../../../../store/builder/builder.selector';
import { fadeInUp400ms } from '../../../../../../../../../common/animation/fade-in-up.animation';
declare type ActionDropdownOptionValue = {
  actionName: string;
  configs: PieceConfig[];
  separator?: boolean;
};

declare type ActionDropdownOption = {
  label: {
    name: string;
    description: string;
  };
  value: ActionDropdownOptionValue;
  disabled?: boolean;
};
const ACTION_FORM_CONTROL_NAME = 'action';
const CONFIGS_FORM_CONTROL_NAME = 'configs';
declare type ConfigsFormControlValue = {
  input: Record<string, string | Array<any> | object>;
  customizedInputs: Record<string, boolean>;
};

declare type ComponentFormValue = {
  [ACTION_FORM_CONTROL_NAME]: string;
  [CONFIGS_FORM_CONTROL_NAME]: ConfigsFormControlValue;
};
@Component({
  selector: 'app-piece-action-input-form',
  templateUrl: './piece-action-input-form.component.html',
  styleUrls: ['./piece-action-input-form.component.scss'],
  providers: [
    {
      provide: NG_VALUE_ACCESSOR,
      multi: true,
      useExisting: PieceActionInputFormComponent,
    },
    {
      provide: NG_VALIDATORS,
      multi: true,
      useExisting: PieceActionInputFormComponent,
    },
  ],
  animations: [fadeInUp400ms],
  changeDetection: ChangeDetectionStrategy.OnPush,
})
export class PieceActionInputFormComponent
  implements ControlValueAccessor, AfterViewInit
{
  readonly ACTION_FORM_CONTROL_NAME = ACTION_FORM_CONTROL_NAME;
  readonly CONFIGS_FORM_CONTROL_NAME = CONFIGS_FORM_CONTROL_NAME;
  pieceActionForm: UntypedFormGroup;
  initialSetup$: Observable<ActionDropdownOption[]>;
  triggerInitialSetup$: Subject<true> = new Subject();
  pieceName: string;
<<<<<<< HEAD
  pieceVersion: string;
  intialComponentInputFormValue: ComponentActionInputFormSchema | null;
=======
  intialComponentInputFormValue: PieceActionInputFormSchema | null;
>>>>>>> 54c8e9d6
  selectedAction$: Observable<any>;
  actions$: Observable<ActionDropdownOption[]>;
  valueChanges$: Observable<void>;
  actionDropdownValueChanged$: Observable<{
    actionName: string;
    configs: PieceConfig[];
  }>;
  allAuthConfigs$: Observable<DropdownItem[]>;
  flowItemDetails$: Observable<FlowItemsDetailsState>;

  onChange: (val) => void = (value) => {
    value;
  };
  onTouch: () => void = () => {
    //ignore
  };
  constructor(
    private fb: UntypedFormBuilder,
    private actionMetaDataService: ActionMetaService,
    private cd: ChangeDetectorRef,
    private store: Store
  ) {
    this.flowItemDetails$ = this.store.select(
      BuilderSelectors.selectAllFlowItemsDetails
    );
    this.buildForm();
    this.actionDropdownValueChanged$ = this.pieceActionForm
      .get(ACTION_FORM_CONTROL_NAME)!
      .valueChanges.pipe(
        tap((val) => {
          this.actionSelectValueChanged(val);
        })
      );
  }
  ngAfterViewInit(): void {
    this.triggerInitialSetup$.next(true);
  }

  private buildForm() {
    this.pieceActionForm = this.fb.group({
      [ACTION_FORM_CONTROL_NAME]: new UntypedFormControl(
        null,
        Validators.required
      ),
    });
    this.pieceActionForm.markAllAsTouched();

    this.valueChanges$ = this.pieceActionForm.valueChanges.pipe(
      startWith(null),
      pairwise(),
      tap(
        (
          oldAndCurrentValues: [ComponentFormValue | null, ComponentFormValue]
        ) => {
          this.onChange(this.getFormattedFormData(oldAndCurrentValues));
        }
      ),
      map(() => void 0)
    );
  }

  fetchActions(pieceName: string, pieceVersion: string) {
    const pieceMetadata$ = this.actionMetaDataService.getPieceMetadata(
      pieceName,
      pieceVersion
    );

    this.actions$ = pieceMetadata$.pipe(
      map((pieceMetadata) => {
        const actionsKeys = Object.keys(pieceMetadata.actions);
        return actionsKeys.map((actionName) => {
          const action = pieceMetadata.actions[actionName];

          const configs = Object.entries(action.props).map(
            ([propName, prop]) => {
              return propsConvertor.convertToFrontEndConfig(
                propName,
                prop as PieceProperty
              );
            }
          );

          return {
            value: {
              actionName: actionName,
              configs: configs,
            },
            label: {
              name: action.displayName,
              description: action.description,
            },
          };
        });
      })
    );
    this.initialSetup$ = this.triggerInitialSetup$.pipe(
      switchMap(() => {
        return this.actions$.pipe(
          tap((items) => {
            if (
              this.intialComponentInputFormValue &&
              this.intialComponentInputFormValue.actionName
            ) {
              this.pieceActionForm
                .get(ACTION_FORM_CONTROL_NAME)!
                .setValue(
                  items.find(
                    (i) =>
                      i.value.actionName ===
                      this.intialComponentInputFormValue?.actionName
                  )?.value,
                  {
                    emitEvent: false,
                  }
                );
              this.selectedAction$ = of(
                items.find(
                  (it) =>
                    it.value.actionName ===
                    this.intialComponentInputFormValue!.actionName
                )
              ).pipe(
                tap((selectedAction) => {
                  if (selectedAction) {
                    const configs = [...selectedAction.value.configs];
                    const configsValues =
                      this.intialComponentInputFormValue!.input;
                    if (configsValues) {
                      Object.keys(configsValues).forEach((key) => {
                        const config = configs.find((c) => c.key === key);
                        if (config) {
                          config.value = configsValues[key];
                        }
                      });
                    }
                    this.pieceActionForm.addControl(
                      CONFIGS_FORM_CONTROL_NAME,
                      new UntypedFormControl({
                        value: {
                          configs: [...configs],
                          customizedInputs:
                            this.intialComponentInputFormValue!.inputUiInfo
                              ?.customizedInputs || {},
                        },
                        disabled: this.pieceActionForm.disabled,
                      }),
                      {
                        emitEvent: false,
                      }
                    );
                    this.cd.detectChanges();
                  }
                })
              );
            }
          })
        );
      })
    );
    this.triggerInitialSetup$.next(true);
  }
  writeValue(obj: PieceActionInputFormSchema): void {
    this.intialComponentInputFormValue = obj;
    this.pieceName = obj.pieceName;
    this.pieceVersion = obj.pieceVersion;
    this.pieceActionForm
      .get(ACTION_FORM_CONTROL_NAME)
      ?.setValue(undefined, { emitEvent: false });
    this.pieceActionForm.removeControl(CONFIGS_FORM_CONTROL_NAME, {
      emitEvent: false,
    });

    if (obj.type === ActionType.PIECE) {
      this.fetchActions(obj.pieceName, obj.pieceVersion);
    }
  }

  registerOnChange(fn: (value) => void): void {
    this.onChange = fn;
  }

  registerOnTouched(fn: () => void): void {
    this.onTouch = fn;
  }

  validate() {
    if (this.pieceActionForm.valid) return null;
    return { invalid: true };
  }

  actionSelectValueChanged(
    selectedActionValue: { actionName: string; configs: PieceConfig[] } | null
  ) {
    if (selectedActionValue) {
      this.actionSelected(selectedActionValue);
      this.selectedAction$ = this.actions$.pipe(
        map((items) => {
          return items.find(
            (it) => it.value.actionName === selectedActionValue.actionName
          );
        })
      );
    }
  }

  private actionSelected(selectedActionValue: {
    actionName: string;
    configs: PieceConfig[];
  }) {
    const configsForm = this.pieceActionForm.get(CONFIGS_FORM_CONTROL_NAME);
    if (!configsForm) {
      this.pieceActionForm.addControl(
        CONFIGS_FORM_CONTROL_NAME,
        new UntypedFormControl({
          configs: [...selectedActionValue.configs],
          customizedInputs: {},
        })
      );
    } else {
      configsForm.setValue({
        configs: [...selectedActionValue.configs],
        customizedInputs: {},
      });
    }

    this.cd.detectChanges();
    this.pieceActionForm.updateValueAndValidity();
  }

  getFormattedFormData(
    oldAndCurrentValues: [ComponentFormValue | null, ComponentFormValue]
  ): PieceActionSettings {
    let customizedInputs: Record<string, boolean>;
    if (
      oldAndCurrentValues[0] &&
      oldAndCurrentValues[0][ACTION_FORM_CONTROL_NAME] !==
        oldAndCurrentValues[1][ACTION_FORM_CONTROL_NAME]
    ) {
      customizedInputs = {};
    } else {
      customizedInputs =
        oldAndCurrentValues[1][CONFIGS_FORM_CONTROL_NAME].customizedInputs;
    }
    const action: ActionDropdownOptionValue = this.pieceActionForm.get(
      ACTION_FORM_CONTROL_NAME
    )!.value;
    const configs: ConfigsFormControlValue =
      this.pieceActionForm.get(CONFIGS_FORM_CONTROL_NAME)?.value || {};
    const res = {
      actionName: action?.actionName,
      input: {
        ...configs.input,
      },
      pieceName: this.pieceName,
      pieceVersion: this.pieceVersion,
      inputUiInfo: { customizedInputs: customizedInputs },
    };

    return res;
  }
  actionDropdownCompareFn(item, selected) {
    return item.actionName === selected?.actionName;
  }
  setDisabledState?(isDisabled: boolean): void {
    if (isDisabled) {
      this.pieceActionForm.disable();
    } else {
      this.pieceActionForm.enable();
    }
  }
}<|MERGE_RESOLUTION|>--- conflicted
+++ resolved
@@ -90,12 +90,8 @@
   initialSetup$: Observable<ActionDropdownOption[]>;
   triggerInitialSetup$: Subject<true> = new Subject();
   pieceName: string;
-<<<<<<< HEAD
   pieceVersion: string;
-  intialComponentInputFormValue: ComponentActionInputFormSchema | null;
-=======
   intialComponentInputFormValue: PieceActionInputFormSchema | null;
->>>>>>> 54c8e9d6
   selectedAction$: Observable<any>;
   actions$: Observable<ActionDropdownOption[]>;
   valueChanges$: Observable<void>;
