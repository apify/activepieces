--- conflicted
+++ resolved
@@ -18,23 +18,12 @@
   animations: [fadeInUp400ms],
 })
 export class OAuth2ConnectControlComponent implements ControlValueAccessor {
-<<<<<<< HEAD
-	@Input() popupParams: OAuth2PopupParams;
-	@Input() settingsValid: boolean;
-	responseData: any = null;
-	popUpError = false;
-	isDisabled = false;
-	popupOpened$: Observable<any>;
-	onChange = (newValue: any) => { };
-	onTouched = () => { };
-	constructor(private oauth2Service: Oauth2Service) { }
-=======
-  @Input() configSettings: OAuth2AppDetails;
+  @Input() popupParams: OAuth2PopupParams;
   @Input() settingsValid: boolean;
-  responseData: unknown = null;
+  responseData: any = null;
   popUpError = false;
   isDisabled = false;
-  popupOpened$: Observable<unknown>;
+  popupOpened$: Observable<any>;
   onChange: (val) => void = (newValue) => {
     newValue;
   };
@@ -42,7 +31,6 @@
     //ignored
   };
   constructor(private oauth2Service: Oauth2Service) {}
->>>>>>> d0bcbe7f
 
   setDisabledState?(isDisabled: boolean): void {
     this.isDisabled = isDisabled;
@@ -58,42 +46,12 @@
     this.onTouched = fn;
   }
 
-<<<<<<< HEAD
-
-	openPopup(): void {
-		debugger;
-		this.popupOpened$ = this.oauth2Service.openPopup(this.popupParams).pipe(
-			tap(value => {
-				this.popUpError = false;
-				this.responseData = value;
-				this.onChange(value);
-			}),
-			catchError(err => {
-				this.responseData = null;
-				this.onChange(null);
-				this.popUpError = true;
-				return throwError(() => {
-					return err;
-				});
-			})
-		);
-	}
-	clearControlValue() {
-		this.responseData = null;
-		this.onChange(null);
-	}
-=======
   openPopup(): void {
-    const configSettings = this.configSettings as OAuth2AppDetails & {
-      extraParams: Record<string, unknown>;
-      auth_url: string;
-      scope: string;
-    };
-    this.popupOpened$ = this.oauth2Service.openPopup(configSettings).pipe(
+    this.popupOpened$ = this.oauth2Service.openPopup(this.popupParams).pipe(
       tap((value) => {
         this.popUpError = false;
         this.responseData = value;
-        this.onChange({ ...value, type: AppConnectionType.OAUTH2 });
+        this.onChange(value);
       }),
       catchError((err) => {
         this.responseData = null;
@@ -109,5 +67,4 @@
     this.responseData = null;
     this.onChange(null);
   }
->>>>>>> d0bcbe7f
 }