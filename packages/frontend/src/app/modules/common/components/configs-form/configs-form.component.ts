--- conflicted
+++ resolved
@@ -229,20 +229,15 @@
 					if (cloudAuth2Config) {
 						this.openNewCloudOAuth2ConnectionModal(pieceConfigName, cloudAuth2Config.clientId);
 					} else {
-						this.openOAuth2NewConnectionModal(pieceConfigName);
+						this.openNewAuthenticationModal(pieceConfigName);
 					}
 				}),
 				map(() => void 0)
 			);
 		}
 	}
-<<<<<<< HEAD
-	openOAuth2NewConnectionModal(authConfigKey: string) {
-		this.updateOrAddConfigModalClosed$ = this.authenticationService.getServerUrl().pipe(
-=======
 	openNewAuthenticationModal(authConfigName: string) {
 		this.updateOrAddConfigModalClosed$ = this.authenticationService.getFrontendUrl().pipe(
->>>>>>> 80203fef
 			switchMap(serverUrl => {
 				return this.dialogService
 					.open(NewAuthenticationModalComponent, {
@@ -300,7 +295,7 @@
 						const authConfigOptionValue = `\${connections.${result.name}}`;
 						this.form.get(authConfigKey)!.setValue(authConfigOptionValue);
 					} else if (result === USE_MY_OWN_CREDENTIALS) {
-						this.openOAuth2NewConnectionModal(authConfigKey);
+						this.openNewAuthenticationModal(authConfigKey);
 					}
 				}),
 				map(() => void 0)
