import {
  ChangeDetectionStrategy,
  ChangeDetectorRef,
  Component,
  ElementRef,
  Input,
  QueryList,
  ViewChildren,
} from '@angular/core';
import {
  ControlValueAccessor,
  UntypedFormBuilder,
  UntypedFormControl,
  UntypedFormGroup,
  NG_VALIDATORS,
  NG_VALUE_ACCESSOR,
  ValidatorFn,
  Validators,
} from '@angular/forms';
import { Store } from '@ngrx/store';
import {
  BehaviorSubject,
  catchError,
  combineLatest,
  debounceTime,
  distinctUntilChanged,
  map,
  Observable,
  of,
  shareReplay,
  startWith,
  switchMap,
  take,
  tap,
} from 'rxjs';
import {
  ActionMetaService,
  DropdownState,
} from '../../../flow-builder/service/action-meta.service';
import { fadeInUp400ms } from '../../animation/fade-in-up.animation';
import { ThemeService } from '../../service/theme.service';
import {
  PieceConfig,
  PieceProperty,
  propsConvertor,
} from './connector-action-or-config';
import { DropdownItem } from '../../model/dropdown-item.interface';
import { faInfoCircle } from '@fortawesome/free-solid-svg-icons';
import { BuilderSelectors } from '../../../flow-builder/store/builder/builder.selector';
import deepEqual from 'deep-equal';
import { CodemirrorComponent } from '@ctrl/ngx-codemirror';
import { InsertMentionOperation } from '../form-controls/interpolating-text-form-control/utils';
import { jsonValidator } from '../../validators/json-validator';
import { CodeService } from '../../../flow-builder/service/code.service';
import { PropertyType } from '@activepieces/shared';
import { InterpolatingTextFormControlComponent } from '../form-controls/interpolating-text-form-control/interpolating-text-form-control.component';

type ConfigKey = string;

@Component({
  selector: 'app-configs-form',
  templateUrl: './configs-form.component.html',
  styleUrls: ['./configs-form.component.scss'],
  providers: [
    {
      provide: NG_VALUE_ACCESSOR,
      multi: true,
      useExisting: ConfigsFormComponent,
    },
    {
      provide: NG_VALIDATORS,
      multi: true,
      useExisting: ConfigsFormComponent,
    },
  ],
  animations: [fadeInUp400ms],
  changeDetection: ChangeDetectionStrategy.OnPush,
})
export class ConfigsFormComponent implements ControlValueAccessor {
  updateValueOnChange$: Observable<void> = new Observable<void>();
  PropertyType = PropertyType;
  dropdownOptionsObservables$: {
    [key: ConfigKey]: Observable<DropdownState<any>>;
  } = {};
  dynamicPropsObservables$: {
    [key: ConfigKey]: Observable<PieceConfig[]>;
  } = {};
  refreshableConfigsLoadingFlags$: {
    [key: ConfigKey]: BehaviorSubject<boolean>;
  } = {};

  allAuthConfigs$: Observable<DropdownItem[]>;
  configDropdownChanged$: Observable<any>;
  cloudAuthCheck$: Observable<void>;
  editorOptions = {
    lineNumbers: true,
    theme: 'lucario',
    mode: 'javascript',
  };
  customizedInputs: Record<string, boolean> | undefined;
  faInfoCircle = faInfoCircle;
  checkingOAuth2CloudManager = false;
  configs: PieceConfig[] = [];
  requiredConfigs: PieceConfig[] = [];
  allOptionalConfigs: PieceConfig[] = [];
  selectedOptionalConfigs: PieceConfig[] = [];
  optionalConfigsMenuOpened = false;
  @Input() stepName: string;
  @Input() pieceName: string;
  @Input() pieceDisplayName: string;
  @ViewChildren('textControl', { read: ElementRef })
  theInputs: QueryList<ElementRef>;
  form!: UntypedFormGroup;

  OnChange = (value) => {};
  OnTouched = () => {};

  constructor(
    private fb: UntypedFormBuilder,
    public themeService: ThemeService,
    private actionMetaDataService: ActionMetaService,
    private store: Store,
    private codeService: CodeService,
    private cd: ChangeDetectorRef
  ) {
    this.allAuthConfigs$ = this.store.select(
      BuilderSelectors.selectAppConnectionsDropdownOptions
    );
  }

  writeValue(
    obj:
      | { configs: PieceConfig[]; customizedInputs: Record<string, boolean> }
      | PieceConfig[]
  ): void {
    if (Array.isArray(obj)) {
      this.configs = obj;
    } else {
      this.configs = obj.configs;
      this.customizedInputs = obj.customizedInputs;
    }
    this.createForm();
  }
  registerOnChange(fn: any): void {
    this.OnChange = fn;
  }
  registerOnTouched(fn: any): void {
    this.OnTouched = fn;
  }
  setDisabledState(disabled: boolean) {
    if (disabled) {
      this.form.disable();
    } else {
      this.form.enable();
    }
  }
  validate() {
    if (this.form.invalid) {
      return { invalid: true };
    }
    return null;
  }
  createForm() {
    this.requiredConfigs = this.configs.filter((c) => c.required);
    this.allOptionalConfigs = this.configs.filter((c) => !c.required);

    this.selectedOptionalConfigs = this.allOptionalConfigs.filter(
      (c) => c.value !== undefined
    );
    const requiredConfigsControls = this.createConfigsFormControls(
      this.requiredConfigs
    );
    const optionalConfigsControls = this.createConfigsFormControls(
      this.selectedOptionalConfigs
    );
    this.form = this.fb.group({
      ...requiredConfigsControls,
      ...optionalConfigsControls,
    });
    this.createDropdownConfigsObservables();
    this.createDynamicConfigsObservables();
    this.updateValueOnChange$ = this.form.valueChanges.pipe(
      tap((value) => {
        this.OnChange(this.formValueMiddleWare(value));
      }),
      map(() => void 0)
    );

    this.form.markAllAsTouched();
  }

  createDropdownConfigsObservables() {
    this.configs.forEach((c) => {
      if (
        c.type === PropertyType.DROPDOWN ||
        c.type === PropertyType.MULTI_SELECT_DROPDOWN
      ) {
        this.dropdownOptionsObservables$[c.key] =
          this.createRefreshableConfigObservables<DropdownState<any>>(c).pipe(
            catchError(() => {
              return of({
                options: [],
                disabled: true,
                placeholder: 'unknown server erro happend, check console',
              });
            })
          );
      }
    });
  }
  createDynamicConfigsObservables() {
    this.configs.forEach((parentConfig) => {
      if (parentConfig.type === PropertyType.DYNAMIC) {
        this.dynamicPropsObservables$[parentConfig.key] =
          this.createRefreshableConfigObservables<
            Record<string, PieceProperty>
          >(parentConfig).pipe(
            map((res) => {
              return Object.entries(res).map(([name, prop]) => {
                return propsConvertor.convertToFrontEndConfig(name, prop);
              });
            }),
            tap((res) => {
              res.forEach((childConfig) => {
                const fg = this.form.get(parentConfig.key) as UntypedFormGroup;
                const childConfigControl = fg.get(childConfig.key);
                if (childConfigControl) {
                  if (childConfig.required) {
                    childConfigControl.addValidators(Validators.required);
                  } else {
                    childConfigControl.removeValidators(Validators.required);
                  }
                } else {
                  fg.addControl(
                    childConfig.key,
                    new UntypedFormControl(
                      childConfig.defaultValue,
                      childConfig.required ? Validators.required : []
                    ),
                    { emitEvent: false }
                  );
                }
                fg.markAllAsTouched();
              });
            }),
            shareReplay(1)
          );
      }
    });
  }

  createRefreshableConfigObservables<
    T extends DropdownState<any> | Record<string, PieceProperty>
  >(c: PieceConfig) {
    this.refreshableConfigsLoadingFlags$[c.key] = new BehaviorSubject(true);
    const refreshers$ = {};
    c.refreshers!.forEach((r) => {
      refreshers$[r] = this.form.controls[r].valueChanges.pipe(
        distinctUntilChanged((prev, curr) => {
          return JSON.stringify(prev) === JSON.stringify(curr);
        }),
        startWith(this.configs.find((c) => c.key === r)!.value),
        tap(() => {
          this.refreshableConfigsLoadingFlags$[c.key].next(true);
        }),
        debounceTime(150)
      );
    });
    if (c.refreshers!.length === 0) {
      refreshers$['oneTimeRefresh'] = of(true);
    }
    return combineLatest(refreshers$).pipe(
      switchMap((res) => {
        return this.store.select(BuilderSelectors.selectCurrentCollection).pipe(
          take(1),
          switchMap((collection) => {
            return this.actionMetaDataService.getPieceActionConfigOptions<T>(
              {
                propertyName: c.key,
                stepName: this.stepName,
                input: res,
                collectionVersionId: collection.version!.id,
              },
              this.pieceName
            );
          })
        );
      }),
      catchError((err) => {
        console.error(err);
        throw err;
      }),
      tap(() => {
        this.refreshableConfigsLoadingFlags$[c.key].next(false);
      }),
      shareReplay(1)
    );
  }

  private createConfigsFormControls(configs: PieceConfig[]) {
    const controls: { [key: string]: UntypedFormControl | UntypedFormGroup } =
      {};

    configs.forEach((c) => {
      const validators: ValidatorFn[] = [];
      if (
        c.required &&
        c.type !== PropertyType.OBJECT &&
        c.type !== PropertyType.ARRAY
      ) {
        validators.push(Validators.required);
      }
      if (c.type === PropertyType.OBJECT) {
        controls[c.key] = new UntypedFormControl(
          c.value || c.defaultValue || {},
          validators
        );
      } else if (c.type === PropertyType.ARRAY) {
        controls[c.key] = new UntypedFormControl(
          c.value || c.defaultValue || [''],
          validators
        );
      } else if (c.type === PropertyType.JSON) {
        if (!this.customizedInputs || !this.customizedInputs[c.key]) {
          validators.push(jsonValidator);
        }
        if (typeof c.value === 'object') {
          controls[c.key] = new UntypedFormControl(
            JSON.stringify(c.value),
            validators
          );
        } else {
          controls[c.key] = new UntypedFormControl(c.value || '{}', validators);
        }
      } else if (c.type === PropertyType.DYNAMIC) {
        const dynamicConfigControls = {};
        if (c.value) {
          Object.keys(c.value).forEach((k) => {
            dynamicConfigControls[k] = new UntypedFormControl(c.value[k]);
          });
        } else {
          controls[c.key] = new UntypedFormControl(
            c.value || c.defaultValue || '{}',
            validators
          );
        }
        controls[c.key] = this.fb.group(dynamicConfigControls);
      } else {
        controls[c.key] = new UntypedFormControl(
          c.value === undefined || null ? c.defaultValue : c.value,
          validators
        );
      }
    });
    return controls;
  }
  getControl(configKey: string) {
    return this.form.get(configKey);
  }

  removeConfig(config: PieceConfig) {
    this.form.removeControl(config.key);
    const configIndex = this.allOptionalConfigs.findIndex((c) => c === config);
    this.selectedOptionalConfigs.splice(configIndex, 1);
  }

  addOptionalConfig(config: PieceConfig) {
    this.form.addControl(config.key, new UntypedFormControl());
    this.selectedOptionalConfigs.push(config);
  }

  connectionValueChanged(event: {
    configKey: string;
    value: `\${connections.${string}}`;
  }) {
    this.form.get(event.configKey)!.setValue(event.value);
  }
  dropdownCompareWithFunction = (opt: string, formControlValue: string) => {
    return formControlValue !== undefined && deepEqual(opt, formControlValue);
  };

  addMentionToJsonControl(
    jsonControl: CodemirrorComponent,
    mention: InsertMentionOperation
  ) {
    const doc = jsonControl.codeMirror!.getDoc();
    const cursor = doc.getCursor();
    doc.replaceRange(mention.insert.mention.serverValue, cursor);
  }

  formValueMiddleWare(formValue: object) {
    const formattedValue = { ...formValue };

    Object.keys(formValue).forEach((configKey) => {
      if (
        this.configs.find((c) => c.key === configKey)!.type ===
        PropertyType.JSON
      ) {
        try {
          formattedValue[configKey] = JSON.parse(formValue[configKey]);
        } catch (_) {
          //incase it is an invalid json
        }
      }
    });

    if (this.customizedInputs) {
      return {
        input: formattedValue,
        customizedInputs: this.customizedInputs,
      };
    } else {
      return formattedValue;
    }
  }

  beautify(configKey: string) {
    try {
      const ctrl = this.form.get(configKey)!;
      ctrl.setValue(this.codeService.beautifyJson(JSON.parse(ctrl.value)));
    } catch {}
  }
  toggleCustomizedInputFlag(configKey: string) {
    if (!this.customizedInputs) {
      throw new Error('Activepieces-customized inputs map is not initialized');
    }
    const isCustomized = !this.customizedInputs[configKey];
    this.customizedInputs = {
      ...this.customizedInputs,
      [configKey]: isCustomized,
    };
    const config = this.configs.find((c) => c.key === configKey);
    const ctrl = this.form.get(configKey);
    if (!config || !ctrl) {
      throw new Error('Activepieces-config not found: ' + configKey);
    }

    const silentChange = { emitEvent: false };
    switch (config.type) {
      case PropertyType.JSON: {
        if (isCustomized) {
          ctrl.removeValidators([jsonValidator]);
          ctrl.setValue('', silentChange);
        } else {
          ctrl.addValidators([jsonValidator]);
          ctrl.setValue('{}', silentChange);
        }
        break;
      }
      case PropertyType.OBJECT: {
        if (isCustomized) {
          ctrl.setValue('', silentChange);
        } else {
          ctrl.setValue({}, silentChange);
        }
        break;
      }
      case PropertyType.ARRAY: {
        if (isCustomized) {
          ctrl.setValue('', silentChange);
        } else {
          ctrl.setValue([''], silentChange);
        }
        break;
      }
      default: {
        ctrl.setValue(undefined, silentChange);
      }
    }
    this.cd.detectChanges();
<<<<<<< HEAD

    const input = this.theInputs.find(
      (input) => input.nativeElement.getAttribute('name') === configKey
    );
=======
    const input = this.theInputs.find(input => input.nativeElement.getAttribute('name') === configKey);
>>>>>>> a173cd9e
    if (input) {
      this.cd.detectChanges();
      input.nativeElement.click();
    }
  }
  async addMention(textControl:InterpolatingTextFormControlComponent,mentionOp:InsertMentionOperation)
  {
    
     await textControl.addMention(mentionOp);
  }
}<|MERGE_RESOLUTION|>--- conflicted
+++ resolved
@@ -468,14 +468,9 @@
       }
     }
     this.cd.detectChanges();
-<<<<<<< HEAD
-
     const input = this.theInputs.find(
       (input) => input.nativeElement.getAttribute('name') === configKey
     );
-=======
-    const input = this.theInputs.find(input => input.nativeElement.getAttribute('name') === configKey);
->>>>>>> a173cd9e
     if (input) {
       this.cd.detectChanges();
       input.nativeElement.click();
