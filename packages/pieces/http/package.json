{
  "name": "@activepieces/piece-http",
<<<<<<< HEAD
  "version": "0.3.4"
=======
  "version": "0.3.5"
>>>>>>> 850f3c85
}<|MERGE_RESOLUTION|>--- conflicted
+++ resolved
@@ -1,8 +1,4 @@
 {
   "name": "@activepieces/piece-http",
-<<<<<<< HEAD
-  "version": "0.3.4"
-=======
   "version": "0.3.5"
->>>>>>> 850f3c85
 }