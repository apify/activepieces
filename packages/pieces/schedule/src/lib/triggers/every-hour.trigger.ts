import { TriggerStrategy } from "@activepieces/pieces-framework";
import { createTrigger, Property } from "@activepieces/pieces-framework";

<<<<<<< HEAD

export const everyHourTrigger = createTrigger({
    trigger: {
        name: 'every_hour',
        displayName: 'Every Hour',
        description: 'Triggers the current flow every hour',
        type: TriggerStrategy.POLLING,
        sampleData: {},
        props: {
            run_on_weekends: Property.Checkbox({
                displayName: "Run on weekends (Sat,Sun)",
                required: true,
                defaultValue: false
            })
        },
        onEnable: async (ctx) => {
            const cronExpression = ctx.propsValue.run_on_weekends ? `0 * * * *` : `0 * * * 1-5`
            ctx.setSchedule({
                cronExpression: cronExpression,
            });
        },
        run(ctx) {
            const cronExpression = ctx.propsValue.run_on_weekends ? `0 * * * *` : `0 * * * 1-5`
            return Promise.resolve([{
                cron_expression: cronExpression
            }]);
        },
        onDisable: async () => {
            console.log('onDisable');
        }
=======
export const everyHourTrigger = createTrigger({
    name: 'every_hour',
    displayName: 'Every Hour',
    description: 'Triggers the current flow every hour',
    type: TriggerStrategy.POLLING,
    sampleData: {},
    props: {
        run_on_weekends: Property.Checkbox({
            displayName: "Run on weekends (Sat,Sun)",
            required: true,
            defaultValue: false
        })
    },
    onEnable: async (ctx) => {
        const cronExpression = ctx.propsValue.run_on_weekends ? `0 * * * *` : `0 * * * 1-5`
        ctx.setSchedule({
            cronExpression: cronExpression,
            timezone: 'UTC'
        });
    },
    run(ctx) {
        const cronExpression = ctx.propsValue.run_on_weekends ? `0 * * * *` : `0 * * * 1-5`
        return Promise.resolve([{
            cron_expression: cronExpression,
            timezone: 'UTC'
        }]);
    },
    onDisable: async () => {
        console.log('onDisable');
>>>>>>> 7cf970de
    }
});<|MERGE_RESOLUTION|>--- conflicted
+++ resolved
@@ -1,7 +1,5 @@
 import { TriggerStrategy } from "@activepieces/pieces-framework";
 import { createTrigger, Property } from "@activepieces/pieces-framework";
-
-<<<<<<< HEAD
 
 export const everyHourTrigger = createTrigger({
     trigger: {
@@ -21,47 +19,18 @@
             const cronExpression = ctx.propsValue.run_on_weekends ? `0 * * * *` : `0 * * * 1-5`
             ctx.setSchedule({
                 cronExpression: cronExpression,
+                timezone: 'UTC'
             });
         },
         run(ctx) {
             const cronExpression = ctx.propsValue.run_on_weekends ? `0 * * * *` : `0 * * * 1-5`
             return Promise.resolve([{
-                cron_expression: cronExpression
+                cron_expression: cronExpression,
+                timezone: 'UTC'
             }]);
         },
         onDisable: async () => {
             console.log('onDisable');
         }
-=======
-export const everyHourTrigger = createTrigger({
-    name: 'every_hour',
-    displayName: 'Every Hour',
-    description: 'Triggers the current flow every hour',
-    type: TriggerStrategy.POLLING,
-    sampleData: {},
-    props: {
-        run_on_weekends: Property.Checkbox({
-            displayName: "Run on weekends (Sat,Sun)",
-            required: true,
-            defaultValue: false
-        })
-    },
-    onEnable: async (ctx) => {
-        const cronExpression = ctx.propsValue.run_on_weekends ? `0 * * * *` : `0 * * * 1-5`
-        ctx.setSchedule({
-            cronExpression: cronExpression,
-            timezone: 'UTC'
-        });
-    },
-    run(ctx) {
-        const cronExpression = ctx.propsValue.run_on_weekends ? `0 * * * *` : `0 * * * 1-5`
-        return Promise.resolve([{
-            cron_expression: cronExpression,
-            timezone: 'UTC'
-        }]);
-    },
-    onDisable: async () => {
-        console.log('onDisable');
->>>>>>> 7cf970de
     }
 });