import { createCustomApiCallAction } from '@activepieces/pieces-common';
import {
	OAuth2PropertyValue,
	PieceAuth,
	createPiece,
	Property,
} from '@activepieces/pieces-framework';
import { PieceCategory } from '@activepieces/shared';
import crypto from 'node:crypto';
import { requestActionDirectMessageAction } from './lib/actions/request-action-direct-message';
import { requestActionMessageAction } from './lib/actions/request-action-message';
import { requestApprovalDirectMessageAction } from './lib/actions/request-approval-direct-message';
import { requestSendApprovalMessageAction } from './lib/actions/request-approval-message';
import { slackSendDirectMessageAction } from './lib/actions/send-direct-message-action';
import { slackSendMessageAction } from './lib/actions/send-message-action';
import { newReactionAdded } from './lib/triggers/new-reaction-added';
import { uploadFile } from './lib/actions/upload-file';
import { searchMessages } from './lib/actions/search-messages';
import { updateMessage } from './lib/actions/update-message';
import { findUserByEmailAction } from './lib/actions/find-user-by-email';
import { updateProfileAction } from './lib/actions/update-profile';
import { createChannelAction } from './lib/actions/create-channel';
import { channelCreated } from './lib/triggers/new-channel';
import { addRectionToMessageAction } from './lib/actions/add-reaction-to-message';
import { getChannelHistory } from './lib/actions/get-channel-history';
import { findUserByHandleAction } from './lib/actions/find-user-by-handle';
import { setUserStatusAction } from './lib/actions/set-user-status';
import { newMention } from './lib/triggers/new-mention';
import { markdownToSlackFormat } from './lib/actions/markdown-to-slack-format';
<<<<<<< HEAD
import { newMessageTrigger } from './lib/triggers/new-message';
import { newMessageInChannelTrigger } from './lib/triggers/new-message-in-channel';
import { newDirectMessageTrigger } from './lib/triggers/new-direct-message';
=======
import { newCommand } from './lib/triggers/new-command';
>>>>>>> 34224cdf
import { getFileAction } from './lib/actions/get-file';

export const slackAuth = PieceAuth.OAuth2({
	description: '',
	authUrl:
		'https://slack.com/oauth/v2/authorize?user_scope=search:read,users.profile:write,reactions:read,im:history',
	tokenUrl: 'https://slack.com/api/oauth.v2.access',
	required: true,
	scope: [
		'channels:read',
		'channels:manage',
		'channels:history',
		'chat:write',
		'groups:read',
		'groups:write',
		'groups:history',
		'reactions:read',
		'mpim:read',
		'mpim:write',
		'mpim:history',
		'im:write',
		'im:read',
		'im:history',
		'users:read',
		'files:write',
		'files:read',
		'users:read.email',
		'reactions:write',
		'usergroups:read',
		'chat:write.customize',
	],
});

export const slack = createPiece({
<<<<<<< HEAD
	displayName: 'Slack',
	description: 'Channel-based messaging platform',
	minimumSupportedRelease: '0.30.0',
	logoUrl: 'https://cdn.activepieces.com/pieces/slack.png',
	categories: [PieceCategory.COMMUNICATION],
	auth: slackAuth,
	events: {
		parseAndReply: ({ payload }) => {
			const payloadBody = payload.body as PayloadBody;
			if (payloadBody.challenge) {
				return {
					reply: {
						body: payloadBody['challenge'],
						headers: {},
					},
				};
			}
			return {
				event: payloadBody?.event?.type,
				identifierValue: payloadBody.team_id,
			};
		},
		verify: ({ webhookSecret, payload }) => {
			// Construct the signature base string
			const timestamp = payload.headers['x-slack-request-timestamp'];
			const signature = payload.headers['x-slack-signature'];
			const signatureBaseString = `v0:${timestamp}:${payload.rawBody}`;
			const hmac = crypto.createHmac('sha256', webhookSecret as string);
			hmac.update(signatureBaseString);
			const computedSignature = `v0=${hmac.digest('hex')}`;
			return signature === computedSignature;
		},
	},
	authors: [
		'rita-gorokhod',
		'AdamSelene',
		'Abdallah-Alwarawreh',
		'kishanprmr',
		'MoShizzle',
		'AbdulTheActivePiecer',
		'khaledmashaly',
		'abuaboud',
	],
	actions: [
		addRectionToMessageAction,
		slackSendDirectMessageAction,
		slackSendMessageAction,
		requestApprovalDirectMessageAction,
		requestSendApprovalMessageAction,
		requestActionDirectMessageAction,
		requestActionMessageAction,
		uploadFile,
    getFileAction,
		searchMessages,
		findUserByEmailAction,
		findUserByHandleAction,
		updateMessage,
		createChannelAction,
		updateProfileAction,
		getChannelHistory,
		setUserStatusAction,
		markdownToSlackFormat,
		createCustomApiCallAction({
			baseUrl: () => {
				return 'https://slack.com/api';
			},
			auth: slackAuth,
			authMapping: async (auth, propsValue) => {
				if (propsValue.useUserToken) {
					return {
						Authorization: `Bearer ${
							(auth as OAuth2PropertyValue).data['authed_user']?.access_token
						}`,
					};
				} else {
					return {
						Authorization: `Bearer ${(auth as OAuth2PropertyValue).access_token}`,
					};
				}
			},
			extraProps: {
				useUserToken: Property.Checkbox({
					displayName: 'Use user token',
					description: 'Use user token instead of bot token',
					required: true,
					defaultValue: false,
				}),
			},
		}),
	],
	triggers: [
		newMessageTrigger,
		newMessageInChannelTrigger,
		newDirectMessageTrigger,
		newMention,
		newReactionAdded,
		channelCreated,
	],
=======
  displayName: 'Slack',
  description: 'Channel-based messaging platform',
  minimumSupportedRelease: '0.30.0',
  logoUrl: 'https://cdn.activepieces.com/pieces/slack.png',
  categories: [PieceCategory.COMMUNICATION],
  auth: slackAuth,
  events: {
    parseAndReply: ({ payload }) => {
      const payloadBody = payload.body as PayloadBody;
      if (payloadBody.challenge) {
        return {
          reply: {
            body: payloadBody['challenge'],
            headers: {},
          },
        };
      }
      return {
        event: payloadBody?.event?.type,
        identifierValue: payloadBody.team_id,
      };
    },
    verify: ({ webhookSecret, payload }) => {
      // Construct the signature base string
      const timestamp = payload.headers['x-slack-request-timestamp'];
      const signature = payload.headers['x-slack-signature'];
      const signatureBaseString = `v0:${timestamp}:${payload.rawBody}`;
      const hmac = crypto.createHmac('sha256', webhookSecret as string);
      hmac.update(signatureBaseString);
      const computedSignature = `v0=${hmac.digest('hex')}`;
      return signature === computedSignature;
    },
  },
  authors: [
    'rita-gorokhod',
    'AdamSelene',
    'Abdallah-Alwarawreh',
    'kishanprmr',
    'MoShizzle',
    'AbdulTheActivePiecer',
    'khaledmashaly',
    'abuaboud',
  ],
  actions: [
    addRectionToMessageAction,
    slackSendDirectMessageAction,
    slackSendMessageAction,
    requestApprovalDirectMessageAction,
    requestSendApprovalMessageAction,
    requestActionDirectMessageAction,
    requestActionMessageAction,
    uploadFile,
    getFileAction,
    searchMessages,
    findUserByEmailAction,
    findUserByHandleAction,
    updateMessage,
    createChannelAction,
    updateProfileAction,
    getChannelHistory,
    setUserStatusAction,
    markdownToSlackFormat,
    createCustomApiCallAction({
      baseUrl: () => {
        return 'https://slack.com/api';
      },
      auth: slackAuth,
      authMapping: async (auth, propsValue) => {
        if (propsValue.useUserToken) {
          return {
            Authorization: `Bearer ${
              (auth as OAuth2PropertyValue).data['authed_user']?.access_token
            }`,
          };
        } else {
          return {
            Authorization: `Bearer ${
              (auth as OAuth2PropertyValue).access_token
            }`,
          };
        }
      },
      extraProps: {
        useUserToken: Property.Checkbox({
          displayName: 'Use user token',
          description: 'Use user token instead of bot token',
          required: true,
          defaultValue: false,
        }),
      },
    }),
  ],
  triggers: [newMessage, newMention, newReactionAdded, channelCreated, newCommand],
>>>>>>> 34224cdf
});

type PayloadBody = {
	challenge: string;
	event: {
		type: string;
	};
	team_id: string;
};<|MERGE_RESOLUTION|>--- conflicted
+++ resolved
@@ -27,14 +27,11 @@
 import { setUserStatusAction } from './lib/actions/set-user-status';
 import { newMention } from './lib/triggers/new-mention';
 import { markdownToSlackFormat } from './lib/actions/markdown-to-slack-format';
-<<<<<<< HEAD
+import { newCommand } from './lib/triggers/new-command';
+import { getFileAction } from './lib/actions/get-file';
 import { newMessageTrigger } from './lib/triggers/new-message';
 import { newMessageInChannelTrigger } from './lib/triggers/new-message-in-channel';
 import { newDirectMessageTrigger } from './lib/triggers/new-direct-message';
-=======
-import { newCommand } from './lib/triggers/new-command';
->>>>>>> 34224cdf
-import { getFileAction } from './lib/actions/get-file';
 
 export const slackAuth = PieceAuth.OAuth2({
 	description: '',
@@ -68,7 +65,6 @@
 });
 
 export const slack = createPiece({
-<<<<<<< HEAD
 	displayName: 'Slack',
 	description: 'Channel-based messaging platform',
 	minimumSupportedRelease: '0.30.0',
@@ -165,103 +161,8 @@
 		newDirectMessageTrigger,
 		newMention,
 		newReactionAdded,
-		channelCreated,
+		channelCreated, newCommand,
 	],
-=======
-  displayName: 'Slack',
-  description: 'Channel-based messaging platform',
-  minimumSupportedRelease: '0.30.0',
-  logoUrl: 'https://cdn.activepieces.com/pieces/slack.png',
-  categories: [PieceCategory.COMMUNICATION],
-  auth: slackAuth,
-  events: {
-    parseAndReply: ({ payload }) => {
-      const payloadBody = payload.body as PayloadBody;
-      if (payloadBody.challenge) {
-        return {
-          reply: {
-            body: payloadBody['challenge'],
-            headers: {},
-          },
-        };
-      }
-      return {
-        event: payloadBody?.event?.type,
-        identifierValue: payloadBody.team_id,
-      };
-    },
-    verify: ({ webhookSecret, payload }) => {
-      // Construct the signature base string
-      const timestamp = payload.headers['x-slack-request-timestamp'];
-      const signature = payload.headers['x-slack-signature'];
-      const signatureBaseString = `v0:${timestamp}:${payload.rawBody}`;
-      const hmac = crypto.createHmac('sha256', webhookSecret as string);
-      hmac.update(signatureBaseString);
-      const computedSignature = `v0=${hmac.digest('hex')}`;
-      return signature === computedSignature;
-    },
-  },
-  authors: [
-    'rita-gorokhod',
-    'AdamSelene',
-    'Abdallah-Alwarawreh',
-    'kishanprmr',
-    'MoShizzle',
-    'AbdulTheActivePiecer',
-    'khaledmashaly',
-    'abuaboud',
-  ],
-  actions: [
-    addRectionToMessageAction,
-    slackSendDirectMessageAction,
-    slackSendMessageAction,
-    requestApprovalDirectMessageAction,
-    requestSendApprovalMessageAction,
-    requestActionDirectMessageAction,
-    requestActionMessageAction,
-    uploadFile,
-    getFileAction,
-    searchMessages,
-    findUserByEmailAction,
-    findUserByHandleAction,
-    updateMessage,
-    createChannelAction,
-    updateProfileAction,
-    getChannelHistory,
-    setUserStatusAction,
-    markdownToSlackFormat,
-    createCustomApiCallAction({
-      baseUrl: () => {
-        return 'https://slack.com/api';
-      },
-      auth: slackAuth,
-      authMapping: async (auth, propsValue) => {
-        if (propsValue.useUserToken) {
-          return {
-            Authorization: `Bearer ${
-              (auth as OAuth2PropertyValue).data['authed_user']?.access_token
-            }`,
-          };
-        } else {
-          return {
-            Authorization: `Bearer ${
-              (auth as OAuth2PropertyValue).access_token
-            }`,
-          };
-        }
-      },
-      extraProps: {
-        useUserToken: Property.Checkbox({
-          displayName: 'Use user token',
-          description: 'Use user token instead of bot token',
-          required: true,
-          defaultValue: false,
-        }),
-      },
-    }),
-  ],
-  triggers: [newMessage, newMention, newReactionAdded, channelCreated, newCommand],
->>>>>>> 34224cdf
 });
 
 type PayloadBody = {
