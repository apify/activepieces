--- conflicted
+++ resolved
@@ -50,19 +50,6 @@
           queryParams: { action: action.actionId },
         });
 
-<<<<<<< HEAD
-      return {
-        type: 'button',
-        text: {
-          type: 'plain_text',
-          text: action.actionText,
-        },
-        style: 'primary',
-        value: actionLink,
-        action_id: action.actionId,
-      };
-    });
-=======
         return {
           type: 'button',
           text: {
@@ -75,7 +62,6 @@
         };
       }
     );
->>>>>>> c0129cbe
 
     const messageResponse: ChatPostMessageResponse = await slackSendMessage({
       token,
