{
  "name": "@activepieces/piece-image-ai",
<<<<<<< HEAD
  "version": "0.2.15"
=======
  "version": "0.2.16"
>>>>>>> d5ce8e26
}<|MERGE_RESOLUTION|>--- conflicted
+++ resolved
@@ -1,8 +1,4 @@
 {
   "name": "@activepieces/piece-image-ai",
-<<<<<<< HEAD
-  "version": "0.2.15"
-=======
   "version": "0.2.16"
->>>>>>> d5ce8e26
 }