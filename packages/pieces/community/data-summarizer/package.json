{
  "name": "@activepieces/piece-data-summarizer",
<<<<<<< HEAD
  "version": "0.0.6"
=======
  "version": "0.0.7"
>>>>>>> d5ce8e26
}<|MERGE_RESOLUTION|>--- conflicted
+++ resolved
@@ -1,8 +1,4 @@
 {
   "name": "@activepieces/piece-data-summarizer",
-<<<<<<< HEAD
-  "version": "0.0.6"
-=======
   "version": "0.0.7"
->>>>>>> d5ce8e26
 }