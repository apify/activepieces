{
  "name": "@activepieces/piece-delay",
<<<<<<< HEAD
  "version": "0.3.17"
=======
  "version": "0.3.18"
>>>>>>> d5ce8e26
}<|MERGE_RESOLUTION|>--- conflicted
+++ resolved
@@ -1,8 +1,4 @@
 {
   "name": "@activepieces/piece-delay",
-<<<<<<< HEAD
-  "version": "0.3.17"
-=======
   "version": "0.3.18"
->>>>>>> d5ce8e26
 }