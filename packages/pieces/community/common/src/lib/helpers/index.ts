import {
  OAuth2PropertyValue,
  PieceAuthProperty,
  Property,
  StaticDropdownProperty,
  createAction,
  StaticPropsValue,
  InputPropertyMap,
  FilesService,
} from '@activepieces/pieces-framework';
import {
  HttpError,
  HttpHeaders,
  HttpMethod,
  HttpRequest,
  QueryParams,
  httpClient,
} from '../http';
import { assertNotNullOrUndefined, isNil } from '@activepieces/shared';
import fs from 'fs';
import mime from 'mime-types';

export const getAccessTokenOrThrow = (
  auth: OAuth2PropertyValue | undefined
): string => {
  const accessToken = auth?.access_token;

  if (accessToken === undefined) {
    throw new Error('Invalid bearer token');
  }

  return accessToken;
};
const joinBaseUrlWithRelativePath = ({
  baseUrl,
  relativePath,
}: {
  baseUrl: string;
  relativePath: string;
}) => {
  const baseUrlWithSlash = baseUrl.endsWith('/') ? baseUrl : `${baseUrl}/`;
  const relativePathWithoutSlash = relativePath.startsWith('/')
    ? relativePath.slice(1)
    : relativePath;
  return `${baseUrlWithSlash}${relativePathWithoutSlash}`;
};

const getBaseUrlForDescription = (
  baseUrl: (auth?: unknown) => string,
  auth?: unknown
) => {
  const exampleBaseUrl = `https://api.example.com`;
  try {
    const baseUrlValue = auth ? baseUrl(auth) : undefined;
    const baseUrlValueWithoutTrailingSlash = baseUrlValue?.endsWith('/')
      ? baseUrlValue.slice(0, -1)
      : baseUrlValue;
    return baseUrlValueWithoutTrailingSlash ?? exampleBaseUrl;
  } catch (error) {
    //If baseUrl fails we stil want to return a valid baseUrl for description
    {
      return exampleBaseUrl;
    }
  }
};
export function createCustomApiCallAction({
  auth,
  baseUrl,
  authMapping,
  description,
  displayName,
  name,
  props,
  extraProps,
  authLocation = 'headers',
}: {
  auth?: PieceAuthProperty;
  baseUrl: (auth?: unknown) => string;
  authMapping?: (
    auth: unknown,
    propsValue: StaticPropsValue<any>
  ) => Promise<HttpHeaders | QueryParams>;
  //   add description as a parameter that can be null
  description?: string | null;
  displayName?: string | null;
  name?: string | null;
  props?: {
    url?: Partial<ReturnType<typeof Property.ShortText>>;
    method?: Partial<StaticDropdownProperty<HttpMethod, boolean>>;
    headers?: Partial<ReturnType<typeof Property.Object>>;
    queryParams?: Partial<ReturnType<typeof Property.Object>>;
    body?: Partial<ReturnType<typeof Property.Json>>;
    failsafe?: Partial<ReturnType<typeof Property.Checkbox>>;
    timeout?: Partial<ReturnType<typeof Property.Number>>;
  };
  extraProps?: InputPropertyMap;
  authLocation?: 'headers' | 'queryParams';
}) {
  return createAction({
    name: name ? name : 'custom_api_call',
    displayName: displayName ? displayName : 'Custom API Call',
    description: description
      ? description
      : 'Make a custom API call to a specific endpoint',
    auth: auth ? auth : undefined,
    requireAuth: auth ? true : false,
    props: {
      url: Property.DynamicProperties({
        displayName: '',
        required: true,
        refreshers: [],
        props: async ({ auth }) => {
          return {
            url: Property.ShortText({
              displayName: 'URL',
              description: `You can either use the full URL or the relative path to the base URL
i.e ${getBaseUrlForDescription(baseUrl, auth)}/resource or /resource`,
              required: true,
              defaultValue: baseUrl(auth),
              ...(props?.url ?? {}),
            }),
          };
        },
      }),
      method: Property.StaticDropdown({
        displayName: 'Method',
        required: true,
        options: {
          options: Object.values(HttpMethod).map((v) => {
            return {
              label: v,
              value: v,
            };
          }),
        },
        ...(props?.method ?? {}),
      }),
      headers: Property.Object({
        displayName: 'Headers',
        description:
          'Authorization headers are injected automatically from your connection.',
        required: true,
        ...(props?.headers ?? {}),
      }),
      queryParams: Property.Object({
        displayName: 'Query Parameters',
        required: true,
        ...(props?.queryParams ?? {}),
      }),
      body: Property.Json({
        displayName: 'Body',
        required: false,
        ...(props?.body ?? {}),
      }),
      response_is_binary: Property.Checkbox({
        displayName: 'Response is Binary ?',
        description:
          'Enable for files like PDFs, images, etc..',
        required: false,
        defaultValue: false,
      }),
      failsafe: Property.Checkbox({
        displayName: 'No Error on Failure',
        required: false,
        ...(props?.failsafe ?? {}),
      }),
      timeout: Property.Number({
        displayName: 'Timeout (in seconds)',
        required: false,
        ...(props?.timeout ?? {}),
      }),
      ...extraProps,
    },

    run: async (context) => {
      const {
        method,
        url,
        headers,
        queryParams,
        body,
        failsafe,
        timeout,
        response_is_binary,
      } = context.propsValue;

      assertNotNullOrUndefined(method, 'Method');
      assertNotNullOrUndefined(url, 'URL');

      const authValue = !isNil(authMapping)
        ? await authMapping(context.auth, context.propsValue)
        : {};

      const urlValue = url['url'] as string;
      const fullUrl =
        urlValue.startsWith('http://') || urlValue.startsWith('https://')
          ? urlValue
          : joinBaseUrlWithRelativePath({
              baseUrl: baseUrl(context.auth),
              relativePath: urlValue,
            });
      const request: HttpRequest<Record<string, unknown>> = {
        method,
        url: fullUrl,
        headers: {
          ...((headers ?? {}) as HttpHeaders),
          ...(authLocation === 'headers' || !isNil(authLocation)
            ? authValue
            : {}),
        },
        queryParams: {
          ...(authLocation === 'queryParams' ? (authValue as QueryParams) : {}),
          ...((queryParams as QueryParams) ?? {}),
        },
        timeout: timeout ? timeout * 1000 : 0,
      };

      // Set response type to arraybuffer if binary response is expected
      if (response_is_binary) {
        request.responseType = 'arraybuffer';
      }

      if (body) {
        request.body = body;
      }

<<<<<<< HEAD
      const objectContentTypes = [
        'application/json',                   // JSON responses
        'application/xml',                    // XML responses
        'text/plain',                         // Plain text responses
        'text/html',                          // HTML responses
        'text/json',                          // JSON responses
        'application/x-www-form-urlencoded',  // Form submissions
      ];

      const objectContentTypeSuffixes = ['+json', '+xml'];

      let response;
=======
>>>>>>> 5133690c
      try {
        const response = await httpClient.sendRequest(request);
        return await handleBinaryResponse(
          context.files,
          response.body,
          response.status,
          response.headers,
          response_is_binary
        );
      } catch (error) {
        if (failsafe) {
          return (error as HttpError).errorMessage();
        }
        throw error;
      }
    },
  });
}

export function is_chromium_installed(): boolean {
  const chromiumPath = '/usr/bin/chromium';
  return fs.existsSync(chromiumPath);
}

const handleBinaryResponse = async (
  files: FilesService,
  bodyContent: string | ArrayBuffer | Buffer,
  status: number,
  headers?: HttpHeaders,
  isBinary?: boolean
) => {
  let body;

  if (isBinary && isBinaryBody(bodyContent)) {
    const contentTypeValue = Array.isArray(headers?.['content-type'])
      ? headers['content-type'][0]
      : headers?.['content-type'];
    const fileExtension: string =
      mime.extension(contentTypeValue ?? '') || 'txt';
    body = await files.write({
      fileName: `output.${fileExtension}`,
      data: Buffer.from(bodyContent),
    });
  } else {
    body = bodyContent;
  }

  return { status, headers, body };
};

const isBinaryBody = (body: string | ArrayBuffer | Buffer) => {
  return body instanceof ArrayBuffer || Buffer.isBuffer(body);
};
<|MERGE_RESOLUTION|>--- conflicted
+++ resolved
@@ -224,21 +224,6 @@
         request.body = body;
       }
 
-<<<<<<< HEAD
-      const objectContentTypes = [
-        'application/json',                   // JSON responses
-        'application/xml',                    // XML responses
-        'text/plain',                         // Plain text responses
-        'text/html',                          // HTML responses
-        'text/json',                          // JSON responses
-        'application/x-www-form-urlencoded',  // Form submissions
-      ];
-
-      const objectContentTypeSuffixes = ['+json', '+xml'];
-
-      let response;
-=======
->>>>>>> 5133690c
       try {
         const response = await httpClient.sendRequest(request);
         return await handleBinaryResponse(
