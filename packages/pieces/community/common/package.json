{
  "name": "@activepieces/pieces-common",
<<<<<<< HEAD
  "version": "0.3.1",
=======
  "version": "0.3.2",
>>>>>>> 618ed4f1
  "type": "commonjs"
}<|MERGE_RESOLUTION|>--- conflicted
+++ resolved
@@ -1,9 +1,5 @@
 {
   "name": "@activepieces/pieces-common",
-<<<<<<< HEAD
-  "version": "0.3.1",
-=======
   "version": "0.3.2",
->>>>>>> 618ed4f1
   "type": "commonjs"
 }