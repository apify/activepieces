{
  "name": "@activepieces/pieces-common",
<<<<<<< HEAD
  "version": "0.2.27",
=======
  "version": "0.2.28",
>>>>>>> 951817e6
  "type": "commonjs"
}<|MERGE_RESOLUTION|>--- conflicted
+++ resolved
@@ -1,9 +1,5 @@
 {
   "name": "@activepieces/pieces-common",
-<<<<<<< HEAD
-  "version": "0.2.27",
-=======
-  "version": "0.2.28",
->>>>>>> 951817e6
+  "version": "0.2.29",
   "type": "commonjs"
 }