{
  "name": "@activepieces/piece-dust",
<<<<<<< HEAD
  "version": "0.1.1"
=======
  "version": "0.1.2"
>>>>>>> 9aac2aff
}<|MERGE_RESOLUTION|>--- conflicted
+++ resolved
@@ -1,8 +1,4 @@
 {
   "name": "@activepieces/piece-dust",
-<<<<<<< HEAD
-  "version": "0.1.1"
-=======
   "version": "0.1.2"
->>>>>>> 9aac2aff
 }