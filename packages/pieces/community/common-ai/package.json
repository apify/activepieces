--- conflicted
+++ resolved
@@ -1,10 +1,6 @@
 {
   "name": "@activepieces/common-ai",
-<<<<<<< HEAD
-  "version": "0.2.0",
-=======
   "version": "0.2.1",
->>>>>>> d5ce8e26
   "type": "commonjs",
   "dependencies": {
     "tslib": "^2.3.0",
@@ -16,11 +12,7 @@
     "ai": "5.0.12",
     "@sinclair/typebox": "0.34.11",
     "@activepieces/shared": "0.20.1",
-<<<<<<< HEAD
-    "@activepieces/pieces-framework": "0.20.0",
-=======
     "@activepieces/pieces-framework": "0.20.1",
->>>>>>> d5ce8e26
     "@activepieces/pieces-common": "0.7.0"
   }
 }