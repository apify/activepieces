--- conflicted
+++ resolved
@@ -11,13 +11,8 @@
     "@ai-sdk/replicate": "1.0.3",
     "ai": "5.0.12",
     "@sinclair/typebox": "0.34.11",
-<<<<<<< HEAD
-    "@activepieces/shared": "0.20.0",
-    "@activepieces/pieces-framework": "0.19.0",
-=======
     "@activepieces/shared": "0.20.1",
     "@activepieces/pieces-framework": "0.20.0",
->>>>>>> 5390b259
     "@activepieces/pieces-common": "0.7.0"
   }
 }