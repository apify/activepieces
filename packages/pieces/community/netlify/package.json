--- conflicted
+++ resolved
@@ -1,10 +1,6 @@
 {
   "name": "@activepieces/piece-netlify",
-<<<<<<< HEAD
-  "version": "0.0.2",
-=======
   "version": "0.0.3",
->>>>>>> c8fea729
   "type": "commonjs",
   "main": "./src/index.js",
   "types": "./src/index.d.ts",
