--- conflicted
+++ resolved
@@ -1,8 +1,4 @@
 {
   "name": "@activepieces/piece-activepieces",
-<<<<<<< HEAD
-  "version": "0.2.9"
-=======
   "version": "0.2.10"
->>>>>>> d5ce8e26
 }