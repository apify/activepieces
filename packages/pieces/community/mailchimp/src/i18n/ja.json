--- conflicted
+++ resolved
@@ -1,8 +1,4 @@
 {
-<<<<<<< HEAD
-  "Mailchimp": "Mailchimp",
-=======
->>>>>>> d5ce8e26
   "All-in-One integrated marketing platform for managing audiences, sending campaigns, tracking engagement, and automating lifecycle communications.": "オーディエンスの管理、キャンペーンの送信、エンゲージメントの追跡、ライフサイクルコミュニケーションの自動化のためのオールインワン統合マーケティングプラットフォーム。",
   "Add or Update Subscriber": "購読者を追加または更新",
   "Add Note to Subscriber": "購読者にメモを追加",
