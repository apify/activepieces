--- conflicted
+++ resolved
@@ -1,8 +1,4 @@
 {
-<<<<<<< HEAD
-  "Mailchimp": "Mailchimp",
-=======
->>>>>>> d5ce8e26
   "All-in-One integrated marketing platform for managing audiences, sending campaigns, tracking engagement, and automating lifecycle communications.": "All-in-One integrated marketing platform for managing audiences, sending campaigns, tracking engagement, and automating lifecycle communications.",
   "Add or Update Subscriber": "Add or Update Subscriber",
   "Add Note to Subscriber": "Add Note to Subscriber",
