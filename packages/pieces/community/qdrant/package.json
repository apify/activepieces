--- conflicted
+++ resolved
@@ -1,8 +1,4 @@
 {
   "name": "@activepieces/piece-qdrant",
-<<<<<<< HEAD
-  "version": "0.2.6"
-=======
   "version": "0.2.7"
->>>>>>> d5ce8e26
 }