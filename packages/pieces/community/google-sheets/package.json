--- conflicted
+++ resolved
@@ -1,8 +1,4 @@
 {
   "name": "@activepieces/piece-google-sheets",
-<<<<<<< HEAD
-  "version": "0.12.11"
-=======
   "version": "0.12.12"
->>>>>>> d5ce8e26
 }