import { createCustomApiCallAction } from '@activepieces/pieces-common';
import {
  OAuth2PropertyValue,
  PieceAuth,
  createPiece,
} from '@activepieces/pieces-framework';
<<<<<<< HEAD
=======
import { PieceCategory } from '@activepieces/shared';
>>>>>>> aac4cfc9
import { clearSheetAction } from './lib/actions/clear-sheet';
import { deleteRowAction } from './lib/actions/delete-row.action';
import { findRowByNumAction } from './lib/actions/find-row-by-num';
import { findRowsAction } from './lib/actions/find-rows';
import { getRowsAction } from './lib/actions/get-rows';
import { insertRowAction } from './lib/actions/insert-row.action';
import { updateRowAction } from './lib/actions/update-row';
import { googleSheetsCommon } from './lib/common/common';
import { readNewRows } from './lib/triggers/new-row-added';
<<<<<<< HEAD
import { newRowAddedTrigger } from './lib/triggers/new-row-added-at-bottom';
=======
>>>>>>> aac4cfc9

export const googleSheetsAuth = PieceAuth.OAuth2({
  description: '',

  authUrl: 'https://accounts.google.com/o/oauth2/auth',
  tokenUrl: 'https://oauth2.googleapis.com/token',
  required: true,
  scope: [
    'https://www.googleapis.com/auth/spreadsheets',
    'https://www.googleapis.com/auth/drive.readonly',
  ],
});

export const googleSheets = createPiece({
  minimumSupportedRelease: '0.5.0',
  logoUrl: 'https://cdn.activepieces.com/pieces/google-sheets.png',
  categories: [PieceCategory.PRODUCTIVITY],
  authors: [
    'abuaboud',
    'AbdulTheActivepiecer',
    'Shay Punter',
    'Abdallah-Alwarawreh',
    'Salem-Alaa',
    'kishanprmr',
  ],
  actions: [
    insertRowAction,
    deleteRowAction,
    updateRowAction,
    findRowsAction,
    clearSheetAction,
    findRowByNumAction,
    getRowsAction,
    createCustomApiCallAction({
      auth: googleSheetsAuth,
      baseUrl: () => {
        return googleSheetsCommon.baseUrl;
      },
      authMapping: (auth) => {
        return {
          Authorization: `Bearer ${(auth as OAuth2PropertyValue).access_token}`,
        };
      },
    }),
  ],
  displayName: 'Google Sheets',
  triggers: [readNewRows, newRowAddedTrigger],
  auth: googleSheetsAuth,
});<|MERGE_RESOLUTION|>--- conflicted
+++ resolved
@@ -4,10 +4,7 @@
   PieceAuth,
   createPiece,
 } from '@activepieces/pieces-framework';
-<<<<<<< HEAD
-=======
 import { PieceCategory } from '@activepieces/shared';
->>>>>>> aac4cfc9
 import { clearSheetAction } from './lib/actions/clear-sheet';
 import { deleteRowAction } from './lib/actions/delete-row.action';
 import { findRowByNumAction } from './lib/actions/find-row-by-num';
@@ -17,10 +14,8 @@
 import { updateRowAction } from './lib/actions/update-row';
 import { googleSheetsCommon } from './lib/common/common';
 import { readNewRows } from './lib/triggers/new-row-added';
-<<<<<<< HEAD
+import { readNewRows } from './lib/triggers/new-row-added';
 import { newRowAddedTrigger } from './lib/triggers/new-row-added-at-bottom';
-=======
->>>>>>> aac4cfc9
 
 export const googleSheetsAuth = PieceAuth.OAuth2({
   description: '',
