--- conflicted
+++ resolved
@@ -1,8 +1,4 @@
 {
   "name": "@activepieces/piece-text-ai",
-<<<<<<< HEAD
-  "version": "0.3.1"
-=======
-  "version": "0.3.2"
->>>>>>> fac67317
+  "version": "0.3.3"
 }