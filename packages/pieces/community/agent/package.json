--- conflicted
+++ resolved
@@ -1,8 +1,4 @@
 {
   "name": "@activepieces/piece-agent",
-<<<<<<< HEAD
-  "version": "0.2.1"
-=======
-  "version": "0.2.2"
->>>>>>> 08fea316
+  "version": "0.2.3"
 }