--- conflicted
+++ resolved
@@ -52,14 +52,9 @@
   auth:famulorAuth,
   minimumSupportedRelease: '0.36.1',
   logoUrl: "https://cdn.activepieces.com/pieces/famulor.png",
-<<<<<<< HEAD
-  description: "Automate phone calls using our AI calling platform.",
-  authors: ['bekservice'],
-=======
   description: "AI-powered calling and SMS platform. Automate outbound campaigns, manage leads, and get real-time call analytics.",
-  authors: ['Zebi15', 'onyedikachi-david'],
+  authors: ['bekservice', 'onyedikachi-david'],
   categories: [PieceCategory.SALES_AND_CRM],
->>>>>>> ef0bb6a1
   actions: [addLead,sendSms,campaignControl,makePhoneCall,deleteLead],
   triggers: [phoneCallEnded,getAssistants,inboundCall],
 });
