--- conflicted
+++ resolved
@@ -52,16 +52,6 @@
       )
     );
 
-<<<<<<< HEAD
-  const extension = '.' + extension(mimeType);
-  const srcFileName = fileName ?? fileId + extension;
-  // const name =
-  //   (srcFileName
-  //     ? srcFileName.replace(new RegExp(extension + '$'), '')
-  //     : fileId) + extension;
-
-  // console.log(extension, srcFileName, name);
-=======
   const fileExtension = '.' + extension(mimeType);
   const srcFileName = fileName ?? fileId + fileExtension;
   // const name =
@@ -69,7 +59,6 @@
   //     ? srcFileName.replace(new RegExp(fileExtension + '$'), '')
   //     : fileId) + fileExtension;
 
->>>>>>> 5e90ecc6
   return files.write({
     fileName: srcFileName,
     data: Buffer.from(await download.arrayBuffer()),
