{
  "name": "@activepieces/piece-google-drive",
<<<<<<< HEAD
  "version": "0.5.50"
=======
  "version": "0.5.51"
>>>>>>> d5ce8e26
}<|MERGE_RESOLUTION|>--- conflicted
+++ resolved
@@ -1,8 +1,4 @@
 {
   "name": "@activepieces/piece-google-drive",
-<<<<<<< HEAD
-  "version": "0.5.50"
-=======
   "version": "0.5.51"
->>>>>>> d5ce8e26
 }