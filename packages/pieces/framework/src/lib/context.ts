--- conflicted
+++ resolved
@@ -14,30 +14,15 @@
         payload: TriggerPayload
         app: {
             createListeners({ events, identifierValue }: { events: string[], identifierValue: string }): Promise<void>
-<<<<<<< HEAD
         }
     }
-=======
-        },
-        propsValue: T,
-        store: Store
-    } : S extends TriggerStrategy.POLLING ? {
-        propsValue: T,
+
+type PollingTriggerHookContext<PieceAuth extends PieceAuthProperty, TriggerProps extends PiecePropertyMap> =
+    BaseContext<PieceAuth, TriggerProps> & {
         setSchedule(schedule: {
             cronExpression: string,
             timezone?: string
-        }): void,
-        store: Store
-    } : {
-        webhookUrl: string,
-        propsValue: T,
-        store: Store
-    };
->>>>>>> 7cf970de
-
-type PollingTriggerHookContext<PieceAuth extends PieceAuthProperty, TriggerProps extends PiecePropertyMap> =
-    BaseContext<PieceAuth, TriggerProps> & {
-        setSchedule(schedule: ScheduleOptions): void
+        }): void
     }
 
 type WebhookTriggerHookContext<PieceAuth extends PieceAuthProperty, TriggerProps extends PiecePropertyMap> =
