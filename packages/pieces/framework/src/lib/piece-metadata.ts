--- conflicted
+++ resolved
@@ -1,9 +1,5 @@
-<<<<<<< HEAD
+import { ProjectId } from "@activepieces/shared";
 import { PieceAuthProperty, PiecePropertyMap } from "./property";
-=======
-import { ProjectId } from "@activepieces/shared";
-import { PiecePropertyMap } from "./property";
->>>>>>> 7cf970de
 import { TriggerStrategy } from "./trigger/trigger";
 
 export type PieceBase = {
