--- conflicted
+++ resolved
@@ -12,18 +12,29 @@
 import { BaseActionHandler } from './action-handler';
 import { globals } from '../globals';
 import { isNil } from 'lodash';
-<<<<<<< HEAD
+import { pieceHelper } from '../helper/piece-helper';
+import { createContextStore } from '../services/storage.service';
+import { connectionManager } from '../services/connections.service';
+import { PiecePropertyMap } from '@activepieces/pieces-framework';
 
 type CtorParams = {
   executionType: ExecutionType
   currentAction: PieceAction
   nextAction?: Action
 }
-=======
-import { pieceHelper } from '../helper/piece-helper';
-import { createContextStore } from '../services/storage.service';
-import { connectionManager } from '../services/connections.service';
->>>>>>> fbc64069
+
+type LoadActionParams = {
+  pieceName: string
+  pieceVersion: string
+  actionName: string
+}
+
+type ResolveAndValidateInput = {
+  actionProps: PiecePropertyMap
+  input: unknown
+  executionState: ExecutionState
+  censorConnections: boolean
+}
 
 export class PieceActionHandler extends BaseActionHandler<PieceAction> {
   executionType: ExecutionType
@@ -39,57 +50,97 @@
     this.variableService = new VariableService()
   }
 
+  private async loadAction(params: LoadActionParams) {
+    const { pieceName, pieceVersion, actionName } = params
+
+    const piece = await pieceHelper.loadPieceOrThrow(pieceName, pieceVersion)
+
+    if (isNil(actionName)) {
+      throw new Error("Action name is not defined");
+    }
+
+    const action = piece.getAction(actionName);
+
+    if (isNil(action)) {
+      throw new Error(`error=action_not_found action_name=${actionName}`);
+    }
+
+    return action
+  }
+
+  private async resolveInput(params: ResolveAndValidateInput) {
+    const { actionProps, input, executionState, censorConnections } = params
+
+    const resolvedInput = await this.variableService.resolve({
+      unresolvedInput: input,
+      executionState,
+      censorConnections,
+    })
+
+    const { result, errors } = this.variableService.validateAndCast(resolvedInput, actionProps);
+
+    if (Object.keys(errors).length > 0) {
+      throw new Error(JSON.stringify(errors));
+    }
+
+    return result
+  }
+
   async execute(
     executionState: ExecutionState
   ): Promise<StepOutput> {
-    const censoredInput = await this.variableService.resolve({
-      unresolvedInput: this.currentAction.settings.input,
-      executionState,
-      censorConnections: true,
-    })
+    const { input, pieceName, pieceVersion, actionName } = this.currentAction.settings;
 
     const stepOutput: StepOutput<ActionType.PIECE> = {
       type: ActionType.PIECE,
       status: StepOutputStatus.RUNNING,
-      input: censoredInput,
-    }
-
-    const { input, pieceName, pieceVersion, actionName } = this.currentAction.settings;
-
-    if (this.executionType === ExecutionType.BEGIN && pieceName === 'delay') {
-      const { delay } = stepOutput.input as { delay: number }
-
-<<<<<<< HEAD
-      stepOutput.output = {
-        delay,
-        pauseType: PauseType.DELAY,
-      }
-
-      stepOutput.status = StepOutputStatus.PAUSED
-
-      return stepOutput
-    }
-
-    const config = await this.variableService.resolve({
-      unresolvedInput: input,
-      executionState,
-      censorConnections: false,
-    })
-
-    globals.addOneTask()
-
-    if (isNil(actionName)) {
-      throw new Error("Action name is not defined")
+      input: {},
     }
 
     try {
-      const executer = new PieceExecutor();
+      if (isNil(actionName)) {
+        throw new Error("Action name is not defined")
+      }
 
-      stepOutput.output = await executer.exec({
+      const action = await this.loadAction({
         pieceName,
         pieceVersion,
-        actionName: actionName,
-        config,
+        actionName,
+      })
+
+      stepOutput.input = await this.resolveInput({
+        actionProps: action.props,
+        input,
+        executionState,
+        censorConnections: true,
+      })
+
+      if (this.executionType === ExecutionType.BEGIN && pieceName === 'delay') {
+        const { delay } = stepOutput.input as { delay: number }
+
+        stepOutput.output = {
+          delay,
+          pauseType: PauseType.DELAY,
+        }
+
+        stepOutput.status = StepOutputStatus.PAUSED
+
+        return stepOutput
+      }
+
+      const resolvedInput = await this.resolveInput({
+        actionProps: action.props,
+        input,
+        executionState,
+        censorConnections: false,
+      })
+
+      globals.addOneTask()
+
+      stepOutput.output = await action.run({
+        store: createContextStore('', globals.flowId),
+        propsValue: resolvedInput,
+        connections: connectionManager
       })
 
       stepOutput.status = StepOutputStatus.SUCCEEDED
@@ -102,47 +153,6 @@
       stepOutput.errorMessage = (e as Error).message
 
       return stepOutput
-=======
-    const { input, pieceName, pieceVersion, actionName } = this.action.settings;
-    const piece = await pieceHelper.loadPieceOrThrow(pieceName, pieceVersion);
-    if (!actionName) {
-      throw new Error("Action name is not defined");
-    }
-
-    const action = piece.getAction(actionName);
-
-    if (isNil(action)) {
-      throw new Error(`error=action_not_found action_name=${actionName}`);
-    }
-    const { result, errors } = this.variableService.validateAndCast(await this.variableService.resolve(
-      input,
-      executionState
-    ), action.props);
-
-    globals.addOneTask();
-    stepOutput.input = this.variableService.validateAndCast(await this.variableService.resolve(
-      input,
-      executionState,
-      true
-    ), action.props).result;
-
-    try {
-      if (Object.keys(errors).length > 0) {
-        throw new Error(JSON.stringify(errors));
-      }
-      stepOutput.output = await action.run({
-        store: createContextStore('', globals.flowId),
-        propsValue: result,
-        connections: connectionManager
-      });
-
-      stepOutput.status = StepOutputStatus.SUCCEEDED;
-      return stepOutput;
-    } catch (e) {
-      stepOutput.errorMessage = (e as Error).message;
-      stepOutput.status = StepOutputStatus.FAILED;
-      return stepOutput;
->>>>>>> fbc64069
     }
   }
 }