--- conflicted
+++ resolved
@@ -20,12 +20,6 @@
             throw Error((e as Error).message)
         }
     },
-<<<<<<< HEAD
-
-
-  
-=======
->>>>>>> da2e05b6
     async walk(dirPath: string): Promise<FileEntry[]> {
         const entries: FileEntry[] = []
 
