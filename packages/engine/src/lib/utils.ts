import fs from 'fs/promises'
import { readFile } from 'node:fs/promises'
<<<<<<< HEAD
import { inspect } from 'node:util'
=======
import path from 'path'
>>>>>>> 5dd03700
import { ConnectionsManager, PauseHookParams, RespondHookParams, StopHookParams } from '@activepieces/pieces-framework'
import { createConnectionService } from './services/connections.service'

export type FileEntry = {
    name: string
    path: string
}

export const utils = {
    async parseJsonFile<T>(filePath: string): Promise<T> {
        try {
            const file = await readFile(filePath, 'utf-8')
            return JSON.parse(file)
        }
        catch (e) {
            throw Error((e as Error).message)
        }
    },


<<<<<<< HEAD
    formatError(value: Error): string {
=======
    async walk(dirPath: string): Promise<FileEntry[]> {
        const entries: FileEntry[] = []
        
        async function walkRecursive(currentPath: string) {
            try {
                const items = await fs.readdir(currentPath, { withFileTypes: true })
                
                for (const item of items) {
                    const fullPath = path.join(currentPath, item.name)
                    const absolutePath = path.resolve(fullPath)
                    
                    entries.push({
                        name: item.name,
                        path: absolutePath,
                    })
                    
                    if (item.isDirectory()) {
                        await walkRecursive(fullPath)
                    }
                }
            }
            catch (error) {
                // Skip directories that can't be read
            }
        }
        
        await walkRecursive(dirPath)
        return entries
    },
    tryParseJson(value: string): unknown {
>>>>>>> 5dd03700
        try {
            return JSON.stringify(JSON.parse(value.message), null, 2)
        }
        catch (e) {
            return inspect(value)
        }
    },
    async folderExists(filePath: string): Promise<boolean> {
        try {
            await fs.access(filePath)
            return true
        }
        catch {
            return false
        }
    },
    createConnectionManager(params: CreateConnectionManagerParams): ConnectionsManager {
        return {
            get: async (key: string) => {
                try {
                    const { projectId, engineToken, apiUrl, target } = params
                    const connection = await createConnectionService({ projectId, engineToken, apiUrl }).obtain(key)
                    if (target === 'actions') {
                        params.hookResponse.tags.push(`connection:${key}`)
                    }
                    return connection
                }
                catch (e) {
                    return null
                }
            },
        }
    },
}

export type HookResponse = {
    type: 'paused'
    tags: string[]
    response: PauseHookParams
} | {
    type: 'stopped'
    tags: string[]
    response: StopHookParams
} | {
    type: 'respond'
    tags: string[]
    response: RespondHookParams
} | {
    type: 'none'
    tags: string[]
}
type CreateConnectionManagerParams =  { projectId: string, engineToken: string, apiUrl: string, target: 'triggers' | 'properties' } | { projectId: string, engineToken: string, apiUrl: string, target: 'actions', hookResponse: HookResponse }<|MERGE_RESOLUTION|>--- conflicted
+++ resolved
@@ -1,10 +1,7 @@
 import fs from 'fs/promises'
 import { readFile } from 'node:fs/promises'
-<<<<<<< HEAD
 import { inspect } from 'node:util'
-=======
 import path from 'path'
->>>>>>> 5dd03700
 import { ConnectionsManager, PauseHookParams, RespondHookParams, StopHookParams } from '@activepieces/pieces-framework'
 import { createConnectionService } from './services/connections.service'
 
@@ -25,9 +22,6 @@
     },
 
 
-<<<<<<< HEAD
-    formatError(value: Error): string {
-=======
     async walk(dirPath: string): Promise<FileEntry[]> {
         const entries: FileEntry[] = []
         
@@ -57,8 +51,7 @@
         await walkRecursive(dirPath)
         return entries
     },
-    tryParseJson(value: string): unknown {
->>>>>>> 5dd03700
+    formatError(value: Error): string {
         try {
             return JSON.stringify(JSON.parse(value.message), null, 2)
         }
