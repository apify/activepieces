--- conflicted
+++ resolved
@@ -1,10 +1,7 @@
 import fs from 'fs/promises'
 import { readFile } from 'node:fs/promises'
-<<<<<<< HEAD
 import { inspect } from 'node:util'
-=======
 import path from 'path'
->>>>>>> e69e313f
 import { ConnectionsManager, PauseHookParams, RespondHookParams, StopHookParams } from '@activepieces/pieces-framework'
 import { createConnectionService } from './services/connections.service'
 
@@ -25,9 +22,7 @@
     },
 
 
-<<<<<<< HEAD
-    formatError(value: Error): string {
-=======
+  
     async walk(dirPath: string): Promise<FileEntry[]> {
         const entries: FileEntry[] = []
         
@@ -57,8 +52,7 @@
         await walkRecursive(dirPath)
         return entries
     },
-    tryParseJson(value: string): unknown {
->>>>>>> e69e313f
+    formatError(value: Error): string {
         try {
             return JSON.stringify(JSON.parse(value.message), null, 2)
         }
