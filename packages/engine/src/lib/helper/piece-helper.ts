--- conflicted
+++ resolved
@@ -1,39 +1,12 @@
-import { DropdownProperty, DropdownState, DynamicProperties } from "@activepieces/framework";
+import { DropdownProperty, DropdownState, DynamicProperties, MultiSelectDropdownProperty } from "@activepieces/framework";
 import { getPiece } from "@activepieces/pieces-apps";
 import { ActivepiecesError, ErrorCode, ExecutePropsOptions, ExecutionState, PropertyType } from "@activepieces/shared";
 import { VariableService } from "../services/variable-service";
 
 export const pieceHelper = {
-<<<<<<< HEAD
-    async dropdownOptions(params: ExecuteDropdownOptions) {
-        const component = getPiece(params.pieceName);
-        if (component === undefined) {
-            throw new ActivepiecesError({
-                code: ErrorCode.PIECE_NOT_FOUND,
-                params: {
-                    pieceName: params.pieceName,
-                },
-            });
-        }
-        const action = component.getAction(params.stepName);
-        const trigger = component.getTrigger(params.stepName);
-        if (action === undefined && trigger === undefined) {
-            throw new ActivepiecesError({
-                code: ErrorCode.STEP_NOT_FOUND,
-                params: {
-                    stepName: params.stepName,
-                    pieceName: params.pieceName,
-                },
-            });
-        }
-        const props = action !== undefined ? action.props : trigger!.props;
-        const property = props[params.propertyName];
-        if (property === undefined || (property.type !== PropertyType.DROPDOWN && property.type !== PropertyType.MULTI_SELECT_DROPDOWN)) {
-=======
     async executeProps(params: ExecutePropsOptions) {
         const property = getProperty(params);
         if (property === undefined) {
->>>>>>> fa796ea5
             throw new ActivepiecesError({
                 code: ErrorCode.CONFIG_NOT_FOUND,
                 params: {
@@ -50,6 +23,9 @@
             const resolvedInput = await variableService.resolve(params.input, executionState);
             if(property.type === PropertyType.DYNAMIC){
                 return await (property as DynamicProperties<boolean>).props(resolvedInput);
+            }
+            if(property.type === PropertyType.MULTI_SELECT_DROPDOWN){
+                return await (property as MultiSelectDropdownProperty<unknown, boolean>).options(resolvedInput);
             }
             return await (property as DropdownProperty<unknown, boolean>).options(resolvedInput);
         } catch (e) {
