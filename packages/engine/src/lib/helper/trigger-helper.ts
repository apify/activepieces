--- conflicted
+++ resolved
@@ -11,7 +11,6 @@
 import { propsProcessor } from '../variables/props-processor'
 import { createPropsResolver } from '../variables/props-resolver'
 import { pieceLoader } from './piece-loader'
-import { inspect } from 'node:util'
 
 type Listener = {
     events: string[]
@@ -179,12 +178,8 @@
                             }),
                         }),
                     }
-<<<<<<< HEAD
-                } catch (e) {
-=======
                 }
                 catch (e) {
->>>>>>> da2e05b6
                     return {
                         success: false,
                         message: `Error while testing trigger: ${inspect(e)}`,
