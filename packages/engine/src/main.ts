import { FlowExecutor } from './lib/executors/flow-executor';
import { Utils } from './lib/utils';
import { globals } from './lib/globals';
import { EngineOperationType, ExecutePropsOptions, ExecuteFlowOperation, ExecuteTriggerOperation, ExecutionState, ExecuteEventParserOperation } from '@activepieces/shared';
import { pieceHelper } from './lib/helper/piece-helper';

const args = process.argv.slice(2);

const executeFlow = async (): Promise<void> => {
  try {
    const input: ExecuteFlowOperation = Utils.parseJsonFile(globals.inputFile);

    globals.workerToken = input.workerToken!;
    globals.projectId = input.projectId;
    globals.apiUrl = input.apiUrl!;

    const executionState = new ExecutionState();
    executionState.insertStep(input.triggerPayload!, 'trigger', []);
    const executor = new FlowExecutor(executionState);
    const output = await executor.executeFlow(input.collectionVersionId, input.flowVersionId);
    Utils.writeToJsonFile(globals.outputFile, output);
  } catch (e) {
    console.error(e);
    Utils.writeToJsonFile(globals.outputFile, (e as Error).message);
  }
}

const executeProps = async (): Promise<void> => {
  try {
    const input: ExecutePropsOptions = Utils.parseJsonFile(globals.inputFile);

    globals.workerToken = input.workerToken!;
    globals.projectId = input.projectId;
    globals.apiUrl = input.apiUrl!;

    const output = await pieceHelper.executeProps(input);
    Utils.writeToJsonFile(globals.outputFile, output);
  }
  catch (e) {
    console.error(e);
    Utils.writeToJsonFile(globals.outputFile, (e as Error).message);
  }
}

<<<<<<< HEAD
const executeTrigger = async (): Promise<void> => {
  try {
    const input: ExecuteTriggerOperation = Utils.parseJsonFile(globals.inputFile);
=======

function executeEventParser() {
  const input: ExecuteEventParserOperation = Utils.parseJsonFile(globals.inputFile);

  triggerHelper.executeEventParser(input).then((output) => {
    Utils.writeToJsonFile(globals.outputFile, output);
  }).catch(e => {
    console.error(e);
    Utils.writeToJsonFile(globals.outputFile, (e as Error).message);
  });;

}

function executeTrigger() {
  const input: ExecuteTriggerOperation = Utils.parseJsonFile(globals.inputFile);
>>>>>>> 1157741d

    globals.workerToken = input.workerToken!;
    globals.projectId = input.projectId;
    globals.apiUrl = input.apiUrl!;

    const output = await pieceHelper.executeTrigger(input);
    Utils.writeToJsonFile(globals.outputFile, output ?? "");
  }
  catch (e) {
    console.error(e);
    Utils.writeToJsonFile(globals.outputFile, (e as Error).message);
  }
}

async function execute() {
  switch (args[0]) {
    case EngineOperationType.EXECUTE_FLOW:
      executeFlow();
      break;
    case EngineOperationType.EXTRACT_EVENT_DATA:
      executeEventParser();
      break;
    case EngineOperationType.EXECUTE_PROPERTY:
      executeProps();
      break;
    case EngineOperationType.EXECUTE_TRIGGER_HOOK:
      executeTrigger();
      break;
    default:
      console.error('unknown operation');
      break;
  }
}

execute();<|MERGE_RESOLUTION|>--- conflicted
+++ resolved
@@ -1,8 +1,16 @@
 import { FlowExecutor } from './lib/executors/flow-executor';
 import { Utils } from './lib/utils';
 import { globals } from './lib/globals';
-import { EngineOperationType, ExecutePropsOptions, ExecuteFlowOperation, ExecuteTriggerOperation, ExecutionState, ExecuteEventParserOperation } from '@activepieces/shared';
+import {
+  EngineOperationType,
+  ExecutePropsOptions,
+  ExecuteFlowOperation,
+  ExecuteTriggerOperation,
+  ExecutionState,
+  ExecuteEventParserOperation,
+} from '@activepieces/shared';
 import { pieceHelper } from './lib/helper/piece-helper';
+import { triggerHelper } from './lib/helper/trigger-helper';
 
 const args = process.argv.slice(2);
 
@@ -42,33 +50,28 @@
   }
 }
 
-<<<<<<< HEAD
+const executeEventParser = async (): Promise<void> => {
+  const input: ExecuteEventParserOperation = Utils.parseJsonFile(globals.inputFile);
+
+  try {
+    const output = await triggerHelper.executeEventParser(input)
+    Utils.writeToJsonFile(globals.outputFile, output);
+  }
+  catch(e) {
+    console.error(e);
+    Utils.writeToJsonFile(globals.outputFile, (e as Error).message);
+  }
+}
+
 const executeTrigger = async (): Promise<void> => {
   try {
     const input: ExecuteTriggerOperation = Utils.parseJsonFile(globals.inputFile);
-=======
-
-function executeEventParser() {
-  const input: ExecuteEventParserOperation = Utils.parseJsonFile(globals.inputFile);
-
-  triggerHelper.executeEventParser(input).then((output) => {
-    Utils.writeToJsonFile(globals.outputFile, output);
-  }).catch(e => {
-    console.error(e);
-    Utils.writeToJsonFile(globals.outputFile, (e as Error).message);
-  });;
-
-}
-
-function executeTrigger() {
-  const input: ExecuteTriggerOperation = Utils.parseJsonFile(globals.inputFile);
->>>>>>> 1157741d
 
     globals.workerToken = input.workerToken!;
     globals.projectId = input.projectId;
     globals.apiUrl = input.apiUrl!;
 
-    const output = await pieceHelper.executeTrigger(input);
+    const output = await triggerHelper.executeTrigger(input);
     Utils.writeToJsonFile(globals.outputFile, output ?? "");
   }
   catch (e) {
