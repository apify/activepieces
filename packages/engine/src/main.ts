import { FlowExecutor } from './lib/executors/flow-executor';
import { Utils } from './lib/utils';
import { globals } from './lib/globals';
<<<<<<< HEAD
import { EngineOperationType, ExecutePropsOptions, ExecuteFlowOperation, ExecuteTriggerOperation, ExecutionState, ExecuteEventParserOperation } from '@activepieces/shared';
=======
import {
  EngineOperationType,
  ExecutePropsOptions,
  ExecuteFlowOperation,
  ExecuteTriggerOperation,
  ExecutionState,
  ExecuteEventParserOperation,
} from '@activepieces/shared';
>>>>>>> 41bc4c2e
import { pieceHelper } from './lib/helper/piece-helper';
import { triggerHelper } from './lib/helper/trigger-helper';

const args = process.argv.slice(2);

const executeFlow = async (): Promise<void> => {
  try {
    const input: ExecuteFlowOperation = Utils.parseJsonFile(globals.inputFile);

    globals.workerToken = input.workerToken!;
    globals.projectId = input.projectId;
    globals.apiUrl = input.apiUrl!;

    const executionState = new ExecutionState();
    executionState.insertStep(input.triggerPayload!, 'trigger', []);
    const executor = new FlowExecutor(executionState);
    const output = await executor.executeFlow(input.flowVersionId);
    Utils.writeToJsonFile(globals.outputFile, output);
  } catch (e) {
    console.error(e);
    Utils.writeToJsonFile(globals.outputFile, (e as Error).message);
  }
}

const executeProps = async (): Promise<void> => {
  try {
    const input: ExecutePropsOptions = Utils.parseJsonFile(globals.inputFile);

    globals.workerToken = input.workerToken!;
    globals.projectId = input.projectId;
    globals.apiUrl = input.apiUrl!;

    const output = await pieceHelper.executeProps(input);
    Utils.writeToJsonFile(globals.outputFile, output);
  }
  catch (e) {
    console.error(e);
    Utils.writeToJsonFile(globals.outputFile, (e as Error).message);
  }
}

const executeEventParser = async (): Promise<void> => {
  const input: ExecuteEventParserOperation = Utils.parseJsonFile(globals.inputFile);

  try {
    const output = await triggerHelper.executeEventParser(input)
    Utils.writeToJsonFile(globals.outputFile, output);
  }
  catch(e) {
    console.error(e);
    Utils.writeToJsonFile(globals.outputFile, (e as Error).message);
  }
}

<<<<<<< HEAD

function executeEventParser() {
  const input: ExecuteEventParserOperation = Utils.parseJsonFile(globals.inputFile);

  triggerHelper.executeEventParser(input).then((output) => {
    Utils.writeToJsonFile(globals.outputFile, output);
  }).catch(e => {
    console.error(e);
    Utils.writeToJsonFile(globals.outputFile, (e as Error).message);
  });;

}

function executeTrigger() {
  const input: ExecuteTriggerOperation = Utils.parseJsonFile(globals.inputFile);
=======
const executeTrigger = async (): Promise<void> => {
  try {
    const input: ExecuteTriggerOperation = Utils.parseJsonFile(globals.inputFile);
>>>>>>> 41bc4c2e

    globals.workerToken = input.workerToken!;
    globals.projectId = input.projectId;
    globals.apiUrl = input.apiUrl!;

    const output = await triggerHelper.executeTrigger(input);
    Utils.writeToJsonFile(globals.outputFile, output ?? "");
  }
  catch (e) {
    console.error(e);
    Utils.writeToJsonFile(globals.outputFile, (e as Error).message);
  }
}

async function execute() {
  switch (args[0]) {
    case EngineOperationType.EXECUTE_FLOW:
      executeFlow();
      break;
    case EngineOperationType.EXTRACT_EVENT_DATA:
      executeEventParser();
      break;
    case EngineOperationType.EXECUTE_PROPERTY:
      executeProps();
      break;
    case EngineOperationType.EXECUTE_TRIGGER_HOOK:
      executeTrigger();
      break;
    default:
      console.error('unknown operation');
      break;
  }
}

execute();<|MERGE_RESOLUTION|>--- conflicted
+++ resolved
@@ -1,9 +1,6 @@
 import { FlowExecutor } from './lib/executors/flow-executor';
 import { Utils } from './lib/utils';
 import { globals } from './lib/globals';
-<<<<<<< HEAD
-import { EngineOperationType, ExecutePropsOptions, ExecuteFlowOperation, ExecuteTriggerOperation, ExecutionState, ExecuteEventParserOperation } from '@activepieces/shared';
-=======
 import {
   EngineOperationType,
   ExecutePropsOptions,
@@ -12,7 +9,6 @@
   ExecutionState,
   ExecuteEventParserOperation,
 } from '@activepieces/shared';
->>>>>>> 41bc4c2e
 import { pieceHelper } from './lib/helper/piece-helper';
 import { triggerHelper } from './lib/helper/trigger-helper';
 
@@ -67,27 +63,9 @@
   }
 }
 
-<<<<<<< HEAD
-
-function executeEventParser() {
-  const input: ExecuteEventParserOperation = Utils.parseJsonFile(globals.inputFile);
-
-  triggerHelper.executeEventParser(input).then((output) => {
-    Utils.writeToJsonFile(globals.outputFile, output);
-  }).catch(e => {
-    console.error(e);
-    Utils.writeToJsonFile(globals.outputFile, (e as Error).message);
-  });;
-
-}
-
-function executeTrigger() {
-  const input: ExecuteTriggerOperation = Utils.parseJsonFile(globals.inputFile);
-=======
 const executeTrigger = async (): Promise<void> => {
   try {
     const input: ExecuteTriggerOperation = Utils.parseJsonFile(globals.inputFile);
->>>>>>> 41bc4c2e
 
     globals.workerToken = input.workerToken!;
     globals.projectId = input.projectId;
