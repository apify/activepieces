--- conflicted
+++ resolved
@@ -1,10 +1,9 @@
-import React, { useEffect } from 'react';
+import React from 'react';
 import { useEffectOnce } from 'react-use';
 import { io } from 'socket.io-client';
 
 import { API_BASE_URL } from '@/lib/api';
 import { authenticationSession } from '@/lib/authentication-session';
-import { isNil } from '@activepieces/shared';
 
 import { Alert, AlertDescription } from './ui/alert';
 import { LoadingSpinner } from './ui/spinner';
@@ -20,12 +19,6 @@
 
 export const SocketProvider = ({ children }: { children: React.ReactNode }) => {
   const token = authenticationSession.getToken();
-<<<<<<< HEAD
-=======
-  const [reconnectInterval, setReconnectInterval] =
-    useState<NodeJS.Timeout | null>(null);
-  const [disconnected, setDisconnected] = useState<boolean>(false);
->>>>>>> 6b753c87
 
   useEffectOnce(() => {
     if (token) {
@@ -34,7 +27,6 @@
         socket.connect();
 
         socket.on('connect', () => {
-<<<<<<< HEAD
           console.log("connected to socket")
         })
 
@@ -43,49 +35,16 @@
             socket.connect();
           }
         })
-=======
-          console.log('connected to socket');
-          setDisconnected(false);
-        });
-
-        socket.on('disconnect', () => {
-          console.log('disconnected from socket');
-          setDisconnected(true);
-        });
->>>>>>> 6b753c87
       }
     } else {
       socket.disconnect();
     }
   });
 
-<<<<<<< HEAD
   return (
     <SocketContext.Provider value={socket}>
       {socket.disconnected && (
         <Alert className="fixed bottom-10 right-10 w-96 z-50 bg-background items-center" variant="destructive" >
-=======
-  useEffect(() => {
-    if (disconnected) {
-      const interval = setInterval(() => {
-        socket.connect();
-      }, 1000);
-      setReconnectInterval(interval);
-      return () => clearInterval(interval);
-    }
-    if (!isNil(reconnectInterval)) {
-      clearInterval(reconnectInterval);
-    }
-  }, [disconnected]);
-
-  return (
-    <SocketContext.Provider value={socket}>
-      {disconnected && (
-        <Alert
-          className="fixed bottom-10 right-10 w-96 z-50 bg-background items-center"
-          variant="destructive"
-        >
->>>>>>> 6b753c87
           <LoadingSpinner />
           <AlertDescription>
             Websocket Disconnected, reconnecting...
