'use client';

import {
  ColumnDef,
  flexRender,
  getCoreRowModel,
  useReactTable,
} from '@tanstack/react-table';
import { useState, useEffect } from 'react';
import { useSearchParams } from 'react-router-dom';

import {
  Table,
  TableBody,
  TableCell,
  TableHead,
  TableHeader,
  TableRow,
} from '@/components/ui/table';
import { SeekPage } from '@activepieces/shared';

import { Button } from './button';
import { DataTableFacetedFilter } from './data-table-options-filter';
import { DataTableToolbar } from './data-table-toolbar';
<<<<<<< HEAD
import { DataTableSkeleton } from './data-table-skeleton'
=======
import { INTERNAL_ERROR_TOAST, toast } from './use-toast';
>>>>>>> 71f930ec

export type RowDataWithActions<TData> = TData & {
  delete: () => void;
};

export type DataTableFilter = {
  type: 'select';
  title: string;
  accessorKey: string;
  icon: React.ComponentType<{ className?: string }>;
  options: {
    label: string;
    value: string;
    icon?: React.ComponentType<{ className?: string }>;
  }[];
};
interface DataTableProps<TData, TValue> {
  columns: ColumnDef<RowDataWithActions<TData>, TValue>[];
  fetchData: (queryParams: URLSearchParams) => Promise<SeekPage<TData>>;
  onRowClick?: (row: RowDataWithActions<TData>) => void;
  filters?: DataTableFilter[];
  refresh?: number;
}

export function DataTable<TData, TValue>({
  columns,
  fetchData,
  onRowClick,
  filters,
  refresh,
}: DataTableProps<TData, TValue>) {
  const [searchParams, setSearchParams] = useSearchParams();
  const startingCursor = searchParams.get('cursor') || undefined;
  const [currentCursor, setCurrentCursor] = useState<string | undefined>(
    startingCursor,
  );
  const [nextPageCursor, setNextPageCursor] = useState<string | undefined>(
    undefined,
  );
  const [previousPageCursor, setPreviousPageCursor] = useState<
    string | undefined
  >(undefined);
  const [tableData, setTableData] = useState<RowDataWithActions<TData>[]>([]);
  const [deletedRows = [], setDeletedRows] = useState<TData[]>([]);
  const [loading, setLoading] = useState<boolean>(true);

  const fetchDataAndUpdateState = async (params: URLSearchParams) => {
    setLoading(true);
    setTableData([]);
    try {
      const response = await fetchData(params);
      const newData = response.data.map((row) => ({
        ...row,
        delete: () => {
          setDeletedRows([...deletedRows, row]);
        },
      }));
      setTableData(newData);
      setNextPageCursor(response.next ?? undefined);
      setPreviousPageCursor(response.previous ?? undefined);
    } catch (error) {
      toast(INTERNAL_ERROR_TOAST);
    } finally {
      setLoading(false);
    }
  };

  const table = useReactTable({
    data: tableData,
    columns,
    manualPagination: true,
    getCoreRowModel: getCoreRowModel(),
  });

  useEffect(() => {
    filters?.forEach((filter) => {
      const column = table.getColumn(filter.accessorKey);
      const values = searchParams.getAll(filter.accessorKey);
      if (column && values) {
        column.setFilterValue(values);
      }
    });
  }, []);

  useEffect(() => {
    setSearchParams((prev) => {
      const newParams = new URLSearchParams(prev);
      if (currentCursor) {
        newParams.set('cursor', currentCursor);
      }
      return newParams;
    });
  }, [currentCursor]);

  useEffect(() => {
    fetchDataAndUpdateState(searchParams);
  }, [searchParams, refresh]);

  useEffect(() => {
    setTableData(
      tableData.filter(
        (row) =>
          !deletedRows.some(
            (deletedRow) => JSON.stringify(deletedRow) === JSON.stringify(row),
          ),
      ),
    );
  }, [deletedRows]);

  return (
    <div>
      <DataTableToolbar>
        {filters &&
          filters.map((filter) => (
            <DataTableFacetedFilter
              key={filter.accessorKey}
              column={table.getColumn(filter.accessorKey)}
              title={filter.title}
              options={filter.options}
            />
          ))}
      </DataTableToolbar>
      <div className="rounded-md border">
        <Table>
          <TableHeader>
            {table.getHeaderGroups().map((headerGroup) => (
              <TableRow key={headerGroup.id}>
                {headerGroup.headers.map((header) => {
                  return (
                    <TableHead key={header.id}>
                      {header.isPlaceholder
                        ? null
                        : flexRender(
                            header.column.columnDef.header,
                            header.getContext(),
                          )}
                    </TableHead>
                  );
                })}
              </TableRow>
            ))}
          </TableHeader>
          <TableBody>
            {loading ? (
              <TableRow>
                <TableCell
                  colSpan={columns.length}
                  className="h-24 text-center"
                >
                  <DataTableSkeleton />
                </TableCell>
              </TableRow>
            ) : table.getRowModel().rows?.length ? (
              table.getRowModel().rows.map((row) => (
                <TableRow
                  onClick={() => onRowClick?.(row.original)}
                  key={row.id}
                  className={onRowClick ? 'cursor-pointer' : ''}
                  data-state={row.getIsSelected() && 'selected'}
                >
                  {row.getVisibleCells().map((cell) => (
                    <TableCell key={cell.id}>
                      {flexRender(
                        cell.column.columnDef.cell,
                        cell.getContext(),
                      )}
                    </TableCell>
                  ))}
                </TableRow>
              ))
            ) : (
              <TableRow>
                <TableCell
                  colSpan={columns.length}
                  className="h-24 text-center"
                >
                  No results.
                </TableCell>
              </TableRow>
            )}
          </TableBody>
        </Table>
      </div>
      <div className="flex items-center justify-end space-x-2 py-4">
        <Button
          variant="outline"
          size="sm"
          onClick={() => setCurrentCursor(previousPageCursor)}
          disabled={!previousPageCursor}
        >
          Previous
        </Button>
        <Button
          variant="outline"
          size="sm"
          onClick={() => setCurrentCursor(nextPageCursor)}
          disabled={!nextPageCursor}
        >
          Next
        </Button>
      </div>
    </div>
  );
}<|MERGE_RESOLUTION|>--- conflicted
+++ resolved
@@ -1,5 +1,6 @@
 'use client';
 
+import { SeekPage } from '@activepieces/shared';
 import {
   ColumnDef,
   flexRender,
@@ -9,6 +10,12 @@
 import { useState, useEffect } from 'react';
 import { useSearchParams } from 'react-router-dom';
 
+import { Button } from './button';
+import { DataTableFacetedFilter } from './data-table-options-filter';
+import { DataTableSkeleton } from './data-table-skeleton';
+import { DataTableToolbar } from './data-table-toolbar';
+import { INTERNAL_ERROR_TOAST, toast } from './use-toast';
+
 import {
   Table,
   TableBody,
@@ -17,16 +24,6 @@
   TableHeader,
   TableRow,
 } from '@/components/ui/table';
-import { SeekPage } from '@activepieces/shared';
-
-import { Button } from './button';
-import { DataTableFacetedFilter } from './data-table-options-filter';
-import { DataTableToolbar } from './data-table-toolbar';
-<<<<<<< HEAD
-import { DataTableSkeleton } from './data-table-skeleton'
-=======
-import { INTERNAL_ERROR_TOAST, toast } from './use-toast';
->>>>>>> 71f930ec
 
 export type RowDataWithActions<TData> = TData & {
   delete: () => void;
