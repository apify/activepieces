--- conflicted
+++ resolved
@@ -8,25 +8,13 @@
 import { LoadingSpinner } from './spinner';
 
 const buttonVariants = cva(
-<<<<<<< HEAD
   "inline-flex items-center justify-center gap-2 whitespace-nowrap rounded-md text-sm font-medium transition-all disabled:pointer-events-none disabled:opacity-50 [&_svg]:pointer-events-none [&_svg:not([class*='size-'])]:size-4 shrink-0 [&_svg]:shrink-0 outline-none focus-visible:border-ring focus-visible:ring-ring/50 focus-visible:ring-[3px] aria-invalid:ring-destructive/20 dark:aria-invalid:ring-destructive/40 aria-invalid:border-destructive",
-=======
-  'ring-offset-background inline-flex items-center justify-center whitespace-nowrap rounded-sm text-sm font-medium transition-colors focus-visible:outline-none focus-visible:ring-2 focus-visible:outline-none disabled:cursor-not-allowed disabled:opacity-50',
->>>>>>> b6d8d301
   {
     variants: {
       variant: {
         default:
-<<<<<<< HEAD
           'bg-primary text-primary-foreground shadow-xs hover:bg-primary/90',
         basic: 'text-primary underline-offset-4 enabled:hover:bg-accent',
-=======
-          'bg-primary stroke-background text-primary-foreground enabled:hover:bg-primary/90',
-        basic:
-          'text-primary font-medium underline-offset-4 enabled:hover:bg-accent',
-        neutral:
-          'text-background bg-foreground enabled:hover:bg-foreground/80 enabled:hover:text-background',
->>>>>>> b6d8d301
         destructive:
           'bg-destructive text-white shadow-xs hover:bg-destructive/90 focus-visible:ring-destructive/20 dark:focus-visible:ring-destructive/40 dark:bg-destructive/60',
         outline:
