'use client';

import * as React from 'react';
import { Drawer as DrawerPrimitive } from 'vaul';

import { cn } from '@/lib/utils';

function Drawer({
  ...props
}: React.ComponentProps<typeof DrawerPrimitive.Root>) {
  return <DrawerPrimitive.Root data-slot="drawer" {...props} />;
}

function DrawerTrigger({
  ...props
}: React.ComponentProps<typeof DrawerPrimitive.Trigger>) {
  return <DrawerPrimitive.Trigger data-slot="drawer-trigger" {...props} />;
}

function DrawerPortal({
  ...props
}: React.ComponentProps<typeof DrawerPrimitive.Portal>) {
  return <DrawerPrimitive.Portal data-slot="drawer-portal" {...props} />;
}

function DrawerClose({
  ...props
}: React.ComponentProps<typeof DrawerPrimitive.Close>) {
  return <DrawerPrimitive.Close data-slot="drawer-close" {...props} />;
}

function DrawerContent({
  className,
  children,
  ...props
}: React.ComponentProps<typeof DrawerPrimitive.Content>) {
  return (
    <DrawerPortal data-slot="drawer-portal">
      <DrawerPrimitive.Content
        data-slot="drawer-content"
        className={cn(
<<<<<<< HEAD
          'fixed inset-y-0 right-0 z-50 h-full flex flex-col border bg-background shadow-lg outline-none max-w-[100vw] !overflow-x-hidden',
          drawerClassName ?? 'w-3/4 max-w-md',
          contentClassName,
=======
          'group/drawer-content bg-background fixed z-50 flex h-auto flex-col shadow-lg outline-none',
          'data-[vaul-drawer-direction=top]:inset-x-0 data-[vaul-drawer-direction=top]:top-0 data-[vaul-drawer-direction=top]:mb-24 data-[vaul-drawer-direction=top]:max-h-[80vh] data-[vaul-drawer-direction=top]:rounded-b-lg data-[vaul-drawer-direction=top]:border-b',
          'data-[vaul-drawer-direction=bottom]:inset-x-0 data-[vaul-drawer-direction=bottom]:bottom-0 data-[vaul-drawer-direction=bottom]:mt-24 data-[vaul-drawer-direction=bottom]:max-h-[80vh] data-[vaul-drawer-direction=bottom]:rounded-t-lg data-[vaul-drawer-direction=bottom]:border-t',
          'data-[vaul-drawer-direction=right]:inset-y-0 data-[vaul-drawer-direction=right]:right-0 data-[vaul-drawer-direction=right]:shadow-[-10px_0_10px_-3px_rgba(0,0,0,0.1)]',
          'data-[vaul-drawer-direction=left]:inset-y-0 data-[vaul-drawer-direction=left]:left-0 data-[vaul-drawer-direction=left]:shadow-[10px_0_10px_-3px_rgba(0,0,0,0.1)]',
          className,
>>>>>>> 4a5a9b51
        )}
        {...props}
      >
        <div className="bg-muted mx-auto mt-4 hidden h-2 w-[100px] shrink-0 rounded-full group-data-[vaul-drawer-direction=bottom]/drawer-content:block" />
        {children}
      </DrawerPrimitive.Content>
    </DrawerPortal>
  );
}

function DrawerHeader({ className, ...props }: React.ComponentProps<'div'>) {
  return (
    <div
      data-slot="drawer-header"
      className={cn(
        'flex flex-col gap-0.5 p-0 group-data-[vaul-drawer-direction=bottom]/drawer-content:text-center group-data-[vaul-drawer-direction=top]/drawer-content:text-center md:gap-1.5 md:text-left',
        className,
      )}
      {...props}
    />
  );
}

function DrawerFooter({ className, ...props }: React.ComponentProps<'div'>) {
  return (
    <div
      data-slot="drawer-footer"
      className={cn('mt-auto flex flex-col gap-2 p-4', className)}
      {...props}
    />
  );
}

function DrawerTitle({
  className,
  ...props
}: React.ComponentProps<typeof DrawerPrimitive.Title>) {
  return (
    <DrawerPrimitive.Title
      data-slot="drawer-title"
      className={cn('text-foreground font-semibold', className)}
      {...props}
    />
  );
}

function DrawerDescription({
  className,
  ...props
}: React.ComponentProps<typeof DrawerPrimitive.Description>) {
  return (
    <DrawerPrimitive.Description
      data-slot="drawer-description"
      className={cn('text-muted-foreground text-sm', className)}
      {...props}
    />
  );
}

export {
  Drawer,
  DrawerPortal,
  DrawerTrigger,
  DrawerClose,
  DrawerContent,
  DrawerHeader,
  DrawerFooter,
  DrawerTitle,
  DrawerDescription,
};<|MERGE_RESOLUTION|>--- conflicted
+++ resolved
@@ -39,18 +39,12 @@
       <DrawerPrimitive.Content
         data-slot="drawer-content"
         className={cn(
-<<<<<<< HEAD
-          'fixed inset-y-0 right-0 z-50 h-full flex flex-col border bg-background shadow-lg outline-none max-w-[100vw] !overflow-x-hidden',
-          drawerClassName ?? 'w-3/4 max-w-md',
-          contentClassName,
-=======
           'group/drawer-content bg-background fixed z-50 flex h-auto flex-col shadow-lg outline-none',
           'data-[vaul-drawer-direction=top]:inset-x-0 data-[vaul-drawer-direction=top]:top-0 data-[vaul-drawer-direction=top]:mb-24 data-[vaul-drawer-direction=top]:max-h-[80vh] data-[vaul-drawer-direction=top]:rounded-b-lg data-[vaul-drawer-direction=top]:border-b',
           'data-[vaul-drawer-direction=bottom]:inset-x-0 data-[vaul-drawer-direction=bottom]:bottom-0 data-[vaul-drawer-direction=bottom]:mt-24 data-[vaul-drawer-direction=bottom]:max-h-[80vh] data-[vaul-drawer-direction=bottom]:rounded-t-lg data-[vaul-drawer-direction=bottom]:border-t',
           'data-[vaul-drawer-direction=right]:inset-y-0 data-[vaul-drawer-direction=right]:right-0 data-[vaul-drawer-direction=right]:shadow-[-10px_0_10px_-3px_rgba(0,0,0,0.1)]',
           'data-[vaul-drawer-direction=left]:inset-y-0 data-[vaul-drawer-direction=left]:left-0 data-[vaul-drawer-direction=left]:shadow-[10px_0_10px_-3px_rgba(0,0,0,0.1)]',
           className,
->>>>>>> 4a5a9b51
         )}
         {...props}
       >
