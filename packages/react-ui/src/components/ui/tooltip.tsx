'use client';

import * as TooltipPrimitive from '@radix-ui/react-tooltip';
import * as React from 'react';

import { cn } from '@/lib/utils';

function TooltipProvider({
  delayDuration = 0,
  ...props
}: React.ComponentProps<typeof TooltipPrimitive.Provider>) {
  return (
    <TooltipPrimitive.Provider
      data-slot="tooltip-provider"
      delayDuration={delayDuration}
      {...props}
    />
  );
}

function Tooltip({
  ...props
}: React.ComponentProps<typeof TooltipPrimitive.Root>) {
  return (
    <TooltipProvider>
      <TooltipPrimitive.Root data-slot="tooltip" {...props} />
    </TooltipProvider>
  );
}

function TooltipTrigger({
  ...props
}: React.ComponentProps<typeof TooltipPrimitive.Trigger>) {
  return <TooltipPrimitive.Trigger data-slot="tooltip-trigger" {...props} />;
}

function TooltipContent({
  className,
  sideOffset = 0,
  children,
  ...props
}: React.ComponentProps<typeof TooltipPrimitive.Content>) {
  return (
    <TooltipPrimitive.Portal>
      <TooltipPrimitive.Content
        data-slot="tooltip-content"
        sideOffset={sideOffset}
        className={cn(
<<<<<<< HEAD
          'bg-background border text-foreground animate-in fade-in-0 zoom-in-95 data-[state=closed]:animate-out data-[state=closed]:fade-out-0 data-[state=closed]:zoom-out-95 data-[side=bottom]:slide-in-from-top-2 data-[side=left]:slide-in-from-right-2 data-[side=right]:slide-in-from-left-2 data-[side=top]:slide-in-from-bottom-2 z-50 w-fit origin-(--radix-tooltip-content-transform-origin) rounded-md px-3 py-1.5 text-xs text-balance',
=======
          'z-50 overflow-hidden rounded-md border bg-background px-3 py-1.5 text-sm text-foreground shadow-md animate-in fade-in-0 zoom-in-95 data-[state=closed]:animate-out data-[state=closed]:fade-out-0 data-[state=closed]:zoom-out-95 data-[side=bottom]:slide-in-from-top-2 data-[side=left]:slide-in-from-right-2 data-[side=right]:slide-in-from-left-2 data-[side=top]:slide-in-from-bottom-2',
>>>>>>> 5229e5ce
          className,
        )}
        {...props}
      >
        {children}
        <TooltipPrimitive.Arrow className="bg-background border-r border-b fill-background z-50 size-2.5 translate-y-[calc(-50%_-_2px)] rotate-45 rounded-[2px]" />
      </TooltipPrimitive.Content>
    </TooltipPrimitive.Portal>
  );
}

export { Tooltip, TooltipTrigger, TooltipContent, TooltipProvider };<|MERGE_RESOLUTION|>--- conflicted
+++ resolved
@@ -46,11 +46,7 @@
         data-slot="tooltip-content"
         sideOffset={sideOffset}
         className={cn(
-<<<<<<< HEAD
-          'bg-background border text-foreground animate-in fade-in-0 zoom-in-95 data-[state=closed]:animate-out data-[state=closed]:fade-out-0 data-[state=closed]:zoom-out-95 data-[side=bottom]:slide-in-from-top-2 data-[side=left]:slide-in-from-right-2 data-[side=right]:slide-in-from-left-2 data-[side=top]:slide-in-from-bottom-2 z-50 w-fit origin-(--radix-tooltip-content-transform-origin) rounded-md px-3 py-1.5 text-xs text-balance',
-=======
           'z-50 overflow-hidden rounded-md border bg-background px-3 py-1.5 text-sm text-foreground shadow-md animate-in fade-in-0 zoom-in-95 data-[state=closed]:animate-out data-[state=closed]:fade-out-0 data-[state=closed]:zoom-out-95 data-[side=bottom]:slide-in-from-top-2 data-[side=left]:slide-in-from-right-2 data-[side=right]:slide-in-from-left-2 data-[side=top]:slide-in-from-bottom-2',
->>>>>>> 5229e5ce
           className,
         )}
         {...props}
