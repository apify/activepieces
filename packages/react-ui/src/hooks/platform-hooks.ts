--- conflicted
+++ resolved
@@ -23,11 +23,7 @@
 import { flagsHooks } from './flags-hooks';
 
 export const platformHooks = {
-<<<<<<< HEAD
-  isCopilotEnabled: () => {
-    const { platform } = platformHooks.useCurrentPlatform();
-    return Object.keys(platform?.copilotSettings?.providers ?? {}).length > 0;
-  },
+
   useDeleteAccount: () => {
     const navigate = useNavigate();
     return useMutation({
@@ -43,8 +39,6 @@
       },
     });
   },
-=======
->>>>>>> 925bd564
   useCurrentPlatform: () => {
     const currentPlatformId = authenticationSession.getPlatformId();
     const query = useSuspenseQuery({
