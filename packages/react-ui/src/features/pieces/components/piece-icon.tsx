import { VariantProps, cva } from 'class-variance-authority';
import React from 'react';

import {
  Tooltip,
  TooltipContent,
  TooltipTrigger,
} from '@/components/ui/tooltip';

const pieceIconVariants = cva('flex items-center justify-center  ', {
  variants: {
    circle: {
      true: 'rounded-full bg-white p-2',
    },
    size: {
      md: 'size-[36px]',
      sm: 'size-[25px]',
    },
    border: {
      true: 'border border-solid',
      false: '',
    },
  },
  defaultVariants: {},
});

interface PieceIconCircleProps extends VariantProps<typeof pieceIconVariants> {
  displayName: string;
  logoUrl: string;
  showTooltip: boolean;
}

const PieceIcon = React.memo(
<<<<<<< HEAD
  ({ pieceName, border, size, circle }: PieceIconCircleProps) => {
    const { data, isSuccess } = piecesHooks.usePiece({
      name: pieceName,
      version: undefined,
    });

    const defaultImageUrl =
      'https://cdn.activepieces.com/pieces/empty-trigger.svg';

    let imageUrl = defaultImageUrl;
    let displayName = 'Empty Trigger';

    if (isSuccess && data) {
      imageUrl = data.logoUrl ?? defaultImageUrl;
      displayName = data.displayName ?? displayName;
    }

=======
  ({
    displayName,
    logoUrl,
    border,
    size,
    circle,
    showTooltip,
  }: PieceIconCircleProps) => {
>>>>>>> c72e9583
    return (
      <Tooltip>
        <TooltipTrigger asChild>
          <div className={pieceIconVariants({ border, size, circle })}>
<<<<<<< HEAD
            <img src={imageUrl} alt={displayName} className="object-contain" />
          </div>
        </TooltipTrigger>
        <TooltipContent side="bottom">{displayName}</TooltipContent>
=======
            <img src={logoUrl} className="object-contain" alt={displayName} />
          </div>
        </TooltipTrigger>
        {showTooltip ? (
          <TooltipContent side="bottom">{displayName}</TooltipContent>
        ) : null}
>>>>>>> c72e9583
      </Tooltip>
    );
  },
);

PieceIcon.displayName = 'PieceIcon';
export { PieceIcon };<|MERGE_RESOLUTION|>--- conflicted
+++ resolved
@@ -31,25 +31,6 @@
 }
 
 const PieceIcon = React.memo(
-<<<<<<< HEAD
-  ({ pieceName, border, size, circle }: PieceIconCircleProps) => {
-    const { data, isSuccess } = piecesHooks.usePiece({
-      name: pieceName,
-      version: undefined,
-    });
-
-    const defaultImageUrl =
-      'https://cdn.activepieces.com/pieces/empty-trigger.svg';
-
-    let imageUrl = defaultImageUrl;
-    let displayName = 'Empty Trigger';
-
-    if (isSuccess && data) {
-      imageUrl = data.logoUrl ?? defaultImageUrl;
-      displayName = data.displayName ?? displayName;
-    }
-
-=======
   ({
     displayName,
     logoUrl,
@@ -58,24 +39,16 @@
     circle,
     showTooltip,
   }: PieceIconCircleProps) => {
->>>>>>> c72e9583
     return (
       <Tooltip>
         <TooltipTrigger asChild>
           <div className={pieceIconVariants({ border, size, circle })}>
-<<<<<<< HEAD
-            <img src={imageUrl} alt={displayName} className="object-contain" />
-          </div>
-        </TooltipTrigger>
-        <TooltipContent side="bottom">{displayName}</TooltipContent>
-=======
             <img src={logoUrl} className="object-contain" alt={displayName} />
           </div>
         </TooltipTrigger>
         {showTooltip ? (
           <TooltipContent side="bottom">{displayName}</TooltipContent>
         ) : null}
->>>>>>> c72e9583
       </Tooltip>
     );
   },
