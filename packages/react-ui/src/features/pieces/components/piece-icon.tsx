import { VariantProps, cva } from 'class-variance-authority';
import React from 'react';

import {
  Tooltip,
  TooltipContent,
  TooltipTrigger,
} from '@/components/ui/tooltip';

const pieceIconVariants = cva('flex items-center justify-center  ', {
  variants: {
    circle: {
      true: 'rounded-full bg-white p-2',
    },
    size: {
      md: 'size-[36px]',
      sm: 'size-[25px]',
    },
    border: {
      true: 'border border-solid',
      false: '',
    },
  },
  defaultVariants: {},
});

interface PieceIconCircleProps extends VariantProps<typeof pieceIconVariants> {
  displayName: string;
  logoUrl: string;
  showTooltip: boolean;
}

const PieceIcon = React.memo(
<<<<<<< HEAD
  ({ pieceName, border, size, circle }: PieceIconCircleProps) => {
    const { pieceModel, isSuccess } = piecesHooks.usePiece({
      name: pieceName,
      version: undefined,
    });

=======
  ({
    displayName,
    logoUrl,
    border,
    size,
    circle,
    showTooltip,
  }: PieceIconCircleProps) => {
>>>>>>> a578baa7
    return (
      <Tooltip>
        <TooltipTrigger asChild>
          <div className={pieceIconVariants({ border, size, circle })}>
<<<<<<< HEAD
            {isSuccess && pieceModel ? (
              <img src={pieceModel?.logoUrl} className="object-contain" />
            ) : null}
          </div>
        </TooltipTrigger>
        <TooltipContent side="bottom">
          {isSuccess && pieceModel ? pieceModel?.displayName : null}
        </TooltipContent>
=======
            <img src={logoUrl} className="object-contain" alt={displayName} />
          </div>
        </TooltipTrigger>
        {showTooltip ? (
          <TooltipContent side="bottom">{displayName}</TooltipContent>
        ) : null}
>>>>>>> a578baa7
      </Tooltip>
    );
  },
);

PieceIcon.displayName = 'PieceIcon';
export { PieceIcon };<|MERGE_RESOLUTION|>--- conflicted
+++ resolved
@@ -31,14 +31,6 @@
 }
 
 const PieceIcon = React.memo(
-<<<<<<< HEAD
-  ({ pieceName, border, size, circle }: PieceIconCircleProps) => {
-    const { pieceModel, isSuccess } = piecesHooks.usePiece({
-      name: pieceName,
-      version: undefined,
-    });
-
-=======
   ({
     displayName,
     logoUrl,
@@ -47,28 +39,16 @@
     circle,
     showTooltip,
   }: PieceIconCircleProps) => {
->>>>>>> a578baa7
     return (
       <Tooltip>
         <TooltipTrigger asChild>
           <div className={pieceIconVariants({ border, size, circle })}>
-<<<<<<< HEAD
-            {isSuccess && pieceModel ? (
-              <img src={pieceModel?.logoUrl} className="object-contain" />
-            ) : null}
-          </div>
-        </TooltipTrigger>
-        <TooltipContent side="bottom">
-          {isSuccess && pieceModel ? pieceModel?.displayName : null}
-        </TooltipContent>
-=======
             <img src={logoUrl} className="object-contain" alt={displayName} />
           </div>
         </TooltipTrigger>
         {showTooltip ? (
           <TooltipContent side="bottom">{displayName}</TooltipContent>
         ) : null}
->>>>>>> a578baa7
       </Tooltip>
     );
   },
