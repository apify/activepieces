import { t } from 'i18next';

import { agentsApi } from '@/features/agents/lib/agents-api';
import {
  ErrorHandlingOptionsParam,
  PieceMetadataModel,
  PieceMetadataModelSummary,
} from '@activepieces/pieces-framework';
import {
  Action,
  ActionType,
  flowStructureUtil,
  LocalesEnum,
  spreadIfDefined,
  Step,
  TriggerType,
  Trigger,
} from '@activepieces/shared';

import {
  PieceStepMetadata,
  PrimitiveStepMetadata,
  StepMetadata,
  StepMetadataWithStepName,
} from '../../../lib/types';

<<<<<<< HEAD
import { piecesApi } from './pieces-api';

export const CORE_STEP_METADATA: Record<
  Exclude<ActionType, ActionType.PIECE> | TriggerType.EMPTY,
  PrimitiveStepMetadata
> = {
  [ActionType.CODE]: {
    displayName: t('Code'),
    logoUrl: 'https://cdn.activepieces.com/pieces/code.svg',
    description: t('Powerful Node.js & TypeScript code with npm'),
    type: ActionType.CODE as const,
  },
  [ActionType.LOOP_ON_ITEMS]: {
    displayName: t('Loop on Items'),
    logoUrl: 'https://cdn.activepieces.com/pieces/loop.svg',
    description: 'Iterate over a list of items',
    type: ActionType.LOOP_ON_ITEMS as const,
  },
  [ActionType.ROUTER]: {
    displayName: t('Router'),
    logoUrl: 'https://cdn.activepieces.com/pieces/branch.svg',
    description: t('Split your flow into branches depending on condition(s)'),
    type: ActionType.ROUTER as const,
  },
  [TriggerType.EMPTY]: {
    displayName: t('Empty Trigger'),
    logoUrl: 'https://cdn.activepieces.com/pieces/empty-trigger.svg',
    description: t('Empty Trigger'),
    type: TriggerType.EMPTY as const,
  },
} as const;
export const CORE_ACTIONS_METADATA = [
  CORE_STEP_METADATA[ActionType.CODE],
  CORE_STEP_METADATA[ActionType.LOOP_ON_ITEMS],
  CORE_STEP_METADATA[ActionType.ROUTER],
] as const;

export const TODO_ACTIONS = {
  createTodo: 'createTodo',
  createTodoAndWait: 'createTodoAndWait',
  waitForApproval: 'wait_for_approval',
};

export const HIDDEN_ACTIONS = [
  {
    pieceName: '@activepieces/piece-todos',
    actions: [TODO_ACTIONS.createTodoAndWait, TODO_ACTIONS.waitForApproval],
=======
export const stepUtils = {
  getKeys(step: Action | Trigger, locale: LocalesEnum): (string | undefined)[] {
    const isPieceStep =
      step.type === ActionType.PIECE || step.type === TriggerType.PIECE;
    const pieceName = isPieceStep ? step.settings.pieceName : undefined;
    const pieceVersion = isPieceStep ? step.settings.pieceVersion : undefined;
    const customLogoUrl = isPieceStep
      ? 'customLogoUrl' in step
        ? step.customLogoUrl
        : undefined
      : undefined;
    const agentId = getAgentId(step);
    return [pieceName, pieceVersion, customLogoUrl, agentId, locale, step.type];
>>>>>>> 263ae274
  },
];

export const stepUtils = {
  async getMetadata(
    step: Action | Trigger,
    locale: LocalesEnum,
  ): Promise<StepMetadataWithStepName> {
    const customLogoUrl =
      'customLogoUrl' in step ? step.customLogoUrl : undefined;
    switch (step.type) {
      case ActionType.ROUTER:
      case ActionType.LOOP_ON_ITEMS:
      case ActionType.CODE:
      case TriggerType.EMPTY:
        return {
          ...CORE_STEP_METADATA[step.type],
          ...spreadIfDefined('logoUrl', customLogoUrl),
          stepDisplayName: step.displayName,
        };
      case ActionType.PIECE:
      case TriggerType.PIECE: {
        const piece = await piecesApi.get({
          name: step.settings.pieceName,
          version: step.settings.pieceVersion,
          locale: locale,
        });
        const metadata = stepUtils.mapPieceToMetadata(
          piece,
          step.type === ActionType.PIECE ? 'action' : 'trigger',
        );
        const dataToOverride = await getDataToOverride(step);
        return {
          ...metadata,
          stepDisplayName: step.displayName,
          ...spreadIfDefined('logoUrl', customLogoUrl),
          ...spreadIfDefined('description', piece.description),
          errorHandlingOptions: mapErrorHandlingOptions(piece, step),
          ...dataToOverride,
        };
      }
    }
  },
  mapPieceToMetadata(
    piece: PieceMetadataModelSummary | PieceMetadataModel,
    type: 'action' | 'trigger',
  ): Omit<PieceStepMetadata, 'stepDisplayName'> {
    return {
      displayName: piece.displayName,
      logoUrl: piece.logoUrl,
      description: piece.description,
      type: type === 'action' ? ActionType.PIECE : TriggerType.PIECE,
      pieceType: piece.pieceType,
      pieceName: piece.name,
      pieceVersion: piece.version,
      categories: piece.categories ?? [],
      packageType: piece.packageType,
      auth: piece.auth,
    };
  },
  isAgentPiece(action: Step) {
    return (
      action.type === ActionType.PIECE &&
      action.settings.pieceName === '@activepieces/piece-agent'
    );
  },
  getAgentId(action: Step) {
    if (!stepUtils.isAgentPiece(action)) {
      return undefined;
    }
    return 'input' in action.settings && 'agentId' in action.settings.input
      ? (action.settings.input.agentId as string)
      : undefined;
  },
};

async function getDataToOverride(
  step: Action | Trigger,
): Promise<
  Partial<Pick<StepMetadata, 'displayName' | 'logoUrl' | 'description'>>
> {
  if (stepUtils.isAgentPiece(step)) {
    const agentId = stepUtils.getAgentId(step);
    if (!agentId) {
      return {};
    }
    const agent = await agentsApi.get(agentId);
    if (!agent) {
      return {};
    }
    return {
      logoUrl: agent.profilePictureUrl,
      description: agent.description,
    };
  }
  return {};
}

function mapErrorHandlingOptions(
  piece: PieceMetadataModel,
  step: Step,
): ErrorHandlingOptionsParam {
  if (flowStructureUtil.isTrigger(step.type)) {
    return {
      continueOnFailure: {
        hide: false,
      },
      retryOnFailure: {
        hide: false,
      },
    };
  }
  const selectedAction =
    step.type === ActionType.PIECE
      ? piece?.actions[step.settings.actionName!]
      : null;
  const errorHandlingOptions = selectedAction?.errorHandlingOptions;
  if (errorHandlingOptions) {
    return errorHandlingOptions;
  }
  return {
    continueOnFailure: {
      hide: false,
      defaultValue: false,
    },
    retryOnFailure: {
      hide: false,
      defaultValue: false,
    },
  };
}<|MERGE_RESOLUTION|>--- conflicted
+++ resolved
@@ -24,7 +24,6 @@
   StepMetadataWithStepName,
 } from '../../../lib/types';
 
-<<<<<<< HEAD
 import { piecesApi } from './pieces-api';
 
 export const CORE_STEP_METADATA: Record<
@@ -72,7 +71,9 @@
   {
     pieceName: '@activepieces/piece-todos',
     actions: [TODO_ACTIONS.createTodoAndWait, TODO_ACTIONS.waitForApproval],
-=======
+  },
+];
+
 export const stepUtils = {
   getKeys(step: Action | Trigger, locale: LocalesEnum): (string | undefined)[] {
     const isPieceStep =
@@ -84,13 +85,9 @@
         ? step.customLogoUrl
         : undefined
       : undefined;
-    const agentId = getAgentId(step);
+    const agentId = stepUtils.getAgentId(step);
     return [pieceName, pieceVersion, customLogoUrl, agentId, locale, step.type];
->>>>>>> 263ae274
-  },
-];
-
-export const stepUtils = {
+  },
   async getMetadata(
     step: Action | Trigger,
     locale: LocalesEnum,
