import { t } from 'i18next';
import { Trash } from 'lucide-react';

<<<<<<< HEAD
import { PermissionNeededTooltip } from '@/components/custom/permission-needed-tooltip';
=======
import { PermissionNeededTooltip } from '@/components/ui/permission-needed-tooltip';
import { UserAvatar } from '@/components/ui/user-avatar';
>>>>>>> 7171e36a
import { useAuthorization } from '@/hooks/authorization-hooks';
import { projectHooks } from '@/hooks/project-hooks';
import { ProjectMemberWithUser } from '@activepieces/ee-shared';
import { Permission } from '@activepieces/shared';

import { ConfirmationDeleteDialog } from '../../../components/delete-dialog';
import { Button } from '../../../components/ui/button';
import { projectMembersApi } from '../lib/project-members-api';
import { projectMembersHooks } from '../lib/project-members-hooks';

import { EditRoleDialog } from './edit-role-dialog';

type ProjectMemberCardProps = {
  member: ProjectMemberWithUser;
  onUpdate: () => void;
};

export function ProjectMemberCard({
  member,
  onUpdate,
}: ProjectMemberCardProps) {
  const { refetch } = projectMembersHooks.useProjectMembers();
  const { checkAccess } = useAuthorization();
  const userHasPermissionToRemoveMember = checkAccess(
    Permission.WRITE_PROJECT_MEMBER,
  );
  const { project } = projectHooks.useCurrentProject();
  const deleteMember = async () => {
    await projectMembersApi.delete(member.id);
    refetch();
    onUpdate();
  };

  return (
    <div
      className="w-full flex items-center justify-between space-x-4"
      key={member.id}
    >
      <div className="flex items-center space-x-4">
        <UserAvatar
          name={member.user.firstName + ' ' + member.user.lastName}
          email={member.user.email}
          size={32}
          disableTooltip={true}
        ></UserAvatar>
        <div className="flex flex-col gap-1">
          <p className="text-sm font-medium leading-none">
            {member.user.firstName} {member.user.lastName} (
            {member.projectRole.name})
          </p>
          <p className="text-sm text-muted-foreground">{member.user.email}</p>
        </div>
      </div>
      <div className="flex items-center gap-2">
        {project.ownerId !== member.userId && (
          <PermissionNeededTooltip
            hasPermission={userHasPermissionToRemoveMember}
          >
            <EditRoleDialog
              member={member}
              onSave={() => {
                refetch();
              }}
              disabled={!userHasPermissionToRemoveMember}
            />
            <ConfirmationDeleteDialog
              title={`${t('Remove')} ${member.user.firstName} ${
                member.user.lastName
              }`}
              message={t('Are you sure you want to remove this member?')}
              mutationFn={() => deleteMember()}
              entityName={`${member.user.firstName} ${member.user.lastName}`}
            >
              <Button
                disabled={!userHasPermissionToRemoveMember}
                variant="ghost"
                className="size-8 p-0"
              >
                <Trash className="text-destructive size-4" />
              </Button>
            </ConfirmationDeleteDialog>
          </PermissionNeededTooltip>
        )}
      </div>
    </div>
  );
}<|MERGE_RESOLUTION|>--- conflicted
+++ resolved
@@ -1,12 +1,8 @@
 import { t } from 'i18next';
 import { Trash } from 'lucide-react';
 
-<<<<<<< HEAD
 import { PermissionNeededTooltip } from '@/components/custom/permission-needed-tooltip';
-=======
-import { PermissionNeededTooltip } from '@/components/ui/permission-needed-tooltip';
 import { UserAvatar } from '@/components/ui/user-avatar';
->>>>>>> 7171e36a
 import { useAuthorization } from '@/hooks/authorization-hooks';
 import { projectHooks } from '@/hooks/project-hooks';
 import { ProjectMemberWithUser } from '@activepieces/ee-shared';
