--- conflicted
+++ resolved
@@ -6,11 +6,7 @@
 import { Progress } from '@/components/ui/progress';
 import { flagsHooks } from '@/hooks/flags-hooks';
 import { cn } from '@/lib/utils';
-<<<<<<< HEAD
 import { PlanName } from '@activepieces/ee-shared';
-=======
-import { ApSubscriptionStatus } from '@activepieces/ee-shared';
->>>>>>> 2150f068
 import {
   ApEdition,
   ApFlagId,
@@ -41,7 +37,6 @@
         '2xl:grid-cols-7': isFree,
       })}
     >
-<<<<<<< HEAD
       <UsageCard
         icon={<ClipboardCheck className="w-5 h-5" />}
         title={t('Tasks')}
@@ -50,9 +45,6 @@
       />
 
       {(isFree || isEnterprise) && (
-=======
-      {(isFree || isTrial || isEnterprise) && (
->>>>>>> 2150f068
         <UsageCard
           icon={<Workflow className="w-4 h-4" />}
           title={t('Active flows')}
