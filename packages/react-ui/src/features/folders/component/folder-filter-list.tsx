--- conflicted
+++ resolved
@@ -279,15 +279,9 @@
       </div>
       <div className="flex w-[250px] h-full flex-col gap-y-1">
         <Button
-<<<<<<< HEAD
-          variant="ghost"
-          className={cn('flex w-full justify-start bg-background pl-4 pr-0', {
-            'bg-accent dark:bg-accent/50': isInAllFlows,
-=======
           variant="accent"
           className={cn('flex w-full justify-start bg-background', {
             'bg-muted': isInAllFlows,
->>>>>>> 5229e5ce
           })}
           onClick={() => updateSearchParams(undefined)}
         >
