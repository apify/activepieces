--- conflicted
+++ resolved
@@ -19,13 +19,9 @@
 import { AppConnection, AppConnectionStatus } from '@activepieces/shared';
 
 import { appConnectionUtils } from '../lib/app-connections-utils';
-<<<<<<< HEAD
-import { useState } from 'react';
 
-=======
 
 import { ConnectionTypeDialog } from './connection-type-dialog';
->>>>>>> 344dedf9
 const DeleteConnectionColumn = ({
   row,
 }: {
@@ -159,25 +155,14 @@
   });
 };
 
-<<<<<<< HEAD
-type AppConnectionsTableProps = {
-  newConnectionClicked: () => void;
-};
-
-function AppConnectionsTable( { newConnectionClicked }: AppConnectionsTableProps) {
-=======
 function AppConnectionsTable() {
   const [openNewConnectionDialog, setOpenNewConnectionDialog] = useState(false);
->>>>>>> 344dedf9
 
   return (
     <div className="flex-col w-full">
       <div className="mb-4 flex">
         <h1 className="text-3xl font-bold">Connections </h1>
         <div className="ml-auto">
-<<<<<<< HEAD
-          <Button variant="default" onClick={newConnectionClicked}>New Connection</Button>
-=======
           <Button
             variant="default"
             onClick={() => setOpenNewConnectionDialog(true)}
@@ -188,7 +173,6 @@
             open={openNewConnectionDialog}
             setOpen={setOpenNewConnectionDialog}
           ></ConnectionTypeDialog>
->>>>>>> 344dedf9
         </div>
       </div>
       <DataTable columns={columns} fetchData={fetchData} filters={filters} />
