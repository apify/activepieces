import { useQuery, useMutation } from '@tanstack/react-query';

import { authenticationSession } from '@/lib/authentication-session';
import {
  McpWithTools,
  ListMcpsRequest,
  SeekPage,
  assertNotNullOrUndefined,
} from '@activepieces/shared';

import { mcpApi } from './mcp-api';

export const mcpHooks = {
  useMcps: (request: Omit<ListMcpsRequest, 'projectId'>) => {
    const projectId = authenticationSession.getProjectId();
    assertNotNullOrUndefined(projectId, 'projectId is not set');
    return useQuery<SeekPage<McpWithTools>, Error>({
      queryKey: ['mcp-servers', request, projectId],
      queryFn: () =>
        mcpApi.list({
          ...request,
          projectId,
        }),
      staleTime: 0,
    });
  },
  useMcp: (id: string) => {
    return useQuery<McpWithTools, Error>({
      queryKey: ['mcp', id],
      queryFn: () => mcpApi.get(id),
      enabled: !!id,
    });
  },
<<<<<<< HEAD
  useRemoveTool: (mcpId: string, onSuccess?: () => void) => {
    return useMutation({
      mutationFn: async (toolId: string) => {
        const mcp = await mcpApi.get(mcpId);
        const updatedTools =
          mcp?.tools
            ?.filter((tool) => tool.id !== toolId)
            .map((tool) => ({
              type: tool.type,
              mcpId: tool.mcpId,
              pieceMetadata: tool.pieceMetadata,
              flowId: tool.flowId,
            })) || [];

        return await mcpApi.update(mcpId, { tools: updatedTools });
      },
      onSuccess,
=======
  useCreateMcp: () => {
    const projectId = authenticationSession.getProjectId();
    assertNotNullOrUndefined(projectId, 'projectId is not set');
    return useMutation({
      mutationFn: async (name: string) => {
        return mcpApi.create({
          name,
          projectId,
        });
      },
    });
  },
  useDeleteMcp: () => {
    return useMutation({
      mutationFn: async (id: string) => {
        await mcpApi.delete(id);
      },
>>>>>>> 5d04e0a2
    });
  },
};<|MERGE_RESOLUTION|>--- conflicted
+++ resolved
@@ -31,25 +31,6 @@
       enabled: !!id,
     });
   },
-<<<<<<< HEAD
-  useRemoveTool: (mcpId: string, onSuccess?: () => void) => {
-    return useMutation({
-      mutationFn: async (toolId: string) => {
-        const mcp = await mcpApi.get(mcpId);
-        const updatedTools =
-          mcp?.tools
-            ?.filter((tool) => tool.id !== toolId)
-            .map((tool) => ({
-              type: tool.type,
-              mcpId: tool.mcpId,
-              pieceMetadata: tool.pieceMetadata,
-              flowId: tool.flowId,
-            })) || [];
-
-        return await mcpApi.update(mcpId, { tools: updatedTools });
-      },
-      onSuccess,
-=======
   useCreateMcp: () => {
     const projectId = authenticationSession.getProjectId();
     assertNotNullOrUndefined(projectId, 'projectId is not set');
@@ -67,7 +48,6 @@
       mutationFn: async (id: string) => {
         await mcpApi.delete(id);
       },
->>>>>>> 5d04e0a2
     });
   },
 };