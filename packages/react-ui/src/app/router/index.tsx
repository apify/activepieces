--- conflicted
+++ resolved
@@ -486,11 +486,7 @@
     element: (
       <PlatformAdminContainer>
         <PlatformSecondSidebarLayout type="infrastructure">
-<<<<<<< HEAD
-          <PageTitle title="Health">
-=======
           <PageTitle title="System Health">
->>>>>>> f9bc3c8b
             <SettingsHealthPage />
           </PageTitle>
         </PlatformSecondSidebarLayout>
