import {
  Action,
  ActionType,
  FlowOperationType,
  TriggerType,
  debounce,
  flowHelper,
} from '@activepieces/shared';
import React from 'react';

import { SidebarHeader } from '../sidebar-header';
import { TestActionComponent } from '../test-step/test-action';

import { BranchSettings } from './branch-settings/branch-settings';
import { CodeSettings } from './code-settings/code-settings';
import { LoopsSettings } from './loops-settings';

import { useBuilderStateContext } from '@/app/builder/builder-hooks';
import {
  ResizableHandle,
  ResizablePanel,
  ResizablePanelGroup,
} from '@/components/ui/resizable-panel';
import { ScrollArea } from '@/components/ui/scroll-area';
import { UNSAVED_CHANGES_TOAST, useToast } from '@/components/ui/use-toast';
import { flowVersionUtils } from '@/features/flows/lib/flow-version-util';
import { PieceCardInfo } from '@/features/pieces/components/piece-card-info';
import { piecesHooks } from '@/features/pieces/lib/pieces-hook';
import { ActionErrorHandlingForm } from '@/features/properties-form/components/action-error-handling';

const STEPS_WITH_ERROR_HANDLING: (ActionType | TriggerType)[] = [
  ActionType.CODE,
];

const StepSettingsContainer = React.memo(() => {
  const [
<<<<<<< HEAD
=======
    ExitStepSettings,
>>>>>>> 201f8776
    applyOperation,
    readonly,
    flowVersion,
    isSaving,
    startSaving,
    selectStep,
  ] = useBuilderStateContext((state) => [
<<<<<<< HEAD
=======
    state.ExitStepSettings,
>>>>>>> 201f8776
    state.applyOperation,
    state.readonly,
    state.flowVersion,
    state.saving,
    state.startSaving,
    state.selectStep,
  ]);

  const { toast } = useToast();

  const selectedStep = useBuilderStateContext((state) => {
    const { selectedStep } = state;
    if (!selectedStep) {
      return null;
    }
    return flowHelper.getStep(state.flowVersion, selectedStep.stepName!)!;
  });

  if (!selectedStep) {
    return <></>;
  }

  const { data: pieceMetadata } = piecesHooks.useStepMetadata({
    step: selectedStep,
  });

  const updateAction = (newAction: Action) => {
    applyOperation(
      {
        type: FlowOperationType.UPDATE_ACTION,
        request: newAction,
      },
      () => toast(UNSAVED_CHANGES_TOAST),
    );
  };

  const debouncedAction = debounce(updateAction, 200);

  const debouncedActionWithSaving = (newAction: Action) => {
    startSaving();
    debouncedAction(newAction);
  };

  const handleOnErrorChanges = (
    continueOnFailure: boolean | undefined,
    retryOnFailure: boolean | undefined,
  ) => {
    const newAction = flowVersionUtils.buildActionWithErrorOptions(
      selectedStep,
      {
        continueOnFailure,
        retryOnFailure,
      },
    );
    updateAction(newAction);
  };

  // TODO check scrolling code editior
  return (
    <>
<<<<<<< HEAD
      <SidebarHeader
        onClose={() => {
          selectStep(null);
        }}
      >
=======
      <SidebarHeader onClose={() => ExitStepSettings()}>
>>>>>>> 201f8776
        {selectedStep.displayName}
      </SidebarHeader>
      <ResizablePanelGroup direction="vertical">
        <ResizablePanel defaultSize={75}>
          <ScrollArea className="h-full ">
            <div className="flex flex-col gap-4 px-4">
              <PieceCardInfo piece={pieceMetadata!} />
              {selectedStep.type === ActionType.LOOP_ON_ITEMS && (
                <LoopsSettings
                  selectedStep={selectedStep}
                  onUpdateAction={debouncedActionWithSaving}
                ></LoopsSettings>
              )}
              {selectedStep.type === ActionType.CODE && (
                <CodeSettings
                  selectedStep={selectedStep}
                  onUpdateAction={debouncedActionWithSaving}
                  readonly={readonly}
                ></CodeSettings>
              )}
              {selectedStep.type === ActionType.BRANCH && (
                <BranchSettings
                  selectedStep={selectedStep}
                  onActionUpdate={debouncedActionWithSaving}
                ></BranchSettings>
              )}
              {STEPS_WITH_ERROR_HANDLING.includes(selectedStep.type) && (
                <ActionErrorHandlingForm
                  errorHandlingOptions={{
                    continueOnFailure: {
                      defaultValue:
                        selectedStep.settings.errorHandlingOptions
                          ?.continueOnFailure?.value ?? false,
                      hide: false,
                    },
                    retryOnFailure: {
                      defaultValue:
                        selectedStep.settings.errorHandlingOptions
                          ?.retryOnFailure?.value ?? false,
                      hide: false,
                    },
                  }}
                  onContinueOnFailureChange={(value) =>
                    handleOnErrorChanges(value, undefined)
                  }
                  onRetryOnFailureChange={(value) =>
                    handleOnErrorChanges(undefined, value)
                  }
                ></ActionErrorHandlingForm>
              )}
            </div>
          </ScrollArea>
        </ResizablePanel>
        {!readonly && (
          <>
            <ResizableHandle withHandle={true} />
            <ResizablePanel defaultSize={25}>
              <ScrollArea className="h-full">
                <div className="p-4 flex flex-col gap-4 h-full">
                  {flowHelper.isAction(selectedStep.type) && (
                    <TestActionComponent
                      flowVersionId={flowVersion.id}
                      onActionUpdate={updateAction}
                      isSaving={isSaving}
                      selectedStep={selectedStep as Action}
                    ></TestActionComponent>
                  )}
                </div>
              </ScrollArea>
            </ResizablePanel>
          </>
        )}
      </ResizablePanelGroup>
    </>
  );
});

StepSettingsContainer.displayName = 'StepSettings';
export { StepSettingsContainer as StepSettings };<|MERGE_RESOLUTION|>--- conflicted
+++ resolved
@@ -34,27 +34,19 @@
 
 const StepSettingsContainer = React.memo(() => {
   const [
-<<<<<<< HEAD
-=======
-    ExitStepSettings,
->>>>>>> 201f8776
     applyOperation,
     readonly,
     flowVersion,
     isSaving,
     startSaving,
-    selectStep,
+    exitStepSettings,
   ] = useBuilderStateContext((state) => [
-<<<<<<< HEAD
-=======
-    state.ExitStepSettings,
->>>>>>> 201f8776
     state.applyOperation,
     state.readonly,
     state.flowVersion,
     state.saving,
     state.startSaving,
-    state.selectStep,
+    state.exitStepSettings,
   ]);
 
   const { toast } = useToast();
@@ -109,15 +101,7 @@
   // TODO check scrolling code editior
   return (
     <>
-<<<<<<< HEAD
-      <SidebarHeader
-        onClose={() => {
-          selectStep(null);
-        }}
-      >
-=======
-      <SidebarHeader onClose={() => ExitStepSettings()}>
->>>>>>> 201f8776
+      <SidebarHeader onClose={() => exitStepSettings()}>
         {selectedStep.displayName}
       </SidebarHeader>
       <ResizablePanelGroup direction="vertical">
