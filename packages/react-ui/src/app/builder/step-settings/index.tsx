--- conflicted
+++ resolved
@@ -35,10 +35,10 @@
 import { CodeSettings } from './code-settings';
 import { LoopsSettings } from './loops-settings';
 import { PieceSettings } from './piece-settings';
-import { usePieceSettingsContext } from './piece-settings-context';
+import { useStepSettingsContext } from './step-settings-context';
 
 const StepSettingsContainer = React.memo(() => {
-  const { selectedStep, pieceModel, formSchema } = usePieceSettingsContext();
+  const { selectedStep, pieceModel, formSchema } = useStepSettingsContext();
   const [
     readonly,
     exitStepSettings,
@@ -97,7 +97,6 @@
     resolver: typeboxResolver(formSchema),
   });
 
-<<<<<<< HEAD
   useDeepCompareEffect(() => {
     form.trigger();
   }, [formSchema, defaultValues]);
@@ -107,20 +106,12 @@
     form.trigger();
     // eslint-disable-next-line react-hooks/exhaustive-deps
   }, [refreshPieceFormSettings]);
-=======
-    const actionOrTriggerName =
-      selectedStep.settings.actionName ?? selectedStep.settings.triggerName;
-    const actionOrTriggerDisplayName = selectedStep.settings.actionName
-      ? pieceModel?.actions[selectedStep.settings.actionName]?.displayName
-      : selectedStep.settings.triggerName
-      ? pieceModel?.triggers[selectedStep.settings.triggerName]?.displayName
-      : null;
-    const formSchema = formUtils.buildPieceSchema(
-      selectedStep.type,
-      actionOrTriggerName,
-      pieceModel ?? null,
-    );
->>>>>>> dc9c5760
+
+  const actionOrTriggerDisplayName = selectedStep.settings.actionName
+    ? pieceModel?.actions[selectedStep.settings.actionName]?.displayName
+    : selectedStep.settings.triggerName
+    ? pieceModel?.triggers[selectedStep.settings.triggerName]?.displayName
+    : null;
 
   useUpdateEffect(() => {
     form.setValue('valid', form.formState.isValid);
@@ -212,13 +203,15 @@
           </SidebarHeader>
         </div>
 
-<<<<<<< HEAD
         <ResizablePanelGroup direction="vertical">
           <ResizablePanel defaultSize={55}>
             <ScrollArea className="h-full">
               <div className="flex flex-col gap-4 px-4 pb-6">
                 {stepMetadata && (
-                  <PieceCardInfo piece={stepMetadata}></PieceCardInfo>
+                  <PieceCardInfo
+                    piece={stepMetadata}
+                    actionOrTriggerDisplayName={actionOrTriggerDisplayName}
+                  ></PieceCardInfo>
                 )}
                 {modifiedStep.type === ActionType.LOOP_ON_ITEMS && (
                   <LoopsSettings readonly={readonly}></LoopsSettings>
@@ -269,37 +262,6 @@
                   {modifiedStep.type && (
                     <TestStepContainer
                       type={modifiedStep.type}
-=======
-          <ResizablePanelGroup direction="vertical">
-            <ResizablePanel defaultSize={55}>
-              <ScrollArea className="h-full">
-                <div className="flex flex-col gap-4 px-4 pb-6">
-                  {stepMetadata && (
-                    <PieceCardInfo
-                      actionOrTriggerDisplayName={actionOrTriggerDisplayName}
-                      piece={stepMetadata}
-                    ></PieceCardInfo>
-                  )}
-                  {modifiedStep.type === ActionType.LOOP_ON_ITEMS && (
-                    <LoopsSettings readonly={readonly}></LoopsSettings>
-                  )}
-                  {modifiedStep.type === ActionType.CODE && (
-                    <CodeSettings readonly={readonly}></CodeSettings>
-                  )}
-                  {modifiedStep.type === ActionType.BRANCH && (
-                    <BranchSettings readonly={readonly}></BranchSettings>
-                  )}
-                  {modifiedStep.type === ActionType.PIECE && modifiedStep && (
-                    <PieceSettings
-                      step={modifiedStep}
-                      flowId={flowVersion.flowId}
-                      readonly={readonly}
-                    ></PieceSettings>
-                  )}
-                  {modifiedStep.type === TriggerType.PIECE && modifiedStep && (
-                    <PieceSettings
-                      step={modifiedStep}
->>>>>>> dc9c5760
                       flowId={flowVersion.flowId}
                       flowVersionId={flowVersion.id}
                       isSaving={saving}
