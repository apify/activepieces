import { CodeAction } from '@activepieces/shared';
import { Bot } from 'lucide-react';
import React, { useEffect } from 'react';
import { useFormContext } from 'react-hook-form';

import { LeftSideBarType, useBuilderStateContext } from '../../builder-hooks';
import { DictionaryProperty } from '../../piece-properties/dictionary-property';

import { CodeEditior } from './code-editior';

import { ApMarkdown } from '@/components/custom/markdown';
import { Button } from '@/components/ui/button';
import {
  FormField,
  FormItem,
  FormLabel,
  FormMessage,
} from '@/components/ui/form';

const markdown = `
To use data from previous steps in your code, include them as pairs of keys and values below.

You can access these inputs in your code using \`inputs.key\`, where \`key\` is the name you assigned below.

**Warning: "const code" is the entry to the code, if it is removed or renamed, your step will fail.**
`;

type CodeSettingsProps = {
  readonly: boolean;
};

const CodeSettings = React.memo(({ readonly }: CodeSettingsProps) => {
  const form = useFormContext<CodeAction>();
  const [setLeftSidebar] = useBuilderStateContext((state) => [
    state.setLeftSidebar,
  ]);

  useEffect(() => {
    return () => setLeftSidebar(LeftSideBarType.NONE);
  }, [setLeftSidebar]);

  return (
    <div className="flex flex-col gap-4">
      <FormField
        control={form.control}
        name="settings.input"
        render={({ field }) => (
          <FormItem>
<<<<<<< HEAD
            <div className="flex align-center justify-between">
              <FormLabel className="pt-4">Inputs</FormLabel>
              <Button
                variant="ghost"
                onClick={() => setLeftSidebar(LeftSideBarType.AI_COPILOT)}
                className="flex items-right max-w-max"
              >
                <Bot />
                <span className="ml-2"> Ask AI </span>
              </Button>
            </div>
            <ApMarkdown markdown={markdown} />
=======
            <FormLabel>Inputs</FormLabel>
            <ApMarkdown markdown={markdown} className="mt-2" />
>>>>>>> fb6f24f9
            <DictionaryProperty
              disabled={readonly}
              values={field.value}
              onChange={field.onChange}
            ></DictionaryProperty>
            <FormMessage />
          </FormItem>
        )}
      />
      <FormField
        control={form.control}
        name="settings.sourceCode"
        render={({ field }) => (
          <FormItem>
            <CodeEditior
              sourceCode={field.value}
              onChange={field.onChange}
              readonly={readonly}
            ></CodeEditior>
            <FormMessage />
          </FormItem>
        )}
      />
    </div>
  );
});
CodeSettings.displayName = 'CodeSettings';
export { CodeSettings };<|MERGE_RESOLUTION|>--- conflicted
+++ resolved
@@ -46,7 +46,7 @@
         name="settings.input"
         render={({ field }) => (
           <FormItem>
-<<<<<<< HEAD
+            <FormLabel>Inputs</FormLabel>
             <div className="flex align-center justify-between">
               <FormLabel className="pt-4">Inputs</FormLabel>
               <Button
@@ -58,11 +58,8 @@
                 <span className="ml-2"> Ask AI </span>
               </Button>
             </div>
-            <ApMarkdown markdown={markdown} />
-=======
-            <FormLabel>Inputs</FormLabel>
             <ApMarkdown markdown={markdown} className="mt-2" />
->>>>>>> fb6f24f9
+
             <DictionaryProperty
               disabled={readonly}
               values={field.value}
