--- conflicted
+++ resolved
@@ -8,12 +8,6 @@
   PopoverTrigger,
 } from '@/components/ui/popover';
 import { Separator } from '@/components/ui/separator';
-<<<<<<< HEAD
-import { pieceSelectorUtils } from '@/features/pieces/lib/piece-selector-utils';
-import { piecesHooks } from '@/features/pieces/lib/pieces-hooks';
-=======
-import { stepsHooks } from '@/features/pieces/lib/steps-hooks';
->>>>>>> f442e9f5
 import { useIsMobile } from '@/hooks/use-mobile';
 import { FlowOperationType } from '@activepieces/shared';
 
