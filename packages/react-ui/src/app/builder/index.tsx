--- conflicted
+++ resolved
@@ -13,7 +13,6 @@
 import { CanvasControls } from '@/app/builder/flow-canvas/canvas-controls';
 import { StepSettingsProvider } from '@/app/builder/step-settings/step-settings-context';
 import { ChatDrawer } from '@/app/routes/chat/chat-drawer';
-import { useEmbedding } from '@/components/embed-provider';
 import { ShowPoweredBy } from '@/components/show-powered-by';
 import { useSocket } from '@/components/socket-provider';
 import {
@@ -91,7 +90,6 @@
 };
 const BuilderPage = () => {
   const { platform } = platformHooks.useCurrentPlatform();
-<<<<<<< HEAD
   const [setRun, flowVersion, leftSidebar, rightSidebar, run, selectedStep] =
     useBuilderStateContext((state) => [
       state.setRun,
@@ -101,30 +99,9 @@
       state.run,
       state.selectedStep,
     ]);
-=======
-  const [
-    setRun,
-    flowVersion,
-    leftSidebar,
-    rightSidebar,
-    run,
-    canExitRun,
-    selectedStep,
-  ] = useBuilderStateContext((state) => [
-    state.setRun,
-    state.flowVersion,
-    state.leftSidebar,
-    state.rightSidebar,
-    state.run,
-    state.canExitRun,
-    state.selectedStep,
-  ]);
-  const {
-    embedState: { isEmbedded },
-  } = useEmbedding();
->>>>>>> 8c93fbaf
+
   const { data: edition } = flagsHooks.useFlag<ApEdition>(ApFlagId.EDITION);
-  useShowBuilderIsSavingWarningBeforeLeaving(isEmbedded);
+  useShowBuilderIsSavingWarningBeforeLeaving();
 
   const { memorizedSelectedStep, containerKey } = useBuilderStateContext(
     (state) => {
