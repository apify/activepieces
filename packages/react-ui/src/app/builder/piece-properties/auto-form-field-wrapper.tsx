--- conflicted
+++ resolved
@@ -53,6 +53,7 @@
     : JSON.stringify(currentValue);
 };
 
+
 const AutoFormFieldWrapper = ({
   placeBeforeLabelText = false,
   children,
@@ -68,18 +69,10 @@
   const dynamicInputModeToggled =
     form.getValues().settings?.propertySettings?.[propertyName]?.type ===
     PropertyExecutionType.DYNAMIC;
-
-<<<<<<< HEAD
-  function handleDynamicValueToggleChange(usesDynamicValue: boolean) {
-    const newCustomizedInputs = {
-      ...form.getValues().settings?.inputUiInfo?.customizedInputs,
-      [propertyName]: usesDynamicValue,
-=======
   function handleDynamicValueToggleChange(mode: PropertyExecutionType) {
     const propertySettingsForSingleProperty = {
       ...form.getValues().settings?.propertySettings?.[propertyName],
       type: mode,
->>>>>>> c34e84a1
     };
     form.setValue(
       `settings.propertySettings.${propertyName}`,
@@ -90,7 +83,7 @@
     );
     if (isInputNameLiteral(inputName)) {
       const currentValue = form.getValues(inputName);
-      const newValue = usesDynamicValue
+      const newValue = mode === PropertyExecutionType.DYNAMIC
         ? getDefaultValueForDynamicValue(property, currentValue)
         : property.defaultValue ?? null;
       form.setValue(inputName, newValue, {
