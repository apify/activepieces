import { t } from 'i18next';
import { Navigate } from 'react-router-dom';

import { isNil } from '@activepieces/shared';

import { authenticationSession } from '../../lib/authentication-session';
import { projectSettingsRoutes } from '../router/project-route-wrapper';

interface SettingsLayoutProps {
  children: React.ReactNode;
}

export default function ProjectSettingsLayout({
  children,
}: SettingsLayoutProps) {
  const currentProjectId = authenticationSession.getProjectId();

  if (isNil(currentProjectId)) {
    return <Navigate to="/sign-in" replace />;
  }
<<<<<<< HEAD
  const sidebarNavItems: SidebarItem[] = [
    {
      title: t('General'),
      href: authenticationSession.appendProjectRoutePrefix(
        projectSettingsRoutes.general,
      ),
      icon: <Settings size={iconSize} />,
    },
    {
      title: t('Appearance'),
      href: authenticationSession.appendProjectRoutePrefix(
        projectSettingsRoutes.appearance,
      ),
      icon: <SunMoon size={iconSize} />,
    },
    {
      title: t('Team'),
      href: authenticationSession.appendProjectRoutePrefix(
        projectSettingsRoutes.team,
      ),
      icon: <Users size={iconSize} />,
      hasPermission: checkAccess(Permission.READ_PROJECT_MEMBER),
    },
    {
      title: t('Pieces'),
      href: authenticationSession.appendProjectRoutePrefix(
        projectSettingsRoutes.pieces,
      ),
      icon: <Puzzle size={iconSize} />,
    },
    {
      title: t('Alerts'),
      href: authenticationSession.appendProjectRoutePrefix(
        projectSettingsRoutes.alerts,
      ),
      icon: <Bell size={iconSize} />,
      hasPermission: checkAccess(Permission.READ_ALERT),
    },
    {
      title: t('Environments'),
      href: authenticationSession.appendProjectRoutePrefix(
        projectSettingsRoutes.environments,
      ),
      icon: <GitBranch size={iconSize} />,
      hasPermission: checkAccess(Permission.READ_PROJECT_RELEASE),
    },
  ];

  const filterAlerts = (item: SidebarItem) =>
    platform.alertsEnabled || item.title !== t('Alerts');
  const filterOnPermission = (item: SidebarItem) =>
    isNil(item.hasPermission) || item.hasPermission;

  const filteredNavItems = sidebarNavItems
    .filter(filterAlerts)
    .filter(filterOnPermission);
=======
>>>>>>> 03118a01

  return (
    <div className="w-full md:block">
      <h2 className="text-3xl font-bold tracking-tight">{t('Settings')}</h2>
      <div className="w-full mt-4">{children}</div>
    </div>
  );
}<|MERGE_RESOLUTION|>--- conflicted
+++ resolved
@@ -4,7 +4,6 @@
 import { isNil } from '@activepieces/shared';
 
 import { authenticationSession } from '../../lib/authentication-session';
-import { projectSettingsRoutes } from '../router/project-route-wrapper';
 
 interface SettingsLayoutProps {
   children: React.ReactNode;
@@ -18,65 +17,6 @@
   if (isNil(currentProjectId)) {
     return <Navigate to="/sign-in" replace />;
   }
-<<<<<<< HEAD
-  const sidebarNavItems: SidebarItem[] = [
-    {
-      title: t('General'),
-      href: authenticationSession.appendProjectRoutePrefix(
-        projectSettingsRoutes.general,
-      ),
-      icon: <Settings size={iconSize} />,
-    },
-    {
-      title: t('Appearance'),
-      href: authenticationSession.appendProjectRoutePrefix(
-        projectSettingsRoutes.appearance,
-      ),
-      icon: <SunMoon size={iconSize} />,
-    },
-    {
-      title: t('Team'),
-      href: authenticationSession.appendProjectRoutePrefix(
-        projectSettingsRoutes.team,
-      ),
-      icon: <Users size={iconSize} />,
-      hasPermission: checkAccess(Permission.READ_PROJECT_MEMBER),
-    },
-    {
-      title: t('Pieces'),
-      href: authenticationSession.appendProjectRoutePrefix(
-        projectSettingsRoutes.pieces,
-      ),
-      icon: <Puzzle size={iconSize} />,
-    },
-    {
-      title: t('Alerts'),
-      href: authenticationSession.appendProjectRoutePrefix(
-        projectSettingsRoutes.alerts,
-      ),
-      icon: <Bell size={iconSize} />,
-      hasPermission: checkAccess(Permission.READ_ALERT),
-    },
-    {
-      title: t('Environments'),
-      href: authenticationSession.appendProjectRoutePrefix(
-        projectSettingsRoutes.environments,
-      ),
-      icon: <GitBranch size={iconSize} />,
-      hasPermission: checkAccess(Permission.READ_PROJECT_RELEASE),
-    },
-  ];
-
-  const filterAlerts = (item: SidebarItem) =>
-    platform.alertsEnabled || item.title !== t('Alerts');
-  const filterOnPermission = (item: SidebarItem) =>
-    isNil(item.hasPermission) || item.hasPermission;
-
-  const filteredNavItems = sidebarNavItems
-    .filter(filterAlerts)
-    .filter(filterOnPermission);
-=======
->>>>>>> 03118a01
 
   return (
     <div className="w-full md:block">
