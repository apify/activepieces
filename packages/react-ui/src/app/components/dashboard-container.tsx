import { t } from 'i18next';
<<<<<<< HEAD
import {
  AlertCircle,
  Link2,
  ListTodo,
  Logs,
  Package,
  Workflow,
  Wrench,
} from 'lucide-react';
=======
import { Settings, Table2, Workflow } from 'lucide-react';
>>>>>>> 9f2568e9
import { createContext, useState } from 'react';
import { Navigate } from 'react-router-dom';

import { useEmbedding } from '@/components/embed-provider';
import { issueHooks } from '@/features/issues/hooks/issue-hooks';
import { useAuthorization } from '@/hooks/authorization-hooks';
import { platformHooks } from '@/hooks/platform-hooks';
import { projectHooks } from '@/hooks/project-hooks';
import { isNil, Permission } from '@activepieces/shared';

import { authenticationSession } from '../../lib/authentication-session';

import { AllowOnlyLoggedInUserOnlyGuard } from './allow-logged-in-user-only-guard';
import {
  SidebarComponent,
  SidebarGroup,
  SidebarItem,
  SidebarLink,
} from './sidebar';

type DashboardContainerProps = {
  children: React.ReactNode;
  hideHeader?: boolean;
  removeGutters?: boolean;
};

const ProjectChangedRedirector = ({
  currentProjectId,
  children,
}: {
  currentProjectId: string;
  children: React.ReactNode;
}) => {
  projectHooks.useReloadPageIfProjectIdChanged(currentProjectId);
  return children;
};
export const CloseTaskLimitAlertContext = createContext({
  isAlertClosed: false,
  setIsAlertClosed: (isAlertClosed: boolean) => {},
});

export function DashboardContainer({
  children,
  removeGutters,
  hideHeader,
}: DashboardContainerProps) {
  const [automationOpen, setAutomationOpen] = useState(true);
  const [settingsOpen, setSettingsOpen] = useState(false);
  const { platform } = platformHooks.useCurrentPlatform();
  const { data: showIssuesNotification } = issueHooks.useIssuesNotification(
    platform.flowIssuesEnabled,
  );
  const { project } = projectHooks.useCurrentProject();
  const { embedState } = useEmbedding();
  const currentProjectId = authenticationSession.getProjectId();
  const { checkAccess } = useAuthorization();
  const [isAlertClosed, setIsAlertClosed] = useState(false);
  if (isNil(currentProjectId) || currentProjectId === '') {
    return <Navigate to="/sign-in" replace />;
  }
<<<<<<< HEAD
  const embedFilter = (link: SidebarLink) =>
    !embedState.isEmbedded || !!link.showInEmbed;
  const permissionFilter = (link: SidebarLink) =>
    isNil(link.hasPermission) || link.hasPermission;
  const links: SidebarLink[] = [
    {
      to: authenticationSession.appendProjectRoutePrefix('/flows'),
      label: t('Flows'),
      icon: Workflow,
      showInEmbed: true,
      hasPermission: checkAccess(Permission.READ_FLOW),
    },
    {
      to: authenticationSession.appendProjectRoutePrefix('/runs'),
      label: t('Runs'),
      icon: Logs,
      showInEmbed: true,
      hasPermission: checkAccess(Permission.READ_RUN),
    },
    {
      to: authenticationSession.appendProjectRoutePrefix('/issues'),
      label: t('Issues'),
      icon: AlertCircle,
      notification: showIssuesNotification,
      showInEmbed: false,
      hasPermission: checkAccess(Permission.READ_ISSUES),
    },
    {
      to: authenticationSession.appendProjectRoutePrefix('/manual-tasks'),
      label: t('Tasks'),
      icon: ListTodo,
      showInEmbed: true,
      hasPermission: checkAccess(Permission.READ_MANUAL_TASKS),
    },
    {
      to: authenticationSession.appendProjectRoutePrefix('/connections'),
      label: t('Connections'),
      icon: Link2,
      showInEmbed: true,
      hasPermission: checkAccess(Permission.READ_APP_CONNECTION),
    },
    {
      to: authenticationSession.appendProjectRoutePrefix('/releases'),
      label: t('Releases'),
      icon: Package,
      hasPermission: project.releasesEnabled,
    },
    {
      to: authenticationSession.appendProjectRoutePrefix('/settings/general'),
      label: t('Settings'),
      icon: Wrench,
      isActive: (pathname: string) => pathname.includes('/settings'),
=======
  const embedFilter = (link: SidebarItem) => {
    if (link.type === 'link') {
      return !embedState.isEmbedded || !!link.showInEmbed;
    }
    return true;
  };
  const permissionFilter = (link: SidebarItem) => {
    if (link.type === 'link') {
      return isNil(link.hasPermission) || link.hasPermission;
    }
    return true;
  };

  const filterAlerts = (item: SidebarItem) =>
    platform.alertsEnabled || item.label !== t('Alerts');

  const automationGroup: SidebarGroup = {
    type: 'group',
    label: t('Automation'),
    putEmptySpaceTop: true,
    icon: Workflow,
    isActive: (pathname: string) => {
      const paths = [
        '/flows',
        '/issues',
        '/runs',
        '/connections',
        '/releases',
        '/tables',
      ];
      return paths.some((path) => pathname.includes(path));
>>>>>>> 9f2568e9
    },
    defaultOpen: true,
    open: automationOpen,
    setOpen: setAutomationOpen,
    items: [
      {
        type: 'link',
        to: authenticationSession.appendProjectRoutePrefix('/flows'),
        label: t('Flows'),
        showInEmbed: true,
        hasPermission: checkAccess(Permission.READ_FLOW),
        isSubItem: true,
      },
      {
        type: 'link',
        to: authenticationSession.appendProjectRoutePrefix('/issues'),
        label: t('Issues'),
        notification: showIssuesNotification,
        showInEmbed: false,
        hasPermission: checkAccess(Permission.READ_ISSUES),
        isSubItem: true,
      },

      {
        type: 'link',
        to: authenticationSession.appendProjectRoutePrefix('/runs'),
        label: t('Runs'),
        showInEmbed: true,
        hasPermission: checkAccess(Permission.READ_RUN),
        isSubItem: true,
      },
      {
        type: 'link',
        to: authenticationSession.appendProjectRoutePrefix('/connections'),
        label: t('Connections'),
        showInEmbed: true,
        hasPermission: checkAccess(Permission.READ_APP_CONNECTION),
        isSubItem: true,
      },
      {
        type: 'link',
        to: authenticationSession.appendProjectRoutePrefix('/releases'),
        label: t('Releases'),
        hasPermission:
          project.releasesEnabled &&
          checkAccess(Permission.READ_PROJECT_RELEASE),
        isSubItem: true,
      },
    ],
  };
  const tablesLink: SidebarLink = {
    type: 'link',
    to: authenticationSession.appendProjectRoutePrefix('/tables'),
    label: t('Tables'),
    icon: Table2,
    showInEmbed: true,
    hasPermission: checkAccess(Permission.READ_TABLE),
    isSubItem: false,
  };

  const settingsGroup: SidebarGroup = {
    type: 'group',
    label: t('Settings'),
    defaultOpen: false,
    open: settingsOpen,
    setOpen: setSettingsOpen,
    icon: Settings,
    isActive: (pathname: string) => pathname.includes('/settings'),
    items: [
      {
        type: 'link',
        to: authenticationSession.appendProjectRoutePrefix('/settings/general'),
        label: t('General'),
        isSubItem: true,
      },
      {
        type: 'link',
        to: authenticationSession.appendProjectRoutePrefix(
          '/settings/appearance',
        ),
        label: t('Appearance'),
        isSubItem: true,
      },
      {
        type: 'link',
        to: authenticationSession.appendProjectRoutePrefix('/settings/team'),
        label: t('Team'),
        hasPermission: checkAccess(Permission.READ_PROJECT_MEMBER),
        isSubItem: true,
      },
      {
        type: 'link',
        to: authenticationSession.appendProjectRoutePrefix('/settings/pieces'),
        label: t('Pieces'),
        isSubItem: true,
      },
      {
        type: 'link',
        to: authenticationSession.appendProjectRoutePrefix('/settings/alerts'),
        label: t('Alerts'),
        hasPermission: checkAccess(Permission.READ_ALERT),
        isSubItem: true,
      },
      {
        type: 'link',
        to: authenticationSession.appendProjectRoutePrefix(
          '/settings/environments',
        ),
        label: t('Environments'),
        hasPermission: checkAccess(Permission.READ_PROJECT_RELEASE),
        isSubItem: true,
      },
    ],
  };
  const items: SidebarItem[] = [automationGroup, tablesLink, settingsGroup]
    .filter(embedFilter)
    .filter(permissionFilter)
    .filter(filterAlerts);

  for (const item of items) {
    if (item.type === 'group') {
      const newItems = item.items
        .filter(embedFilter)
        .filter(permissionFilter)
        .filter(filterAlerts);
      item.items = newItems;
    }
  }

  return (
    <AllowOnlyLoggedInUserOnlyGuard>
      <ProjectChangedRedirector currentProjectId={currentProjectId}>
        <CloseTaskLimitAlertContext.Provider
          value={{
            isAlertClosed,
            setIsAlertClosed,
          }}
        >
          <SidebarComponent
            removeGutters={removeGutters}
            isHomeDashboard={true}
            hideHeader={hideHeader}
            items={items}
            hideSideNav={embedState.hideSideNav}
          >
            {children}
          </SidebarComponent>
        </CloseTaskLimitAlertContext.Provider>
      </ProjectChangedRedirector>
    </AllowOnlyLoggedInUserOnlyGuard>
  );
}<|MERGE_RESOLUTION|>--- conflicted
+++ resolved
@@ -1,17 +1,5 @@
 import { t } from 'i18next';
-<<<<<<< HEAD
-import {
-  AlertCircle,
-  Link2,
-  ListTodo,
-  Logs,
-  Package,
-  Workflow,
-  Wrench,
-} from 'lucide-react';
-=======
-import { Settings, Table2, Workflow } from 'lucide-react';
->>>>>>> 9f2568e9
+import { ListTodo, Settings, Table2, Workflow } from 'lucide-react';
 import { createContext, useState } from 'react';
 import { Navigate } from 'react-router-dom';
 
@@ -72,60 +60,6 @@
   if (isNil(currentProjectId) || currentProjectId === '') {
     return <Navigate to="/sign-in" replace />;
   }
-<<<<<<< HEAD
-  const embedFilter = (link: SidebarLink) =>
-    !embedState.isEmbedded || !!link.showInEmbed;
-  const permissionFilter = (link: SidebarLink) =>
-    isNil(link.hasPermission) || link.hasPermission;
-  const links: SidebarLink[] = [
-    {
-      to: authenticationSession.appendProjectRoutePrefix('/flows'),
-      label: t('Flows'),
-      icon: Workflow,
-      showInEmbed: true,
-      hasPermission: checkAccess(Permission.READ_FLOW),
-    },
-    {
-      to: authenticationSession.appendProjectRoutePrefix('/runs'),
-      label: t('Runs'),
-      icon: Logs,
-      showInEmbed: true,
-      hasPermission: checkAccess(Permission.READ_RUN),
-    },
-    {
-      to: authenticationSession.appendProjectRoutePrefix('/issues'),
-      label: t('Issues'),
-      icon: AlertCircle,
-      notification: showIssuesNotification,
-      showInEmbed: false,
-      hasPermission: checkAccess(Permission.READ_ISSUES),
-    },
-    {
-      to: authenticationSession.appendProjectRoutePrefix('/manual-tasks'),
-      label: t('Tasks'),
-      icon: ListTodo,
-      showInEmbed: true,
-      hasPermission: checkAccess(Permission.READ_MANUAL_TASKS),
-    },
-    {
-      to: authenticationSession.appendProjectRoutePrefix('/connections'),
-      label: t('Connections'),
-      icon: Link2,
-      showInEmbed: true,
-      hasPermission: checkAccess(Permission.READ_APP_CONNECTION),
-    },
-    {
-      to: authenticationSession.appendProjectRoutePrefix('/releases'),
-      label: t('Releases'),
-      icon: Package,
-      hasPermission: project.releasesEnabled,
-    },
-    {
-      to: authenticationSession.appendProjectRoutePrefix('/settings/general'),
-      label: t('Settings'),
-      icon: Wrench,
-      isActive: (pathname: string) => pathname.includes('/settings'),
-=======
   const embedFilter = (link: SidebarItem) => {
     if (link.type === 'link') {
       return !embedState.isEmbedded || !!link.showInEmbed;
@@ -157,7 +91,6 @@
         '/tables',
       ];
       return paths.some((path) => pathname.includes(path));
->>>>>>> 9f2568e9
     },
     defaultOpen: true,
     open: automationOpen,
@@ -215,6 +148,16 @@
     icon: Table2,
     showInEmbed: true,
     hasPermission: checkAccess(Permission.READ_TABLE),
+    isSubItem: false,
+  };
+
+  const manualTasksLink: SidebarLink = {
+    type: 'link',
+    to: authenticationSession.appendProjectRoutePrefix('/manual-tasks'),
+    label: t('Tasks'),
+    icon: ListTodo,
+    showInEmbed: true,
+    hasPermission: checkAccess(Permission.READ_MANUAL_TASKS),
     isSubItem: false,
   };
 
@@ -272,7 +215,12 @@
       },
     ],
   };
-  const items: SidebarItem[] = [automationGroup, tablesLink, settingsGroup]
+  const items: SidebarItem[] = [
+    automationGroup,
+    tablesLink,
+    manualTasksLink,
+    settingsGroup,
+  ]
     .filter(embedFilter)
     .filter(permissionFilter)
     .filter(filterAlerts);
