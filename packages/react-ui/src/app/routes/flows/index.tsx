--- conflicted
+++ resolved
@@ -9,11 +9,7 @@
   Workflow,
 } from 'lucide-react';
 import { useState } from 'react';
-<<<<<<< HEAD
 import { useNavigate, useSearchParams } from 'react-router-dom';
-=======
-import { useNavigate } from 'react-router-dom';
->>>>>>> f7903467
 
 import { Button } from '@/components/ui/button';
 import {
@@ -39,12 +35,6 @@
 import { authenticationSession } from '@/lib/authentication-session';
 import { formatUtils } from '@/lib/utils';
 import { FlowStatus, PopulatedFlow } from '@activepieces/shared';
-<<<<<<< HEAD
-=======
-
-import FlowActionMenu from '../../../app/components/flow-actions-menu';
->>>>>>> f7903467
-
 import FlowActionMenu from '../../../app/components/flow-actions-menu';
 
 const filters = [
