--- conflicted
+++ resolved
@@ -53,13 +53,8 @@
   const { toast } = useToast();
 
   const { mutate: updatePlatform, isPending } = useMutation({
-<<<<<<< HEAD
-    mutationFn: async () => {
-      await platformApi.updatePlatform(
-=======
-    mutationFn: async () =>
+    mutationFn: async () =>{
       platformApi.update(
->>>>>>> 419cefd7
         {
           name: form.getValues().name,
           fullLogoUrl: form.getValues().logoUrl,
