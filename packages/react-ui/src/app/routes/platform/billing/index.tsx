import { t } from 'i18next';
<<<<<<< HEAD
import { Wand } from 'lucide-react';
=======
import { Wand, Zap } from 'lucide-react';
import { useState } from 'react';
>>>>>>> 078f8fd8

import { TableTitle } from '@/components/custom/table-title';
import { Button } from '@/components/ui/button';
import { Card, CardContent, CardHeader } from '@/components/ui/card';
import { LoadingSpinner } from '@/components/ui/spinner';
import { ActivateLicenseDialog } from '@/features/billing/components/activate-license-dialog';
import { AICreditUsage } from '@/features/billing/components/ai-credit-usage';
import { BusinessUserSeats } from '@/features/billing/components/business-user-seats';
import { FeatureStatus } from '@/features/billing/components/features-status';
import { LicenseKey } from '@/features/billing/components/lisence-key';
import { SubscriptionInfo } from '@/features/billing/components/subscription-info';
import { TasksUsage } from '@/features/billing/components/tasks-usage';
import { useManagePlanDialogStore } from '@/features/billing/components/upgrade-dialog/store';
import { UsageCards } from '@/features/billing/components/usage-cards';
import {
  billingMutations,
  billingQueries,
} from '@/features/billing/lib/billing-hooks';
import { flagsHooks } from '@/hooks/flags-hooks';
import { platformHooks } from '@/hooks/platform-hooks';
import { ApSubscriptionStatus, PlanName } from '@activepieces/ee-shared';
import { ApEdition, ApFlagId, isNil } from '@activepieces/shared';

export default function Billing() {
  const [isActivateLicenseKeyDialogOpen, setIsActivateLicenseKeyDialogOpen] =
    useState(false);
  const { platform } = platformHooks.useCurrentPlatform();
  const openDialog = useManagePlanDialogStore((state) => state.openDialog);

  const {
    data: platformPlanInfo,
    isLoading: isPlatformSubscriptionLoading,
    isError,
  } = billingQueries.usePlatformSubscription(platform.id);

  const { mutate: redirectToPortalSession } = billingMutations.usePortalLink();

  const { data: edition } = flagsHooks.useFlag<ApEdition>(ApFlagId.EDITION);
  const status = platformPlanInfo?.plan?.stripeSubscriptionStatus;
  const isSubscriptionActive = [ApSubscriptionStatus.ACTIVE].includes(
    status as ApSubscriptionStatus,
  );
  const isBusinessPlan = platformPlanInfo?.plan.plan === PlanName.BUSINESS;
  const isEnterprise =
    !isNil(platformPlanInfo?.plan.licenseKey) ||
    edition === ApEdition.ENTERPRISE;

  if (isPlatformSubscriptionLoading || isNil(platformPlanInfo)) {
    return (
      <article className="flex flex-col w-full gap-8">
        <TableTitle>Billing</TableTitle>
        <LoadingSpinner />
      </article>
    );
  }

  if (isError) {
    return (
      <article className="flex flex-col w-full gap-8">
        <TableTitle>Billing</TableTitle>
        <div className="flex items-center justify-center h-[400px] text-destructive">
          {t('Failed to load billing information')}
        </div>
      </article>
    );
  }

  return (
    <article className="flex flex-col w-full gap-8">
      <div className="flex justify-between items-center">
        <div>
          <TableTitle>{t('Billing')}</TableTitle>
          <p className="text-sm text-muted-foreground">
            {t('Manage billing, usage and limits')}
          </p>
        </div>

        {isEnterprise ? (
          <Button
            variant="default"
            onClick={() => setIsActivateLicenseKeyDialogOpen(true)}
          >
            <Zap className="w-4 h-4" />
            {platform.plan.licenseKey
              ? t('Update License')
              : t('Activate License')}
          </Button>
        ) : (
          <div className="flex items-center gap-2">
            {isSubscriptionActive && (
              <Button
                variant="outline"
                onClick={() => redirectToPortalSession()}
              >
                {t('Access Billing Portal')}
              </Button>
            )}
            <Button variant="default" onClick={() => openDialog()}>
              {t('Upgrade Plan')}
            </Button>
          </div>
        )}
      </div>

      {!isEnterprise && <SubscriptionInfo info={platformPlanInfo} />}

      <UsageCards platformSubscription={platformPlanInfo} />
      {isBusinessPlan && (
        <BusinessUserSeats platformSubscription={platformPlanInfo} />
      )}
      <AICreditUsage platformSubscription={platformPlanInfo} />
      <TasksUsage platformSubscription={platformPlanInfo} />

      {isEnterprise ? (
        <LicenseKey platform={platform} />
      ) : (
        <Card>
          <CardHeader className="border-b">
            <div className="flex items-center justify-between">
              <div className="flex items-center gap-3">
                <div className="flex items-center justify-center w-10 h-10 rounded-lg border">
                  <Wand className="w-5 h-5" />
                </div>
                <div>
                  <h3 className="text-lg font-semibold">
                    {t('Enabled Features')}
                  </h3>
                  <p className="text-sm text-muted-foreground">
                    {t(
                      'The following features are currently enabled as part of your platform plan.',
                    )}
                  </p>
                </div>
              </div>
            </div>
          </CardHeader>

          <CardContent className="space-y-6 p-6">
            <FeatureStatus platform={platform} />
          </CardContent>
        </Card>
      )}
<<<<<<< HEAD
=======

      <ManagePlanDialog open={managePlanOpen} setOpen={setManagePlanOpen} />
      <ActivateLicenseDialog
        isOpen={isActivateLicenseKeyDialogOpen}
        onOpenChange={setIsActivateLicenseKeyDialogOpen}
      />
>>>>>>> 078f8fd8
    </article>
  );
}<|MERGE_RESOLUTION|>--- conflicted
+++ resolved
@@ -1,10 +1,6 @@
 import { t } from 'i18next';
-<<<<<<< HEAD
-import { Wand } from 'lucide-react';
-=======
 import { Wand, Zap } from 'lucide-react';
 import { useState } from 'react';
->>>>>>> 078f8fd8
 
 import { TableTitle } from '@/components/custom/table-title';
 import { Button } from '@/components/ui/button';
@@ -147,15 +143,11 @@
           </CardContent>
         </Card>
       )}
-<<<<<<< HEAD
-=======
-
       <ManagePlanDialog open={managePlanOpen} setOpen={setManagePlanOpen} />
       <ActivateLicenseDialog
         isOpen={isActivateLicenseKeyDialogOpen}
         onOpenChange={setIsActivateLicenseKeyDialogOpen}
       />
->>>>>>> 078f8fd8
     </article>
   );
 }