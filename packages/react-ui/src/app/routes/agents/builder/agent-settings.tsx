import { t } from 'i18next';
import { CheckIcon, Wand } from 'lucide-react';
import { useState, useEffect, useMemo, useRef } from 'react';
import { useForm } from 'react-hook-form';

import EditableTextWithPen from '@/components/ui/editable-text-with-pen';
import { Form, FormControl, FormField } from '@/components/ui/form';
import ImageWithFallback from '@/components/ui/image-with-fallback';
import { Separator } from '@/components/ui/separator';
import { LoadingSpinner } from '@/components/ui/spinner';
import { Textarea } from '@/components/ui/textarea';
import {
  Agent,
  AgentOutputField,
  AgentOutputType,
  debounce,
  isNil,
} from '@activepieces/shared';

import { agentHooks } from '../../../../features/agents/lib/agent-hooks';
import { UseAgentButton } from '../../../../features/agents/use-agent-button';
import { McpToolsSection } from '../../mcp-servers/id/mcp-config/mcp-tools-section';

import { AgentSettingsOutput } from './agent-settings-output';
import { mcpHooks } from '@/features/mcp/lib/mcp-hooks';

interface AgentSettingsProps {
  agent?: Agent;
  refetch: () => void;
  onChange?: (agent: Agent) => void;
  hideUseAgentButton?: boolean;
}

interface AgentFormValues {
  systemPrompt: string;
  displayName: string;
  description: string;
  outputType: AgentOutputType | undefined;
  outputFields: AgentOutputField[] | undefined;
}

export const AgentSettings = ({
  agent,
  refetch,
  onChange,
  hideUseAgentButton,
}: AgentSettingsProps) => {
  const form = useForm<AgentFormValues>({
    defaultValues: {
      systemPrompt: '',
      displayName: '',
      description: '',
      outputType: undefined,
      outputFields: undefined,
    },
    mode: 'all',
    reValidateMode: 'onChange',
  });

  const { setValue, getValues } = form;
  const updateAgentMutation = agentHooks.useUpdate();
  const [isSaving, setIsSaving] = useState(false);
  const hasSavedRef = useRef(false);
  const debouncedUpdate = useMemo(() => {
    return debounce((formData: AgentFormValues) => {
      if (isNil(agent)) return;
      updateAgentMutation.mutate(
        {
          id: agent.id,
          request: formData,
        },
        {
          onSuccess: () => {
            refetch();
            onChange?.(agent);
            setIsSaving(false);
          },
        },
      );
    }, 500);
  }, [refetch, updateAgentMutation, onChange]);

  const handleChange = () => {
    hasSavedRef.current = true;
    setIsSaving(true);
    debouncedUpdate(getValues());
  };

  useEffect(() => {
    if (agent) {
      setValue('systemPrompt', agent.systemPrompt);
      setValue('displayName', agent.displayName);
      setValue('description', agent.description);
      setValue('outputType', agent.outputType);
      setValue('outputFields', agent.outputFields);
    }
  }, [agent?.id, setValue]);

  const [isEditingName, setIsEditingName] = useState(false);
  const [isEditingDescription, setIsEditingDescription] = useState(false);

<<<<<<< HEAD
  const handleOutputChange = (
    outputType: AgentOutputType,
    outputFields: AgentOutputField[],
  ) => {
    if (!agent?.id) return;
    updateAgentMutation.mutate(
      { id: agent.id, request: { outputType, outputFields } },
      { onSuccess: () => refetch() },
    );
  };

  const { data: mcp, isLoading } = mcpHooks.useMcp(agent?.mcpId);
  const { mutate: updateTools } = mcpHooks.updateTools(agent?.mcpId!);

=======
>>>>>>> 6ee01df1
  return (
    <Form {...form}>
      <div className="flex flex-1 h-full">
        <div className="w-full px-6 pb-6">
          <div className="flex flex-col md:flex-row items-start gap-6">
            <div className="flex-shrink-0">
              <ImageWithFallback
                src={agent?.profilePictureUrl}
                alt="Agent avatar"
                className="w-20 h-20 rounded-xl object-cover"
              />
            </div>
            <div className="flex justify-between w-full">
              <div className="flex flex-col flex-1">
                <FormField
                  control={form.control}
                  name="displayName"
                  render={({ field }) => (
                    <FormControl>
                      <EditableTextWithPen
                        value={field.value}
                        className="text-2xl font-semibold"
                        readonly={isNil(agent)}
                        onValueChange={(value) => {
                          field.onChange(value);
                          handleChange();
                        }}
                        isEditing={isEditingName}
                        setIsEditing={setIsEditingName}
                      />
                    </FormControl>
                  )}
                />
                <FormField
                  control={form.control}
                  name="description"
                  render={({ field }) => (
                    <FormControl>
                      <EditableTextWithPen
                        value={field.value}
                        className="text-sm text-muted-foreground mt-1 max-w-[400px]"
                        readonly={isNil(agent)}
                        onValueChange={(value) => {
                          field.onChange(value);
                          handleChange();
                        }}
                        isEditing={isEditingDescription}
                        setIsEditing={setIsEditingDescription}
                      />
                    </FormControl>
                  )}
                />
              </div>
              <div className="flex items-center justify-center flex-col gap-2">
                {!isNil(agent) && !hideUseAgentButton && (
                  <UseAgentButton agentId={agent.id} />
                )}
                <SavingIndicator
                  isSaving={isSaving}
                  hasSaved={hasSavedRef.current}
                />
              </div>
            </div>
          </div>

          <Separator className="my-4" />
          <div className="flex items-center justify-between">
            <div className="flex flex-col">
              <div className="flex items-center gap-2 text-lg">
                <Wand className="w-4 h-4" />
                <span>{t('Instructions')}</span>
              </div>
              <p className="text-sm text-muted-foreground">
                {t('Define how your agent should behave and respond to tasks.')}
              </p>
            </div>
          </div>
          <FormField
            control={form.control}
            name="systemPrompt"
            render={({ field }) => (
              <FormControl>
                <Textarea
                  id="system-prompt"
                  value={field.value}
                  onChange={(e) => {
                    field.onChange(e.target.value);
                    handleChange();
                  }}
                  placeholder="You are a helpful assistant that specializes in scheduling meetings."
                  className="min-h-[100px] resize-none w-full mt-4"
                  disabled={isNil(agent)}
                  maxRows={10}
                  minRows={5}
                />
              </FormControl>
            )}
          />

<<<<<<< HEAD
        {!isNil(agent) && !isNil(agent.mcpId) && (
          <div className="space-y-6">
            <McpToolsSection mcp={mcp} isLoading={isLoading} onToolsUpdate={(tools) => updateTools(tools)} />
            <AgentSettingsOutput onChange={handleOutputChange} agent={agent} />
          </div>
        )}
=======
          {!isNil(agent) && !isNil(agent.mcpId) && (
            <div className="mt-6">
              <McpToolsSection mcpId={agent.mcpId} />
              <AgentSettingsOutput
                onChange={(outputType, outputFields) => {
                  setValue('outputType', outputType);
                  setValue('outputFields', outputFields);
                  handleChange();
                }}
                agent={agent}
              />
            </div>
          )}
        </div>
>>>>>>> 6ee01df1
      </div>
    </Form>
  );
};

const SavingIndicator = ({
  isSaving,
  hasSaved,
}: {
  isSaving: boolean;
  hasSaved: boolean;
}) => {
  if (!hasSaved) {
    return <div className="size-4"></div>;
  }

  if (isSaving) {
    return (
      <div className="flex px-2 gap-2 text-sm w-full animate-fade">
        <LoadingSpinner className="size-4"></LoadingSpinner>
        <span>{t('Saving') + '...'}</span>
      </div>
    );
  }
  return (
    <div className="flex px-2 w-full items-center gap-2 text-sm  animate-fade">
      <CheckIcon className="size-4"></CheckIcon>
      <span>{t('Saved')}</span>
    </div>
  );
};<|MERGE_RESOLUTION|>--- conflicted
+++ resolved
@@ -99,7 +99,6 @@
   const [isEditingName, setIsEditingName] = useState(false);
   const [isEditingDescription, setIsEditingDescription] = useState(false);
 
-<<<<<<< HEAD
   const handleOutputChange = (
     outputType: AgentOutputType,
     outputFields: AgentOutputField[],
@@ -114,8 +113,6 @@
   const { data: mcp, isLoading } = mcpHooks.useMcp(agent?.mcpId);
   const { mutate: updateTools } = mcpHooks.updateTools(agent?.mcpId!);
 
-=======
->>>>>>> 6ee01df1
   return (
     <Form {...form}>
       <div className="flex flex-1 h-full">
@@ -215,18 +212,10 @@
             )}
           />
 
-<<<<<<< HEAD
-        {!isNil(agent) && !isNil(agent.mcpId) && (
-          <div className="space-y-6">
-            <McpToolsSection mcp={mcp} isLoading={isLoading} onToolsUpdate={(tools) => updateTools(tools)} />
-            <AgentSettingsOutput onChange={handleOutputChange} agent={agent} />
-          </div>
-        )}
-=======
           {!isNil(agent) && !isNil(agent.mcpId) && (
             <div className="mt-6">
-              <McpToolsSection mcpId={agent.mcpId} />
-              <AgentSettingsOutput
+            <McpToolsSection mcp={mcp} isLoading={isLoading} onToolsUpdate={(tools) => updateTools(tools)} />
+            <AgentSettingsOutput
                 onChange={(outputType, outputFields) => {
                   setValue('outputType', outputType);
                   setValue('outputFields', outputFields);
@@ -237,7 +226,6 @@
             </div>
           )}
         </div>
->>>>>>> 6ee01df1
       </div>
     </Form>
   );
