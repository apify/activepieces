import { useQueryClient } from '@tanstack/react-query';
import { nanoid } from 'nanoid';
import { useRef, useEffect } from 'react';
import DataGrid, { DataGridHandle } from 'react-data-grid';
import 'react-data-grid/lib/styles.css';
import { useNavigate } from 'react-router-dom';

import { useTableState } from '../../../../features/tables/components/ap-table-state-provider';

import { useSocket } from '@/components/socket-provider';
import { useTheme } from '@/components/theme-provider';
import { Drawer, DrawerContent, DrawerHeader } from '@/components/ui/drawer';
import { ApTableFooter } from '@/features/tables/components/ap-table-footer';
import { ApTableHeader } from '@/features/tables/components/ap-table-header';
import {
  useTableColumns,
  mapRecordsToRows,
} from '@/features/tables/components/table-columns';
import { Row, ROW_HEIGHT_MAP, RowHeight } from '@/features/tables/lib/types';
import { useAuthorization } from '@/hooks/authorization-hooks';
import { flagsHooks } from '@/hooks/flags-hooks';
import { authenticationSession } from '@/lib/authentication-session';
import { cn } from '@/lib/utils';
<<<<<<< HEAD
import { AgentRun, AgentTaskStatus, ApFlagId, Permission, WebsocketClientEvent } from '@activepieces/shared';
import './react-data-grid.css';
import { useTableState } from '../../../../features/tables/components/ap-table-state-provider';
import { ConfigureTableAgent } from '@/features/tables/components/configure-table-agent';
import { useSocket } from '@/components/socket-provider';
import { AgentRunDialog } from '@/features/agents/agent-run-dialog';
=======

import {
  AgentRun,
  AgentTaskStatus,
  ApFlagId,
  Permission,
  WebsocketClientEvent,
} from '@activepieces/shared';

import './react-data-grid.css';
import { AutomateData } from '@/features/tables/components/automate-data';
import { recordsApi } from '@/features/tables/lib/records-api';
>>>>>>> be7e117b

const ApTableEditorPage = () => {
  const navigate = useNavigate();
  const projectId = authenticationSession.getProjectId();
  const queryClient = useQueryClient();
  const [
    table,
<<<<<<< HEAD
    setAgentRunId,
=======
    setLock,
>>>>>>> be7e117b
    selectedRecords,
    setSelectedRecords,
    selectedCell,
    setSelectedCell,
    createRecord,
    fields,
    records,
<<<<<<< HEAD
    selectedAgentRunId,
    setSelectedAgentRunId,
  ] = useTableState((state) => [
    state.table,
    state.setAgentRunId,
=======
    setRecords,
  ] = useTableState((state) => [
    state.table,
    state.setLock,
>>>>>>> be7e117b
    state.selectedRecords,
    state.setSelectedRecords,
    state.selectedCell,
    state.setSelectedCell,
    state.createRecord,
    state.fields,
    state.records,
<<<<<<< HEAD
    state.selectedAgentRunId,
    state.setSelectedAgentRunId,
=======
    state.setRecords,
>>>>>>> be7e117b
  ]);

  const gridRef = useRef<DataGridHandle>(null);
  const { theme } = useTheme();
  const { data: maxRecords } = flagsHooks.useFlag<number>(
    ApFlagId.MAX_RECORDS_PER_TABLE,
  );
  const socket = useSocket();
  const userHasTableWritePermission = useAuthorization().checkAccess(
    Permission.WRITE_TABLE,
  );
  const isAllowedToCreateRecord =
    userHasTableWritePermission && maxRecords && records.length < maxRecords;

  const createEmptyRecord = () => {
    createRecord({
      uuid: nanoid(),
<<<<<<< HEAD
      agentRunId: null,
=======
      locked: false,
>>>>>>> be7e117b
      values: [],
    });
    requestAnimationFrame(() => {
      gridRef.current?.scrollToCell({
        rowIdx: records.length,
        idx: 0,
      });
    });
  };

  useEffect(() => {
    const handleClickOutside = (event: MouseEvent) => {
      if (
        selectedCell &&
        !(event.target as HTMLElement).closest(
          `#editable-cell-${selectedCell.rowIdx}-${selectedCell.columnIdx}`,
        )
      ) {
        setSelectedCell(null);
      }
    };

    document.addEventListener('click', handleClickOutside);
    return () => document.removeEventListener('click', handleClickOutside);
  }, [selectedCell]);

  useEffect(() => {
<<<<<<< HEAD
    socket.on(WebsocketClientEvent.AGENT_RUN_PROGRESS, (agentRun: AgentRun) => {
      if (agentRun.metadata?.tableId === table.id) {
        setAgentRunId(agentRun.metadata?.recordId!, agentRun.status === AgentTaskStatus.IN_PROGRESS ? agentRun.id : null);
      }
    });
    return () => {
      socket.off(WebsocketClientEvent.AGENT_RUN_PROGRESS);
    };
  }, [table.id, setAgentRunId, socket]);
=======
    socket.on(
      WebsocketClientEvent.AGENT_RUN_PROGRESS,
      async (agentRun: AgentRun) => {
        if (agentRun.metadata?.tableId === table.id) {
          setLock(
            agentRun.metadata?.recordId!,
            agentRun.status === AgentTaskStatus.IN_PROGRESS,
          );

          if (
            agentRun.status === AgentTaskStatus.COMPLETED ||
            agentRun.status === AgentTaskStatus.FAILED
          ) {
            const records = await recordsApi.list({
              tableId: table.id,
              limit: 999999,
              cursor: undefined,
            });
            setRecords(records.data);
          }
        }
      },
    );
    return () => {
      socket.off(WebsocketClientEvent.AGENT_RUN_PROGRESS);
    };
  }, [table.id, setLock, socket]);
>>>>>>> be7e117b

  const columns = useTableColumns(createEmptyRecord);
  const rows = mapRecordsToRows(records, fields);

  const handleBack = () => {
    navigate(`/projects/${projectId}/tables`);
  };

  return (
    <Drawer
      open={true}
      onOpenChange={handleBack}
      dismissible={false}
      closeOnEsc={false}
      direction="right"
    >
      <DrawerContent fullscreen className="w-full overflow-auto">
        <DrawerHeader>
          <div className="flex items-center justify-between w-full pr-4">
            <ApTableHeader onBack={handleBack} />
           
          </div>
        </DrawerHeader>

        <div className="flex flex-col flex-1 h-full">
          <div className="flex-1 flex flex-col">
            <div className="flex-1">
              <DataGrid
                ref={gridRef}
                columns={columns}
                rows={rows}
                rowKeyGetter={(row: Row) => row.id}
                selectedRows={selectedRecords}
                onSelectedRowsChange={setSelectedRecords}
                className={cn(
                  'scroll-smooth w-full h-full bg-muted/30',
                  theme === 'dark' ? 'rdg-dark' : 'rdg-light',
                )}
                bottomSummaryRows={
                  userHasTableWritePermission ? [{ id: 'new-record' }] : []
                }
                rowHeight={ROW_HEIGHT_MAP[RowHeight.DEFAULT]}
                headerRowHeight={ROW_HEIGHT_MAP[RowHeight.DEFAULT]}
                summaryRowHeight={
                  isAllowedToCreateRecord
                    ? ROW_HEIGHT_MAP[RowHeight.DEFAULT]
                    : 0
                }
              />
            </div>
            <ApTableFooter
              fieldsCount={fields.length}
              recordsCount={records.length}
            />
          </div>
        </div>
      </DrawerContent>
      
      <AgentRunDialog
        agentRunId={selectedAgentRunId}
        open={!!selectedAgentRunId}
        onOpenChange={(open) => {
          if (!open) {
            setSelectedAgentRunId(null);
          }
        }}
      />
    </Drawer>
  );
};

ApTableEditorPage.displayName = 'ApTableEditorPage';

export { ApTableEditorPage };<|MERGE_RESOLUTION|>--- conflicted
+++ resolved
@@ -21,39 +21,17 @@
 import { flagsHooks } from '@/hooks/flags-hooks';
 import { authenticationSession } from '@/lib/authentication-session';
 import { cn } from '@/lib/utils';
-<<<<<<< HEAD
 import { AgentRun, AgentTaskStatus, ApFlagId, Permission, WebsocketClientEvent } from '@activepieces/shared';
 import './react-data-grid.css';
-import { useTableState } from '../../../../features/tables/components/ap-table-state-provider';
-import { ConfigureTableAgent } from '@/features/tables/components/configure-table-agent';
-import { useSocket } from '@/components/socket-provider';
+import { recordsApi } from '@/features/tables/lib/records-api';
 import { AgentRunDialog } from '@/features/agents/agent-run-dialog';
-=======
-
-import {
-  AgentRun,
-  AgentTaskStatus,
-  ApFlagId,
-  Permission,
-  WebsocketClientEvent,
-} from '@activepieces/shared';
-
-import './react-data-grid.css';
-import { AutomateData } from '@/features/tables/components/automate-data';
-import { recordsApi } from '@/features/tables/lib/records-api';
->>>>>>> be7e117b
 
 const ApTableEditorPage = () => {
   const navigate = useNavigate();
   const projectId = authenticationSession.getProjectId();
-  const queryClient = useQueryClient();
   const [
     table,
-<<<<<<< HEAD
     setAgentRunId,
-=======
-    setLock,
->>>>>>> be7e117b
     selectedRecords,
     setSelectedRecords,
     selectedCell,
@@ -61,18 +39,12 @@
     createRecord,
     fields,
     records,
-<<<<<<< HEAD
     selectedAgentRunId,
     setSelectedAgentRunId,
+    setRecords,
   ] = useTableState((state) => [
     state.table,
     state.setAgentRunId,
-=======
-    setRecords,
-  ] = useTableState((state) => [
-    state.table,
-    state.setLock,
->>>>>>> be7e117b
     state.selectedRecords,
     state.setSelectedRecords,
     state.selectedCell,
@@ -80,12 +52,9 @@
     state.createRecord,
     state.fields,
     state.records,
-<<<<<<< HEAD
     state.selectedAgentRunId,
     state.setSelectedAgentRunId,
-=======
     state.setRecords,
->>>>>>> be7e117b
   ]);
 
   const gridRef = useRef<DataGridHandle>(null);
@@ -103,11 +72,7 @@
   const createEmptyRecord = () => {
     createRecord({
       uuid: nanoid(),
-<<<<<<< HEAD
       agentRunId: null,
-=======
-      locked: false,
->>>>>>> be7e117b
       values: [],
     });
     requestAnimationFrame(() => {
@@ -135,45 +100,26 @@
   }, [selectedCell]);
 
   useEffect(() => {
-<<<<<<< HEAD
-    socket.on(WebsocketClientEvent.AGENT_RUN_PROGRESS, (agentRun: AgentRun) => {
+    socket.on(WebsocketClientEvent.AGENT_RUN_PROGRESS, async (agentRun: AgentRun) => {
       if (agentRun.metadata?.tableId === table.id) {
         setAgentRunId(agentRun.metadata?.recordId!, agentRun.status === AgentTaskStatus.IN_PROGRESS ? agentRun.id : null);
+        if (
+          agentRun.status === AgentTaskStatus.COMPLETED ||
+          agentRun.status === AgentTaskStatus.FAILED
+        ) {
+          const records = await recordsApi.list({
+            tableId: table.id,
+            limit: 999999,
+            cursor: undefined,
+          });
+          setRecords(records.data);
+        }
       }
     });
     return () => {
       socket.off(WebsocketClientEvent.AGENT_RUN_PROGRESS);
     };
   }, [table.id, setAgentRunId, socket]);
-=======
-    socket.on(
-      WebsocketClientEvent.AGENT_RUN_PROGRESS,
-      async (agentRun: AgentRun) => {
-        if (agentRun.metadata?.tableId === table.id) {
-          setLock(
-            agentRun.metadata?.recordId!,
-            agentRun.status === AgentTaskStatus.IN_PROGRESS,
-          );
-
-          if (
-            agentRun.status === AgentTaskStatus.COMPLETED ||
-            agentRun.status === AgentTaskStatus.FAILED
-          ) {
-            const records = await recordsApi.list({
-              tableId: table.id,
-              limit: 999999,
-              cursor: undefined,
-            });
-            setRecords(records.data);
-          }
-        }
-      },
-    );
-    return () => {
-      socket.off(WebsocketClientEvent.AGENT_RUN_PROGRESS);
-    };
-  }, [table.id, setLock, socket]);
->>>>>>> be7e117b
 
   const columns = useTableColumns(createEmptyRecord);
   const rows = mapRecordsToRows(records, fields);
