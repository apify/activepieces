--- conflicted
+++ resolved
@@ -1,12 +1,9 @@
 import { ChangeDetectionStrategy, Component, Input } from '@angular/core';
-<<<<<<< HEAD
 import {
   ContactSalesService,
   FeatureKey,
 } from '../../service/contact-sales.service';
-=======
 import { fadeIn400ms } from '../../animation/fade-in.animations';
->>>>>>> ba9d121b
 
 @Component({
   selector: 'ap-upgrade-note',
@@ -20,14 +17,11 @@
   @Input({ required: true }) featureNoteTitle = '';
   @Input({ required: true }) featureNote = '';
   @Input() videoUrl = '';
-<<<<<<< HEAD
   @Input() featureKey: FeatureKey;
 
   constructor(private contactSalesService: ContactSalesService) {}
 
-=======
   @Input() insideTab = false;
->>>>>>> ba9d121b
   openPricing() {
     this.openContactSales();
   }
