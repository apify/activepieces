--- conflicted
+++ resolved
@@ -16,10 +16,7 @@
   // END EE
   localesMap: {
     en: 'English',
-<<<<<<< HEAD
-=======
     it: 'Italiano',
     fr: 'Français',
->>>>>>> 6ee64bc4
   },
 };