<div
  class="ap-w-[75px] ap-bg-transparent ap-h-full ap-flex ap-flex-col ap-typegraphy-body-2 ap-items-center ap-gap-[20px] ap-p-3">
  <ap-icon-button class="ap-mb-[10px]" [useSvgDefault]="true" [iconFilename]="'logo/logo.svg'"
    [iconUrl]="(logoUrl$ | async )|| ''" tooltipText="Home" i18n-tooltipText (buttonClicked)="redirectHome(false)"
    (auxclick)="redirectHome(true)"></ap-icon-button>

  <div *ngFor="let r of sideNavRoutes" [matTooltip]="r.caption" [matTooltipPosition]="'right'"
    class="ap-w-full ap-flex-col ap-flex ap-border-transparent ap-justify-center ap-items-center ap-cursor-pointer ap-px-3"
    [routerLink]="['/' + r.route]">
    <div
      routerLinkActive="ap-bg-primary-light ap-transition ap-ease-out ap-rounded-[8px] hover:!ap-bg-primary-light !ap-fill-primary "
      class="hover:ap-bg-[#f5f5f5] ap-p-3 ap-fill-title " [routerLink]="['/' + r.route]">
      <svg-icon [applyClass]="true" class="ap-fill-inherit" [svgStyle]="{ width: '21px', height: '21px' }"
        [src]="r.icon" (click)="r.effect ? r.effect() : null">
      </svg-icon>
    </div>

    <div class="ap-font-medium ap-text-[10px]">
      {{ r.caption }}
    </div>
  </div>
  <div class="ap-flex-grow"></div>
<<<<<<< HEAD
  <div *ngIf="showSupport$ | async" (click)="openSupport()" matTooltip="Ask the Community" i18n-matTooltip matTooltipPosition="right"
=======
  <app-billing-sidenav-item *ngIf="showBilling$ | async"></app-billing-sidenav-item>
  <div *ngIf="showSupport$ | async" (click)="openSupport()" matTooltip="Ask the Community" matTooltipPosition="right"
>>>>>>> 257282a2
    class="ap-w-full ap-flex-col ap-flex ap-border-transparent ap-justify-center ap-items-center ap-cursor-pointer ap-px-3 ap-mb-3">
    <div class="ap-p-3">
      <svg-icon [class]="'ap-fill-title'" [svgStyle]="{ width: '21px', height: '21px' }"
        src="assets/img/custom/support.svg" [applyClass]="true">
      </svg-icon>
    </div>
    <div class="ap-font-medium ap-text-[10px]" i18n>Support</div>
  </div>
  <div *ngIf="showDocs$ | async" (click)="openDocs()" matTooltip="Documentation" i18n-matTooltip [matTooltipPosition]="'right'"
    class="ap-w-full ap-flex-col ap-flex ap-border-transparent ap-justify-center ap-items-center ap-cursor-pointer ap-px-3">
    <div class="ap-p-3">
      <svg-icon [class]="'ap-fill-title'" [svgStyle]="{ width: '21px', height: '21px' }"
        src="assets/img/custom/dashboard/documentation.svg" [applyClass]="true">
      </svg-icon>
    </div>
    <div class="ap-font-medium ap-text-[10px]" i18n>Docs</div>
  </div>
</div>

<ng-container *ngIf="removeChatbots$ | async"></ng-container><|MERGE_RESOLUTION|>--- conflicted
+++ resolved
@@ -20,12 +20,8 @@
     </div>
   </div>
   <div class="ap-flex-grow"></div>
-<<<<<<< HEAD
+  <app-billing-sidenav-item *ngIf="showBilling$ | async"></app-billing-sidenav-item>
   <div *ngIf="showSupport$ | async" (click)="openSupport()" matTooltip="Ask the Community" i18n-matTooltip matTooltipPosition="right"
-=======
-  <app-billing-sidenav-item *ngIf="showBilling$ | async"></app-billing-sidenav-item>
-  <div *ngIf="showSupport$ | async" (click)="openSupport()" matTooltip="Ask the Community" matTooltipPosition="right"
->>>>>>> 257282a2
     class="ap-w-full ap-flex-col ap-flex ap-border-transparent ap-justify-center ap-items-center ap-cursor-pointer ap-px-3 ap-mb-3">
     <div class="ap-p-3">
       <svg-icon [class]="'ap-fill-title'" [svgStyle]="{ width: '21px', height: '21px' }"
