--- conflicted
+++ resolved
@@ -39,11 +39,8 @@
 } from '@activepieces/ui-feature-git-sync';
 import { RewardsDialogComponent } from './components/dialogs/rewards-dialog/rewards-dialog.component';
 import { NewAlertDialogComponent } from './components/dialogs/new-alert-dialog/new-alert-dialog.component';
-<<<<<<< HEAD
 import { RequestTrialButtonComponent } from './components/request-trial-button/request-trial-button.component';
-=======
 import { AdminConsoleButtonComponent } from './components/admin-console-button/admin-console-button.component';
->>>>>>> 1a0a44ea
 
 @NgModule({
   imports: [
@@ -69,11 +66,8 @@
     DropdownSearchControlComponent,
     SelectAllDirective,
     ApDatePipe,
-<<<<<<< HEAD
     RequestTrialButtonComponent,
-=======
     AdminConsoleButtonComponent,
->>>>>>> 1a0a44ea
   ],
   declarations: [
     DashboardContainerComponent,
