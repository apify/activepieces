import { Component } from '@angular/core';
import {
  FormBuilder,
  FormControl,
  FormGroup,
  Validators,
} from '@angular/forms';
import { MatDialogRef } from '@angular/material/dialog';
import { Observable, tap, catchError, map } from 'rxjs';
import {
  FlagService,
  GenericSnackbarTemplateComponent,
  PieceMetadataModel,
  PieceMetadataService,
} from '@activepieces/ui/common';
import { MatSnackBar } from '@angular/material/snack-bar';
<<<<<<< HEAD
=======
import {
  ApFlagId,
  EXACT_VERSION_PATTERN,
  PackageType,
} from '@activepieces/shared';

type AddPackageFormControl = {
  packageType: FormControl<PackageType>;
  pieceName: FormControl<string>;
  pieceVersion: FormControl<string>;
  pieceArchive: FormControl<File | null>;
};
>>>>>>> 257282a2

@Component({
  selector: 'app-install-community-piece-modal',
  templateUrl: './install-community-piece-modal.component.html',
})
<<<<<<< HEAD
export class InstallCommunityPieceModalComponent implements OnInit {
  risksMarkdown = $localize`
=======
export class InstallCommunityPieceModalComponent {
  risksMarkdown = `
>>>>>>> 257282a2
  Use this to install a <a href="https://www.activepieces.com/docs/developers/building-pieces/create-action" target="_blank" rel="noopener">custom piece</a> that you (or someone else) created.
  Once the piece is installed, you can use it in the flow builder.
 <br><br>**Warning:**
 Make sure you trust the author as the piece will have access to your flow data and it might not be compatible with the current version of Activepieces.
  `;

  packageTypeOptions$: Observable<
    {
      name: string;
      value: PackageType;
    }[]
  >;

  loading = false;
  submitted = false;

  addPieceForm: FormGroup<AddPackageFormControl>;
  addPieceRequest$: Observable<PieceMetadataModel | null>;
  pieceNameControlChanged$: Observable<string>;

  constructor(
    private fb: FormBuilder,
    private pieceMetadataService: PieceMetadataService,
    private dialogRef: MatDialogRef<InstallCommunityPieceModalComponent>,
    private snackBar: MatSnackBar,
    private flagService: FlagService
  ) {
    this.addPieceForm = this.fb.group({
      packageType: this.fb.nonNullable.control(PackageType.REGISTRY, [
        Validators.required,
      ]),
      pieceName: this.fb.nonNullable.control('', [Validators.required]),
      pieceVersion: this.fb.nonNullable.control('', [
        Validators.required,
        Validators.pattern(EXACT_VERSION_PATTERN),
      ]),
      pieceArchive: this.fb.control<File | null>(null),
    });
    this.packageTypeOptions$ = this.flagService
      .isFlagEnabled(ApFlagId.PRIVATE_PIECES_ENABLED)
      .pipe(
        map((enabled) => {
          if (enabled) {
            return [
              {
                name: 'NPM Registry',
                value: PackageType.REGISTRY,
              },
              {
                name: 'Packed Archive (.tgz)',
                value: PackageType.ARCHIVE,
              },
            ];
          }
          return [
            {
              name: 'NPM Registry',
              value: PackageType.REGISTRY,
            },
          ];
        })
      );
  }

  get isPackageArchive(): boolean {
    return this.addPieceForm.controls.packageType.value === PackageType.ARCHIVE;
  }

  hide() {
    this.dialogRef.close();
  }

  addPiece() {
    this.submitted = true;
    if (this.addPieceForm.valid && !this.loading) {
      this.loading = true;
      const pieceInfo = this.addPieceForm.getRawValue();

      this.addPieceRequest$ = this.pieceMetadataService
        .installCommunityPiece(pieceInfo)
        .pipe(
          catchError((err) => {
            this.loading = false;
            this.addPieceForm.setErrors({
              failedInstall: true,
            });

            throw err;
          }),
          tap(() => {
            this.snackBar.openFromComponent(GenericSnackbarTemplateComponent, {
              data: `<b>${pieceInfo.pieceName}@${pieceInfo.pieceVersion}</b> added`,
            });

            this.dialogRef.close(pieceInfo);
          })
        );
    } else {
      this.addPieceForm.setErrors({
        failedInstall: true,
      });
    }
  }
}<|MERGE_RESOLUTION|>--- conflicted
+++ resolved
@@ -14,8 +14,6 @@
   PieceMetadataService,
 } from '@activepieces/ui/common';
 import { MatSnackBar } from '@angular/material/snack-bar';
-<<<<<<< HEAD
-=======
 import {
   ApFlagId,
   EXACT_VERSION_PATTERN,
@@ -28,19 +26,13 @@
   pieceVersion: FormControl<string>;
   pieceArchive: FormControl<File | null>;
 };
->>>>>>> 257282a2
 
 @Component({
   selector: 'app-install-community-piece-modal',
   templateUrl: './install-community-piece-modal.component.html',
 })
-<<<<<<< HEAD
-export class InstallCommunityPieceModalComponent implements OnInit {
+export class InstallCommunityPieceModalComponent {
   risksMarkdown = $localize`
-=======
-export class InstallCommunityPieceModalComponent {
-  risksMarkdown = `
->>>>>>> 257282a2
   Use this to install a <a href="https://www.activepieces.com/docs/developers/building-pieces/create-action" target="_blank" rel="noopener">custom piece</a> that you (or someone else) created.
   Once the piece is installed, you can use it in the flow builder.
  <br><br>**Warning:**
