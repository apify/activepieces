--- conflicted
+++ resolved
@@ -26,10 +26,7 @@
   FlowService,
   AppearanceService,
   environment,
-<<<<<<< HEAD
-=======
   PlatformService,
->>>>>>> 0ea038eb
 } from '@activepieces/ui/common';
 import { compareVersions } from 'compare-versions';
 import {
@@ -330,16 +327,6 @@
   private rediectToCorrectLocale() {
     if (environment.production) {
       //TODO: once we start having /en routes this logic should be altered to checking (if the localeFromBrowserUrl is undefined, switch to what is in localstorage)
-<<<<<<< HEAD
-      const currentLocaleFromUrl =
-        this.localesService.getCurrentLocaleFromBrowserUrlOrDefault();
-      const currentLanguageFromStorage =
-        this.localesService.getCurrentLanguageFromLocalStorageOrDefault();
-      if (currentLanguageFromStorage.locale !== currentLocaleFromUrl) {
-        this.localesService.redirectToLocale(currentLanguageFromStorage.locale);
-        return;
-      }
-=======
       this.redirect$ = this.authenticationService.currentUserSubject.pipe(
         switchMap((usr) => {
           const platformId = this.authenticationService.getPlatformId();
@@ -375,7 +362,6 @@
       this.localesService.redirectToLocale(
         currentLocaleFormLocalstorageOrDefault
       );
->>>>>>> 0ea038eb
     }
   }
 }