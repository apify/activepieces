--- conflicted
+++ resolved
@@ -1,11 +1,6 @@
 <div class="box">
-<<<<<<< HEAD
-  <div class="header ap-z-50">
-    <app-flow-builder-header (showAiHelper)="guessFlow.showComponent()"></app-flow-builder-header>
-=======
   <div class="header">
     <app-flow-builder-header></app-flow-builder-header>
->>>>>>> ffa36fe1
   </div>
   <div class="content">
     <div class="drawer-container">
