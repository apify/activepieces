import { Component } from '@angular/core';
import { FormControl } from '@angular/forms';
import { Store } from '@ngrx/store';
import deepEqual from 'deep-equal';
import {
  BehaviorSubject,
  catchError,
  map,
  Observable,
  of,
  switchMap,
  take,
  tap,
} from 'rxjs';
import { ActivepiecesError, TriggerType } from '@activepieces/shared';
import { TestStepCoreComponent } from '../test-steps-core.component';
import { TestStepService } from '@activepieces/ui/common';
import {
  BuilderSelectors,
  FlowsActions,
} from '@activepieces/ui/feature-builder-store';
export interface PollingHistoricalData {
  payload: unknown;
  created: string;
}
@Component({
  selector: 'app-test-polling-trigger',
  templateUrl: './test-polling-trigger.component.html',
})
export class TestPollingTriggerComponent extends TestStepCoreComponent {
  currentResults$: BehaviorSubject<PollingHistoricalData[]>;
  saveAfterNewDataIsLoaded$: Observable<void>;
  saveNewSelectedData$: Observable<void>;
  selectedDataControl: FormControl<unknown> = new FormControl();
  initialHistoricalData$: Observable<PollingHistoricalData[]>;
  initaillySelectedSampleData$: Observable<unknown>;
  testStep$: Observable<PollingHistoricalData[]>;
  loading = false;
  failed = false;
  hasBeenTested = false;
  isValid$: Observable<boolean>;
  constructor(testStepService: TestStepService, private store: Store) {
    super(testStepService);
    this.isValid$ = this.store.select(BuilderSelectors.selectStepValidity);
    this.initialObservables();
  }
  private initialObservables() {
    this.saveNewSelectedData$ = this.selectedDataControl.valueChanges.pipe(
      tap(() => {
        this.saveNewResultToStep();
      }),
      map(() => void 0)
    );
    this.initialHistoricalData$ = this.store
      .select(BuilderSelectors.selectCurrentFlow)
      .pipe(
        take(1),
<<<<<<< HEAD
        switchMap((flow) => {
          return this.testStepService.getTriggerEventsResults(flow.id?.toString() || '');
=======
        switchMap((res) => {
          return this.testStepService.getTriggerEventsResults(
            res?.toString() || ''
          );
>>>>>>> 4260c91e
        }),
        map((res) => {
          return res.data;
        }),
        tap((res) => {
          this.currentResults$ = new BehaviorSubject<PollingHistoricalData[]>(
            res
          );
        })
      );
    this.initaillySelectedSampleData$ = this.store
      .select(BuilderSelectors.selectTriggerSelectedSampleData)
      .pipe(
        take(1),
        tap((res) => {
          this.selectedDataControl.setValue(res);
          this.setSelectedDataControlListener();
        })
      );
  }
  private setSelectedDataControlListener() {
    this.saveNewSelectedData$ = this.selectedDataControl.valueChanges.pipe(
      tap(() => {
        this.saveNewResultToStep();
      }),
      map(() => void 0)
    );
  }
  testStep() {
    this.loading = true;
    this.failed = false;
    this.hasBeenTested = true;
    this.testStep$ = this.store
      .select(BuilderSelectors.selectCurrentFlow)
      .pipe(
        take(1),
        switchMap((flow) => {
          return this.testStepService.getPollingResults(flow.id.toString()).pipe(
            tap((res) => {
              this.loading = false;
              this.currentResults$.next(res.data);
              if (res.data.length > 0)
                this.selectedDataControl.setValue(res.data[0].payload);
              this.testStepService.elevateResizer$.next(true);
            }),
            map((res) => res.data),
            catchError((e: ActivepiecesError) => {
              console.error(e);
              this.loading = false;
              this.failed = true;
              this.currentResults$.next([]);
              this.testStepService.elevateResizer$.next(true);
              return of([]);
            })
          );
        })
      );
  }
  saveNewResultToStep() {
    this.saveAfterNewDataIsLoaded$ = this.store
      .select(BuilderSelectors.selectCurrentStep)
      .pipe(
        take(1),
        tap((step) => {
          if (step && step.type === TriggerType.PIECE) {
            const clone = { ...step };
            clone.settings = {
              ...clone.settings,
              inputUiInfo: {
                currentSelectedData: this.selectedDataControl.value,
              },
            };
            this.store.dispatch(
              FlowsActions.updateTrigger({
                operation: clone,
              })
            );
          }
        }),
        map(() => void 0)
      );
  }
  dropdownCompareWithFunction = (opt: unknown, formControlValue: unknown) => {
    return formControlValue !== undefined && deepEqual(opt, formControlValue);
  };
}<|MERGE_RESOLUTION|>--- conflicted
+++ resolved
@@ -55,15 +55,10 @@
       .select(BuilderSelectors.selectCurrentFlow)
       .pipe(
         take(1),
-<<<<<<< HEAD
         switchMap((flow) => {
-          return this.testStepService.getTriggerEventsResults(flow.id?.toString() || '');
-=======
-        switchMap((res) => {
           return this.testStepService.getTriggerEventsResults(
-            res?.toString() || ''
+            flow.id?.toString() || ''
           );
->>>>>>> 4260c91e
         }),
         map((res) => {
           return res.data;
@@ -96,31 +91,29 @@
     this.loading = true;
     this.failed = false;
     this.hasBeenTested = true;
-    this.testStep$ = this.store
-      .select(BuilderSelectors.selectCurrentFlow)
-      .pipe(
-        take(1),
-        switchMap((flow) => {
-          return this.testStepService.getPollingResults(flow.id.toString()).pipe(
-            tap((res) => {
-              this.loading = false;
-              this.currentResults$.next(res.data);
-              if (res.data.length > 0)
-                this.selectedDataControl.setValue(res.data[0].payload);
-              this.testStepService.elevateResizer$.next(true);
-            }),
-            map((res) => res.data),
-            catchError((e: ActivepiecesError) => {
-              console.error(e);
-              this.loading = false;
-              this.failed = true;
-              this.currentResults$.next([]);
-              this.testStepService.elevateResizer$.next(true);
-              return of([]);
-            })
-          );
-        })
-      );
+    this.testStep$ = this.store.select(BuilderSelectors.selectCurrentFlow).pipe(
+      take(1),
+      switchMap((flow) => {
+        return this.testStepService.getPollingResults(flow.id.toString()).pipe(
+          tap((res) => {
+            this.loading = false;
+            this.currentResults$.next(res.data);
+            if (res.data.length > 0)
+              this.selectedDataControl.setValue(res.data[0].payload);
+            this.testStepService.elevateResizer$.next(true);
+          }),
+          map((res) => res.data),
+          catchError((e: ActivepiecesError) => {
+            console.error(e);
+            this.loading = false;
+            this.failed = true;
+            this.currentResults$.next([]);
+            this.testStepService.elevateResizer$.next(true);
+            return of([]);
+          })
+        );
+      })
+    );
   }
   saveNewResultToStep() {
     this.saveAfterNewDataIsLoaded$ = this.store
