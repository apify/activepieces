--- conflicted
+++ resolved
@@ -19,13 +19,8 @@
             <div class="ap-typography-subtitle-2 ap-text-description" i18n>
                 Or
             </div>
-<<<<<<< HEAD
-            <ap-button btnColor="primary" btnStyle="stroked" btnSize="medium" (buttonClicked)="useMockData()"
-                [disabled]="(isValid$ | async) === false || (isSaving$ | async) === true" i18n>Use Mock Data </ap-button>
-=======
-            <ap-button btnColor="primary" btnStyle="stroked" btnSize="medium" (buttonClicked)="useMockData()">Use Mock
+            <ap-button btnColor="primary" btnStyle="stroked" btnSize="medium" (buttonClicked)="useMockData()" i18n>Use Mock
                 Data </ap-button>
->>>>>>> 8b69471c
         </div>
 
         <ng-container *ngIf="currentResults.length >0 && !testing">
