<div class="ap-w-full  ap-px-[1.875rem] ap-pt-[3.125rem]">
<<<<<<< HEAD
  <div class="ap-h-full">
    <ap-page-title [title]="title"></ap-page-title>
    <div class="ap-mb-4" *ngIf="!isFeatureEnabled">
      <ap-upgrade-note [featureNoteTitle]="upgradeNoteTitle" [featureNote]="upgradeNote"></ap-upgrade-note>
=======
  @if(!isFeatureEnabled)
  {
    <div class="ap-mb-4">
      <ap-upgrade-note [featureNoteTitle]="upgradeNoteTitle" [featureNote]="upgradeNote" ></ap-upgrade-note>
>>>>>>> ba9d121b
    </div>
  }
  @else {
    <div class="ap-h-full">
      <ap-page-title [title]="title"></ap-page-title>
    
      <div class="ap-min-h-[70%]">
        <table mat-table [dataSource]="dataSource" class="ap-w-[100%]" aria-label="Project Members" i18n-aria-label>
          <ng-container matColumnDef="email">
            <th mat-header-cell *matHeaderCellDef i18n>Email</th>
            <td mat-cell *matCellDef="let member">
              {{ member.email }}
            </td>
          </ng-container>
  
          <ng-container matColumnDef="status">
            <th mat-header-cell *matHeaderCellDef i18n>Status</th>
            <td mat-cell *matCellDef="let member">{{ StatusDisplayNames[member.status] }}</td>
          </ng-container>
  
          <ng-container matColumnDef="role">
            <th mat-header-cell *matHeaderCellDef i18n>Role</th>
            <td mat-cell *matCellDef="let member">{{ RolesDisplayNames[member.role] }}</td>
          </ng-container>
  
          <ng-container matColumnDef="created">
            <th mat-header-cell *matHeaderCellDef i18n>Invited At</th>
            <td mat-cell *matCellDef="let member">{{ member.created | date:'short'}}</td>
          </ng-container>
  
          <ng-container matColumnDef="action">
            <th mat-header-cell *matHeaderCellDef>
              <div class="ap-flex ap-items-center ap-justify-end">
                <ap-button [disabled]="!isFeatureEnabled" btnColor="primary" [loading]="inviteLoading" class="ap-mt-2"
                  [tooltipText]="isFeatureEnabled? '': featureDisabledTooltip" btnSize="medium"
                  (buttonClicked)="openInviteMember()" i18n>+
                  Invite</ap-button>
              </div>
  
            </th>
            <td mat-cell *matCellDef="let invitation">
              <div class="ap-float-right ap-text-center ap-w-[4.4375rem]">
                <ap-icon-button *ngIf="(projectOwnerId$ | async) !== invitation.userId && (isCurrentUserAdmin$ | async)"
                  tooltipText="Delete Invitation" i18n-tooltipText iconFilename="trash.svg" color="warn" [width]="20"
                  [height]="20" (buttonClicked)="deleteInvitation(invitation.id)"></ap-icon-button>
              </div>
            </td>
          </ng-container>
  
          <tr mat-header-row *matHeaderRowDef="displayedColumns"></tr>
          <tr mat-row *matRowDef="let row; columns: displayedColumns;"></tr>
        </table>
        <ng-container *ngIf="(dataSource.isLoading$ | async) === true">
          <div class="ap-flex ap-items-center ap-justify-center ap-flex-grow ap-m-2">
            <ap-loading-icon height="50px" width="51px" [outlineLoader]="true" [whiteLoader]="false">
            </ap-loading-icon>
          </div>
        </ng-container>
      </div>
      <div class="ap-flex ap-justify-end ap-py-2">
        <ap-paginator> </ap-paginator>
      </div>
    </div>
  }
 
 
</div>
<ng-container *ngIf="dialogClosed$ | async"></ng-container>
<ng-container *ngIf="deleteInvitation$ | async"></ng-container><|MERGE_RESOLUTION|>--- conflicted
+++ resolved
@@ -1,15 +1,8 @@
 <div class="ap-w-full  ap-px-[1.875rem] ap-pt-[3.125rem]">
-<<<<<<< HEAD
-  <div class="ap-h-full">
-    <ap-page-title [title]="title"></ap-page-title>
-    <div class="ap-mb-4" *ngIf="!isFeatureEnabled">
-      <ap-upgrade-note [featureNoteTitle]="upgradeNoteTitle" [featureNote]="upgradeNote"></ap-upgrade-note>
-=======
   @if(!isFeatureEnabled)
   {
     <div class="ap-mb-4">
       <ap-upgrade-note [featureNoteTitle]="upgradeNoteTitle" [featureNote]="upgradeNote" ></ap-upgrade-note>
->>>>>>> ba9d121b
     </div>
   }
   @else {
