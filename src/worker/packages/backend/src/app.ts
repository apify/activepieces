--- conflicted
+++ resolved
@@ -9,16 +9,13 @@
 import {flowModule} from "./flows/flow.module";
 import {fileModule} from "./file/file.module";
 import {redisClient} from "./database/redis-connection";
-<<<<<<< HEAD
 import {piecesController} from "./pieces/pieces.controller";
 import {codeModule} from "./code/code.module";
 import {oauth2Module} from "./oauth2/oauth2.module";
 import {tokenVerifyMiddleware} from "./authentication/token-verify-middleware";
 import {storeEntryModule} from "./store-entry/store-entry.module";
 import {tokenUtils} from "./authentication/lib/token-utils";
-=======
 import {instanceModule} from './instance/instance-module';
->>>>>>> 6b5a768e
 
 declare module 'fastify' {
     export interface FastifyRequest {
@@ -37,13 +34,10 @@
 app.register(fileModule);
 app.register(storeEntryModule);
 app.register(flowModule);
-<<<<<<< HEAD
 app.register(codeModule);
 app.register(piecesController);
 app.register(oauth2Module);
-=======
 app.register(instanceModule);
->>>>>>> 6b5a768e
 
 app.setErrorHandler(function (error, request, reply) {
     if (error instanceof ActivepiecesError) {
@@ -52,15 +46,7 @@
             code: apError.error.code
         })
     }else {
-<<<<<<< HEAD
-        if(error.statusCode !== undefined){
-            reply.status(error.statusCode).send(error)
-        }else{
-            reply.status(StatusCodes.INTERNAL_SERVER_ERROR).send(error);
-        }
-=======
-        reply.status(error.statusCode ?? StatusCodes.BAD_REQUEST).send(error)
->>>>>>> 6b5a768e
+        reply.status(error.statusCode ?? StatusCodes.INTERNAL_SERVER_ERROR).send(error)
     }
 })
 
